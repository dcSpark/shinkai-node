--- conflicted
+++ resolved
@@ -1,10 +1,6 @@
 [package]
 name = "shinkai_node"
-<<<<<<< HEAD
 version = "0.5.3"
-=======
-version = "0.5.2"
->>>>>>> f377090e
 edition = "2018"
 
 [features]
