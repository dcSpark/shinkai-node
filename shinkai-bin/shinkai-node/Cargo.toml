--- conflicted
+++ resolved
@@ -36,17 +36,13 @@
 lazy_static = { workspace = true }
 clap = { workspace = true }
 regex = { workspace = true }
-<<<<<<< HEAD
+csv = { workspace = true }
 once_cell = "1.19.0"
 rmcp = { version = "0.1.5", features = [
     "transport-child-process",
     "client",
     "transport-sse",
 ] }
-csv = "1.1.6"
-=======
-csv = { workspace = true }
->>>>>>> 1430fdaf
 uuid = { workspace = true, features = ["v4"] }
 reqwest = { workspace = true, features = ["json", "tokio-native-tls", "multipart", "stream"] }
 keyphrases = { workspace = true }
