[package]
name = "shinkai_node"
version = { workspace = true }
edition = { workspace = true }
authors = { workspace = true }

# this makes `cargo run` in the workspace root to run this package
default-run = "shinkai_node"

[build-dependencies]
shinkai_tools_runner = { workspace = true, features = ["built-in-tools"] }

[features]
default = []
console = ["console-subscriber"]
# static-pdf-parser = ["shinkai_vector_resources/static-pdf-parser"]

[lib]
doctest = false

[dependencies]
tokio = { workspace = true, features = ["full"] }
tokio-util = { workspace = true }
log = { workspace = true }
chrono = { workspace = true }
futures = { workspace = true }
serde_json = { workspace = true }
anyhow = { workspace = true }
base64 = { workspace = true }
async-trait = "0.1.74"
warp = { version = "0.3.7", features = ["compression-gzip"] }
x25519-dalek = { version = "2.0.0", features = ["static_secrets"] }
ed25519-dalek = "2.1.0"
rand = { workspace = true }
chashmap = "2.2.2"
async-channel = "1.6.1"
lazy_static = "1.5.0"
clap = "3.0.0-beta.5"
regex = { workspace = true }
csv = "1.1.6"
uuid = { workspace = true, features = ["v4"] }
reqwest = { workspace = true, features = [
    "json",
    "tokio-native-tls",
    "blocking",
    "stream",
] }
keyphrases = { workspace = true }
shinkai_message_primitives = { workspace = true }
shinkai_crypto_identities = { workspace = true }
shinkai_job_queue_manager = { workspace = true }
shinkai_tools_primitives = { workspace = true }
shinkai_tcp_relayer = { workspace = true }
shinkai_http_api = { workspace = true }
shinkai_sqlite = { workspace = true }
shinkai_embedding = { workspace = true }
shinkai_fs = { workspace = true }
# shinkai_baml = { workspace = true }
bincode = { workspace = true }
qrcode = "0.12"
image = "0.23"
urlencoding = "2.1.0"
hex = { workspace = true }
aes-gcm = "0.10.3"
blake3 = { workspace = true }
cron-parser = "0.8.1"
dashmap = "5.5.3"
tiny-bip39 = "0.8.0"
async-lock = "2.4.0"
governor = "0.6.3"
shinkai_tools_runner = { workspace = true, features = ["built-in-tools"] }
console-subscriber = { version = "0.1", optional = true }
bip32 = "0.5.2"
downcast-rs = "1.2.1"
bigdecimal = "0.2.2"
rust_decimal = "1.17.0"
rcgen = "0.13.1"
serde = { workspace = true, features = ["derive"] }
r2d2 = "0.8.10"
r2d2_sqlite = "0.25"
rusqlite = { version = "0.32.1", features = ["bundled"] }
async-std = { version = "1.5.0", features = ["unstable"] }
env_logger = { workspace = true }
zip = "2.2.1"
open = "5.3.2"
<<<<<<< HEAD
sha2 = "0.10" 
identicon-rs = "6.0.2"
=======
sha2 = "0.10"
>>>>>>> 50d55b3f

[dev-dependencies]
mockito = "1.0.2"
tokio-tungstenite = "0.15.0"
tempfile = "3.19"
fs_extra = "1.2.0"
utoipa = { version = "4.2.3", features = ["yaml"] }<|MERGE_RESOLUTION|>--- conflicted
+++ resolved
@@ -83,12 +83,9 @@
 env_logger = { workspace = true }
 zip = "2.2.1"
 open = "5.3.2"
-<<<<<<< HEAD
 sha2 = "0.10" 
 identicon-rs = "6.0.2"
-=======
 sha2 = "0.10"
->>>>>>> 50d55b3f
 
 [dev-dependencies]
 mockito = "1.0.2"
