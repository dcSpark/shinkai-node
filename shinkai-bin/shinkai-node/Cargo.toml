--- conflicted
+++ resolved
@@ -18,10 +18,6 @@
 [build-dependencies]
 reqwest = { version = "0.11.26", features = ["json", "tokio-native-tls", "blocking", "stream"] }
 shinkai_tools_runner = { version = "0.7.10" } # change to a crate later on
-<<<<<<< HEAD
-# shinkai_tools_runner = { path = "../../../shinkai-tool/libs/shinkai-tools-runner", features = ["built-in-tools"] }
-=======
->>>>>>> c2e4d3d1
 
 [dependencies]
 async-trait = "0.1.74"
@@ -82,14 +78,7 @@
 rust_decimal = "1.17.0"
 aws-types = "1.2.0"
 aws-config = { version = "1.2.1", features = ["behavior-version-latest"] }
-<<<<<<< HEAD
 shinkai_tools_runner = { version = "0.7.10", features = ["built-in-tools"] } # change to a crate later on
-# shinkai_tools_runner = { path = "../../../shinkai-tool/libs/shinkai-tools-runner", features = ["built-in-tools"] }
-=======
-shinkai_tools_runner = { version = "0.7.10", features = ["built-in-tools"] } # If you change this version you need to change the build.rs hardcoded version
-scraper = "0.12.0" # remove later on
-html2md = "0.2.14" # remove later on
->>>>>>> c2e4d3d1
 lancedb = "0.8.0"
 arrow = "52.1"
 arrow-array = "52.1"
