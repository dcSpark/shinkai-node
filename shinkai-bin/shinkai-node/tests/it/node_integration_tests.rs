use async_channel::{bounded, Receiver, Sender};
use shinkai_http_api::node_api_router::{APIError, SendResponseBodyData};
use shinkai_http_api::node_commands::NodeCommand;
use shinkai_message_primitives::shinkai_message::shinkai_message::ShinkaiMessage;
use shinkai_message_primitives::shinkai_message::shinkai_message_schemas::MessageSchemaType;
use shinkai_message_primitives::shinkai_utils::encryption::{
    encryption_public_key_to_string, encryption_secret_key_to_string, unsafe_deterministic_encryption_keypair, EncryptionMethod
};
use shinkai_message_primitives::shinkai_utils::shinkai_message_builder::ShinkaiMessageBuilder;
use shinkai_message_primitives::shinkai_utils::signatures::{
    clone_signature_secret_key, signature_public_key_to_string, signature_secret_key_to_string, unsafe_deterministic_signature_keypair
};
use shinkai_message_primitives::shinkai_utils::utils::hash_string;
use shinkai_node::network::Node;
use std::fs;
use std::net::{IpAddr, Ipv4Addr, TcpListener};
use std::path::Path;
use std::sync::Arc;
use std::{net::SocketAddr, time::Duration};
use tokio::runtime::Runtime;
use hex;

use crate::it::utils::node_test_api::{
    api_registration_device_node_profile_main, api_registration_profile_node, api_try_re_register_profile_node, wait_for_default_tools
};
use crate::it::utils::test_boilerplate::{default_embedding_model, supported_embedding_models};

use super::utils::node_test_local::local_registration_profile_node;

const NODE1_IDENTITY_NAME: &str = "@@node1_with_libp2p_relayer.sep-shinkai";
const NODE2_IDENTITY_NAME: &str = "@@node2_with_libp2p_relayer.sep-shinkai";
const RELAY_IDENTITY_NAME: &str = "@@libp2p_relayer.sep-shinkai";

#[test]
fn setup() {
    let path = Path::new("db_tests/");
    let _ = fs::remove_dir_all(path);
}

#[test]
fn subidentity_registration() {
    std::env::set_var("SKIP_IMPORT_FROM_DIRECTORY", "true");
    std::env::set_var("IS_TESTING", "1");

    setup();
    let rt = Runtime::new().unwrap();

    let e = rt.block_on(async {
        let node1_identity_name = NODE1_IDENTITY_NAME;
        let node2_identity_name = NODE2_IDENTITY_NAME;
        let node1_profile_name = "main";
        let node1_device_name = "node1_device";
        let node2_profile_name = "main";

        let (node1_identity_sk, node1_identity_pk) = unsafe_deterministic_signature_keypair(0);
        let (node1_encryption_sk, node1_encryption_pk) = unsafe_deterministic_encryption_keypair(0);
        let _node1_encryption_sk_clone = node1_encryption_sk.clone();
        let node1_encryption_sk_clone2 = node1_encryption_sk.clone();

        let (node2_identity_sk, node2_identity_pk) = unsafe_deterministic_signature_keypair(1);
        let (node2_encryption_sk, node2_encryption_pk) = unsafe_deterministic_encryption_keypair(1);
        let node2_encryption_sk_clone = node2_encryption_sk.clone();

        let _node1_identity_sk_clone = clone_signature_secret_key(&node1_identity_sk);
        let _node2_identity_sk_clone = clone_signature_secret_key(&node2_identity_sk);

        let (node1_profile_identity_sk, node1_profile_identity_pk) = unsafe_deterministic_signature_keypair(100);
        let (node1_profile_encryption_sk, node1_profile_encryption_pk) = unsafe_deterministic_encryption_keypair(100);

        let (node2_subidentity_sk, node2_subidentity_pk) = unsafe_deterministic_signature_keypair(101);
        let (node2_subencryption_sk, node2_subencryption_pk) = unsafe_deterministic_encryption_keypair(101);

        let node1_subencryption_sk_clone = node1_profile_encryption_sk.clone();
        let node2_subencryption_sk_clone = node2_subencryption_sk.clone();

        let _node1_subidentity_sk_clone = clone_signature_secret_key(&node1_profile_identity_sk);
        let _node2_subidentity_sk_clone = clone_signature_secret_key(&node2_subidentity_sk);

        let (node1_device_identity_sk, _node1_device_identity_pk) = unsafe_deterministic_signature_keypair(200);
        let (node1_device_encryption_sk, _node1_device_encryption_pk) = unsafe_deterministic_encryption_keypair(200);

        let (node1_commands_sender, node1_commands_receiver): (Sender<NodeCommand>, Receiver<NodeCommand>) =
            bounded(100);
        let (node2_commands_sender, node2_commands_receiver): (Sender<NodeCommand>, Receiver<NodeCommand>) =
            bounded(100);

        let node1_db_path = format!("db_tests/{}", hash_string(node1_identity_name));
        let node2_db_path = format!("db_tests/{}", hash_string(node2_identity_name));

        fn port_is_available(port: u16) -> bool {
            match TcpListener::bind(("127.0.0.1", port)) {
                Ok(_) => true,
                Err(_) => false,
            }
        }

        assert!(port_is_available(12006), "Port 12006 is not available");
        assert!(port_is_available(12007), "Port 12007 is not available");
        // Create node1 and node2
        let addr1 = SocketAddr::new(IpAddr::V4(Ipv4Addr::new(127, 0, 0, 1)), 12006);
        let node1 = Node::new(
            node1_identity_name.to_string(),
            addr1,
            clone_signature_secret_key(&node1_identity_sk),
            node1_encryption_sk,
            None,
            None,
            0,
            node1_commands_receiver,
            node1_db_path,
            "".to_string(),
            Some(RELAY_IDENTITY_NAME.to_string()),  // Use relay server for LibP2P networking
            true,
            vec![],
            None,
            None,
            default_embedding_model(),
            supported_embedding_models(),
            Some("debug".to_string()),
        )
        .await;

        let addr2 = SocketAddr::new(IpAddr::V4(Ipv4Addr::new(127, 0, 0, 1)), 12007);
        let node2 = Node::new(
            node2_identity_name.to_string(),
            addr2,
            clone_signature_secret_key(&node2_identity_sk),
            node2_encryption_sk,
            None,
            None,
            0,
            node2_commands_receiver,
            node2_db_path,
            "".to_string(),
            Some(RELAY_IDENTITY_NAME.to_string()),  // Use relay server for LibP2P networking
            true,
            vec![],
            None,
            None,
            default_embedding_model(),
            supported_embedding_models(),
            Some("debug".to_string()),
        )
        .await;

        // Printing
        eprintln!(
            "Node 1 encryption sk: {:?}",
            encryption_secret_key_to_string(node1_encryption_sk_clone2.clone())
        );
        eprintln!(
            "Node 1 encryption pk: {:?}",
            encryption_public_key_to_string(node1_encryption_pk)
        );

        eprintln!(
            "Node 2 encryption sk: {:?}",
            encryption_secret_key_to_string(node2_encryption_sk_clone)
        );
        eprintln!(
            "Node 2 encryption pk: {:?}",
            encryption_public_key_to_string(node2_encryption_pk)
        );

        eprintln!(
            "Node 1 identity sk: {:?}",
            signature_secret_key_to_string(clone_signature_secret_key(&node1_identity_sk))
        );
        eprintln!(
            "Node 1 identity pk: {:?}",
            signature_public_key_to_string(node1_identity_pk)
        );

        eprintln!(
            "Node 2 identity sk: {:?}",
            signature_secret_key_to_string(clone_signature_secret_key(&node2_identity_sk))
        );
        eprintln!(
            "Node 2 identity pk: {:?}",
            signature_public_key_to_string(node2_identity_pk)
        );

        eprintln!(
            "Node 1 subidentity sk: {:?}",
            signature_secret_key_to_string(clone_signature_secret_key(&node1_profile_identity_sk))
        );
        eprintln!(
            "Node 1 subidentity pk: {:?}",
            signature_public_key_to_string(node1_profile_identity_pk)
        );

        eprintln!(
            "Node 2 subidentity sk: {:?}",
            signature_secret_key_to_string(clone_signature_secret_key(&node2_subidentity_sk))
        );
        eprintln!(
            "Node 2 subidentity pk: {:?}",
            signature_public_key_to_string(node2_subidentity_pk)
        );

        eprintln!(
            "Node 1 subencryption sk: {:?}",
            encryption_secret_key_to_string(node1_subencryption_sk_clone.clone())
        );
        eprintln!(
            "Node 1 subencryption pk: {:?}",
            encryption_public_key_to_string(node1_profile_encryption_pk)
        );

        eprintln!(
            "Node 2 subencryption sk: {:?}",
            encryption_secret_key_to_string(node2_subencryption_sk_clone.clone())
        );
        eprintln!(
            "Node 2 subencryption pk: {:?}",
            encryption_public_key_to_string(node2_subencryption_pk)
        );

        eprintln!("Starting nodes");
        // Start node1 and node2
        let node1_clone = Arc::clone(&node1);
        let node1_handler = tokio::spawn(async move {
            eprintln!("\n\n");
            eprintln!("Starting node 1");
            let _ = node1_clone.lock().await.start().await;
        });

        let node1_abort_handler = node1_handler.abort_handle();

        let node2_clone = Arc::clone(&node2);
        let node2_handler = tokio::spawn(async move {
            eprintln!("\n\n");
            eprintln!("Starting node 2");
            let _ = node2_clone.lock().await.start().await;
        });
        let node2_abort_handler = node2_handler.abort_handle();

        let interactions_handler = tokio::spawn(async move {
            eprintln!("Starting interactions");
            eprintln!("Registration of Subidentities");

            // Register a Profile in Node1 and verifies it
            {
                eprintln!("Register a Device with main profile in Node1 and verify it");
                api_registration_device_node_profile_main(
                    node1_commands_sender.clone(),
                    node1_profile_name,
                    node1_identity_name,
                    node1_encryption_pk,
                    node1_device_encryption_sk.clone(),
                    clone_signature_secret_key(&node1_device_identity_sk),
                    node1_profile_encryption_sk.clone(),
                    clone_signature_secret_key(&node1_profile_identity_sk),
                    node1_device_name,
                )
                .await;
            }

            // Register a Profile in Node2 and verifies it
            {
                eprintln!("Register a Profile in Node2 and verify it");
                local_registration_profile_node(
                    node2_commands_sender.clone(),
                    node2_profile_name,
                    node2_identity_name,
                    node2_subencryption_sk_clone.clone(),
                    node2_encryption_pk,
                    clone_signature_secret_key(&node2_subidentity_sk),
                    1,
                )
                .await;
            }

            tokio::time::sleep(Duration::from_secs(3)).await;
            // Wait for default tools to be ready
            let tools_ready = wait_for_default_tools(
                node1_commands_sender.clone(),
                "debug".to_string(),
                120, // Wait up to 120 seconds
            )
            .await
            .expect("Failed to check for default tools");
            assert!(
                tools_ready,
                "Default tools for Node 1should be ready within 120 seconds"
            );

            // Wait for default tools to be ready
            let tools_ready = wait_for_default_tools(
                node2_commands_sender.clone(),
                "debug".to_string(),
                120, // Wait up to 120 seconds
            )
            .await
            .expect("Failed to check for default tools");
            assert!(
                tools_ready,
                "Default tools for Node 2 should be ready within 120 seconds"
            );

            // Send message from Node 2 subidentity to Node 1
            {
                eprintln!("\n\n### Sending message from a node 2 profile to node 1 profile\n\n");

                let message_content = "test body content".to_string();
                let unchanged_message = ShinkaiMessageBuilder::new(
                    node2_subencryption_sk.clone(),
                    clone_signature_secret_key(&node2_subidentity_sk),
                    node1_profile_encryption_pk,
                )
                .message_raw_content(message_content.clone())
                .no_body_encryption()
                .message_schema_type(MessageSchemaType::TextContent)
                .internal_metadata(
                    node2_profile_name.to_string().clone(),
                    node1_profile_name.to_string(),
                    EncryptionMethod::DiffieHellmanChaChaPoly1305,
                    None,
                )
                .external_metadata_with_other(
                    node1_identity_name.to_string(),
                    node2_identity_name.to_string().clone(),
                    encryption_public_key_to_string(node2_subencryption_pk),
                )
                .build()
                .unwrap();

                eprintln!("\n\n unchanged message: {:?}", unchanged_message);

                let (res_send_msg_sender, res_send_msg_receiver): (
                    async_channel::Sender<Result<SendResponseBodyData, APIError>>,
                    async_channel::Receiver<Result<SendResponseBodyData, APIError>>,
                ) = async_channel::bounded(1);

                node2_commands_sender
                    .send(NodeCommand::SendOnionizedMessage {
                        msg: unchanged_message,
                        res: res_send_msg_sender,
                    })
                    .await
                    .unwrap();

                let send_result = res_send_msg_receiver.recv().await.unwrap();
                assert!(
                    send_result.is_ok(),
                    "Failed to send onionized message {:?}",
                    send_result
                );
                tokio::time::sleep(Duration::from_secs(4)).await;

                // Get Node2 messages
                let (res2_sender, res2_receiver) = async_channel::bounded(1);
                node2_commands_sender
                    .send(NodeCommand::FetchLastMessages {
                        limit: 2,
                        res: res2_sender,
                    })
                    .await
                    .unwrap();
                let node2_last_messages = res2_receiver.recv().await.unwrap();

                // Get Node1 messages
                let (res1_sender, res1_receiver) = async_channel::bounded(1);
                node1_commands_sender
                    .send(NodeCommand::FetchLastMessages {
                        limit: 2,
                        res: res1_sender,
                    })
                    .await
                    .unwrap();
                let node1_last_messages = res1_receiver.recv().await.unwrap();

                eprintln!("\n\nNode 1 last messages: {:?}", node1_last_messages);
                eprintln!("\n\n");
                eprintln!("Node 2 last messages: {:?}", node2_last_messages);
                eprintln!("\n\n");

                let message_to_check = node1_last_messages[0].clone();
                // Check that the message is body encrypted
                assert_eq!(
                    ShinkaiMessage::is_body_currently_encrypted(&message_to_check.clone()),
                    false,
                    "Message from Node 2 to Node 1 is not body encrypted for Node 1 (receiver)"
                );

                let message_to_check = node2_last_messages[0].clone();
                // Check that the message is body encrypted
                assert_eq!(
                    ShinkaiMessage::is_body_currently_encrypted(&message_to_check.clone()),
                    false,
                    "Message from Node 2 to Node 1 is not body encrypted for Node 2 (sender)"
                );

                // Check that the content is encrypted
                eprintln!("Message to check: {:?}", message_to_check.clone());
                assert_eq!(
                    ShinkaiMessage::is_content_currently_encrypted(&message_to_check.clone()),
                    true,
                    "Message from Node 2 to Node 1 is content encrypted"
                );

                {
                    eprintln!("Checking that the message has the right sender {:?}", message_to_check);
                    assert_eq!(
                        message_to_check.get_sender_subidentity().unwrap(),
                        node2_profile_name.to_string(),
                        "Node 2's profile send an encrypted message to Node 1. The message has the right sender."
                    );
                }
                let message_to_check_content_unencrypted = message_to_check
                    .clone()
                    .decrypt_inner_layer(&node1_profile_encryption_sk.clone(), &node2_subencryption_pk)
                    .unwrap();

                // This check can't be done using a static value because the nonce is randomly generated
                assert_eq!(
                    message_content,
                    message_to_check_content_unencrypted.get_message_content().unwrap(),
                    "Node 2's profile send an encrypted message to Node 1"
                );

                assert_eq!(
                    node2_last_messages[0].external_metadata.clone().other,
                    encryption_public_key_to_string(node2_subencryption_pk),
                    "Node 2's profile send an encrypted message to Node 1. Node 2 sends the subidentity's pk in other"
                );

                assert_eq!(
                    node1_last_messages[0].external_metadata.clone().other,
                    encryption_public_key_to_string(node2_subencryption_pk),
                    "Node 2's profile send an encrypted message to Node 1. Node 1 has the other's public key"
                );
                eprintln!("Node 2 sent message to Node 1 successfully");
            }

            // Create Node 1 tries to recreate the same subidentity
            {
                api_try_re_register_profile_node(
                    node1_commands_sender.clone(),
                    node1_profile_name,
                    node1_identity_name,
                    node1_subencryption_sk_clone.clone(),
                    node1_encryption_pk,
                    clone_signature_secret_key(&node1_profile_identity_sk),
                )
                .await;
            }

            // Node 1 creates a new subidentity and that subidentity sends a message to the other one in Node 1
            {
                let node1_subidentity_name_2 = "node1_subidentity_2";
                let (_node1_subidentity_sk_2, _node1_subencryption_pk_2) = unsafe_deterministic_signature_keypair(3);
                let (_node1_subencryption_sk_2, node1_subencryption_pk_2) = unsafe_deterministic_encryption_keypair(3);

                eprintln!("Register another Profile in Node1 and verifies it");
                api_registration_profile_node(
                    node1_commands_sender.clone(),
                    node1_subidentity_name_2,
                    node1_identity_name,
                    node1_subencryption_sk_clone.clone(),
                    node1_encryption_pk,
                    clone_signature_secret_key(&node1_profile_identity_sk),
                    2,
                )
                .await;

                eprintln!(
                    "Sending message from Node 1 subidentity to Node 1 subidentity 2 using the intra_sender feature"
                );
                let message_content =
                    "test encrypted body content from node1 subidentity to node1 subidentity 2".to_string();
                let unchanged_message = ShinkaiMessageBuilder::new(
                    node1_profile_encryption_sk.clone(),
                    clone_signature_secret_key(&node1_profile_identity_sk),
                    node1_subencryption_pk_2,
                )
                .set_optional_second_public_key_receiver_node(node1_encryption_pk)
                .message_raw_content(message_content.clone())
                .body_encryption(EncryptionMethod::DiffieHellmanChaChaPoly1305)
                .message_schema_type(MessageSchemaType::TextContent)
                .internal_metadata(
                    node1_profile_name.to_string().clone(),
                    node1_subidentity_name_2.to_string().clone(),
                    EncryptionMethod::DiffieHellmanChaChaPoly1305,
                    None,
                )
                .external_metadata_with_other_and_intra_sender(
                    node1_identity_name.to_string().clone(),
                    node1_identity_name.to_string().clone(),
                    "".to_string(),
                    node1_profile_name.to_string().clone(),
                )
                .build()
                .unwrap();
                eprintln!("unchanged_message node 1 sub to node 1 sub 2: {:?}", unchanged_message);

                let (res1_send_msg_sender, res1_send_msg_receiver): (
                    async_channel::Sender<Result<SendResponseBodyData, APIError>>,
                    async_channel::Receiver<Result<SendResponseBodyData, APIError>>,
                ) = async_channel::bounded(1);
                node1_commands_sender
                    .send(NodeCommand::SendOnionizedMessage {
                        msg: unchanged_message,
                        res: res1_send_msg_sender,
                    })
                    .await
                    .unwrap();

                let send_result = res1_send_msg_receiver.recv().await.unwrap();
                assert!(send_result.is_ok(), "Failed to send onionized message");

                let (res1_sender, res1_receiver) = async_channel::bounded(1);
                node1_commands_sender
                    .send(NodeCommand::FetchLastMessages {
                        limit: 2,
                        res: res1_sender,
                    })
                    .await
                    .unwrap();
                let node1_last_messages = res1_receiver.recv().await.unwrap();

                // Check the last message
                let message_to_check = node1_last_messages[0].clone();

                // Check that the message is not body encrypted
                assert_eq!(
                    ShinkaiMessage::is_body_currently_encrypted(&message_to_check.clone()),
                    false,
                    "Message from Node 1 subidentity to Node 1 subidentity 2 is not body encrypted"
                );

                // Check that the content is encrypted
                assert_eq!(
                    ShinkaiMessage::is_content_currently_encrypted(&message_to_check.clone()),
                    true,
                    "Message from Node 1 subidentity to Node 1 subidentity 2 is content encrypted"
                );

                // Check the sender and recipient
                assert_eq!(
                    message_to_check.get_sender_subidentity().unwrap(),
                    node1_profile_name.to_string(),
                    "Node 1 subidentity sent a message to Node 1 subidentity 2. The message has the right sender."
                );
                assert_eq!(
                    message_to_check.get_recipient_subidentity().unwrap(),
                    node1_subidentity_name_2.to_string(),
                    "Node 1 subidentity sent a message to Node 1 subidentity 2. The message has the right recipient."
                );

                // TODO: Check that identity can be found using identity manager
            }

            // Send message from Node 1 subidentity to Node 2 subidentity
            {
                eprintln!("Final trick. Sending a fat message from Node 1 subidentity to Node 2 subidentity");
                let message_content = std::iter::repeat("hola-").take(10_000).collect::<String>();
                let unchanged_message = ShinkaiMessageBuilder::new(
                    node1_profile_encryption_sk,
                    clone_signature_secret_key(&node1_profile_identity_sk),
                    node2_subencryption_pk,
                )
                .message_raw_content(message_content.clone())
                .no_body_encryption()
                .message_schema_type(MessageSchemaType::TextContent)
                .internal_metadata(
                    node1_profile_name.to_string().clone(),
                    node2_profile_name.to_string().clone(),
                    EncryptionMethod::DiffieHellmanChaChaPoly1305,
                    None,
                )
                .external_metadata_with_other(
                    node2_identity_name.to_string().clone(),
                    node1_identity_name.to_string().clone(),
                    encryption_public_key_to_string(node1_profile_encryption_pk.clone()),
                )
                .build()
                .unwrap();
                eprintln!("unchanged_message node 1 sub to node 2 sub: {:?}", unchanged_message);

                let (res1_send_msg_sender, res1_send_msg_receiver): (
                    async_channel::Sender<Result<SendResponseBodyData, APIError>>,
                    async_channel::Receiver<Result<SendResponseBodyData, APIError>>,
                ) = async_channel::bounded(1);

                node1_commands_sender
                    .send(NodeCommand::SendOnionizedMessage {
                        msg: unchanged_message.clone(),
                        res: res1_send_msg_sender,
                    })
                    .await
                    .unwrap();

                let send_result = res1_send_msg_receiver.recv().await.unwrap();
                assert!(send_result.is_ok(), "Failed to send onionized message");

                {
                    let mut is_successful = false;
                    for _ in 0..30 {
                        let (res2_sender, res2_receiver) = async_channel::bounded(1);
                        node2_commands_sender
                            .send(NodeCommand::FetchLastMessages {
                                limit: 1,
                                res: res2_sender,
                            })
                            .await
                            .unwrap();
                        let node2_last_messages = res2_receiver.recv().await.unwrap();
                        // eprintln!("node2_last_messages: {:?}", node2_last_messages);

                        let message_to_check = node2_last_messages[0].clone();

                        // Check if the message is not body encrypted
                        if ShinkaiMessage::is_body_currently_encrypted(&message_to_check.clone()) {
                            eprintln!("Message from Node 1 to Node 2 is not body encrypted as expected. Retrying...");
                            tokio::time::sleep(Duration::from_millis(500)).await;
                            continue;
                        }

                        // Check if the content is encrypted
                        if !ShinkaiMessage::is_content_currently_encrypted(&message_to_check.clone()) {
                            eprintln!(
                                "Message from Node 1 to Node 2 is not content encrypted as expected. Retrying..."
                            );
                            tokio::time::sleep(Duration::from_millis(500)).await;
                            continue;
                        }

                        // Check sender and recipient subidentity
                        if message_to_check.get_sender_subidentity().unwrap() != node1_profile_name.to_string() {
                            eprintln!("The message does not have the right sender. Retrying...");
                            tokio::time::sleep(Duration::from_millis(500)).await;
                            continue;
                        }

                        if message_to_check.get_recipient_subidentity().unwrap() != node2_profile_name.to_string() {
                            eprintln!("The message does not have the right recipient. Retrying...");
                            tokio::time::sleep(Duration::from_millis(500)).await;
                            continue;
                        }

                        // Decrypt the message content and check if it matches the expected content
                        let message_to_check_content_unencrypted = message_to_check
                            .clone()
                            .decrypt_inner_layer(&node2_subencryption_sk_clone.clone(), &node1_profile_encryption_pk)
                            .unwrap();

                        if message_content != message_to_check_content_unencrypted.get_message_content().unwrap() {
                            eprintln!("Decrypted message content does not match the expected content. Retrying...");
                            tokio::time::sleep(Duration::from_millis(500)).await;
                            continue;
                        }

                        is_successful = true;
                        break;
                    }
                    if !is_successful {
                        assert!(is_successful, "Failed to send fat message from Node 1 to Node 2");
                    }
                }

                node1_abort_handler.abort();
                node2_abort_handler.abort();
            }
        });

        // Wait for all tasks to complete
        let result = tokio::try_join!(node1_handler, node2_handler, interactions_handler);
        match result {
            Ok(_) => Ok(()),
            Err(e) => {
                // Check if the error is because one of the tasks was aborted
                if e.is_cancelled() {
                    eprintln!("One of the tasks was aborted, but this is expected.");
                    Ok(())
                } else {
                    // If the error is not due to an abort, then it's unexpected
                    Err(e)
                }
            }
        }
    });

    rt.shutdown_timeout(Duration::from_secs(10));
    if let Err(e) = e {
        assert!(false, "An unexpected error occurred: {:?}", e);
    }
}

#[test]
fn test_relay_server_communication() {
    std::env::set_var("SKIP_IMPORT_FROM_DIRECTORY", "true");
    std::env::set_var("IS_TESTING", "1");

    setup();
    let rt = Runtime::new().unwrap();

    let e: Result<(), tokio::task::JoinError> = rt.block_on(async {
        let node1_identity_name = NODE1_IDENTITY_NAME;  
        let node2_identity_name = NODE2_IDENTITY_NAME;

        let (node1_identity_sk, node1_identity_pk) = unsafe_deterministic_signature_keypair(0);
        let (node1_encryption_sk, node1_encryption_pk) = unsafe_deterministic_encryption_keypair(0);

        let (node2_identity_sk, node2_identity_pk) = unsafe_deterministic_signature_keypair(1);
        let (node2_encryption_sk, node2_encryption_pk) = unsafe_deterministic_encryption_keypair(1);

        let (node1_commands_sender, node1_commands_receiver): (Sender<NodeCommand>, Receiver<NodeCommand>) =
            bounded(100);
        let (node2_commands_sender, node2_commands_receiver): (Sender<NodeCommand>, Receiver<NodeCommand>) =
            bounded(100);

        let node1_db_path = format!("db_tests/{}", hash_string(node1_identity_name));
        let node2_db_path = format!("db_tests/{}", hash_string(node2_identity_name));

        let addr1 = SocketAddr::new(IpAddr::V4(Ipv4Addr::new(127, 0, 0, 1)), 8082);
        let addr2 = SocketAddr::new(IpAddr::V4(Ipv4Addr::new(127, 0, 0, 1)), 8083);
        
        let node1 = Node::new(
            node1_identity_name.to_string(),
            addr1,
            clone_signature_secret_key(&node1_identity_sk),
            node1_encryption_sk.clone(),
            None,
            None,
            0,
            node1_commands_receiver,
            node1_db_path,
            "".to_string(),
            Some(RELAY_IDENTITY_NAME.to_string()),  // Use real relay server
            true,
            vec![],
            None,
            None,
            default_embedding_model(),
            supported_embedding_models(),
            Some("debug".to_string()),
        )
        .await;

        let node2 = Node::new(
            node2_identity_name.to_string(),
            addr2,
            clone_signature_secret_key(&node2_identity_sk),
            node2_encryption_sk.clone(),
            None,
            None,
            0,
            node2_commands_receiver,
            node2_db_path,
            "".to_string(),
            Some(RELAY_IDENTITY_NAME.to_string()),  // Use real relay server
            true,
            vec![],
            None,
            None,
            default_embedding_model(),
            supported_embedding_models(),
            Some("debug".to_string()),
        )
        .await;

        eprintln!(">> Starting relay test with real identities and relay server");
        
        eprintln!("Starting nodes");
        // Start node1 and node2
        let node1_clone = Arc::clone(&node1);
        let node1_handler = tokio::spawn(async move {
            eprintln!("\n\n");
            eprintln!("Starting node 1");
            let _ = node1_clone.lock().await.start().await;
        });

        let node1_abort_handler = node1_handler.abort_handle();

        let node2_clone = Arc::clone(&node2);
        let node2_handler = tokio::spawn(async move {
            eprintln!("\n\n");
            eprintln!("Starting node 2");
            let _ = node2_clone.lock().await.start().await;
        });
        let node2_abort_handler = node2_handler.abort_handle();

        // Wait a bit for nodes to start
        tokio::time::sleep(Duration::from_secs(3)).await;

        // Test basic bidirectional messaging
        let messaging_test = tokio::spawn(async move {
            eprintln!(">> Testing bidirectional messaging between real nodes via relay");

            // Wait a bit more for nodes to fully initialize
            tokio::time::sleep(Duration::from_secs(5)).await;

            // Register profiles on both nodes first (required for messaging)
            eprintln!(">> Registering profiles on both nodes");
            
            let (profile1_sk, profile1_pk) = unsafe_deterministic_signature_keypair(100);
            let (profile1_encryption_sk, profile1_encryption_pk) = unsafe_deterministic_encryption_keypair(100);

            let _registration_result1 = local_registration_profile_node(
                node1_commands_sender.clone(),
                "main",
                node1_identity_name,
                profile1_encryption_sk.clone(),
                node1_encryption_pk,
                clone_signature_secret_key(&profile1_sk),
                1,
            ).await;
            eprintln!(">> Node 1 ({}) profile registration completed", NODE1_IDENTITY_NAME);

            let (profile2_sk, profile2_pk) = unsafe_deterministic_signature_keypair(101);
            let (profile2_encryption_sk, profile2_encryption_pk) = unsafe_deterministic_encryption_keypair(101);

            let _registration_result2 = local_registration_profile_node(
                node2_commands_sender.clone(),
                "main",
                node2_identity_name,
                profile2_encryption_sk.clone(),
                node2_encryption_pk,
                clone_signature_secret_key(&profile2_sk),
                1,
            ).await;
            eprintln!(">> Node 2 ({}) profile registration completed", NODE2_IDENTITY_NAME);

            eprintln!("=== NODE KEYS ===");
            eprintln!("Node 1 Identity Secret Key: {}", signature_secret_key_to_string(clone_signature_secret_key(&node1_identity_sk)));
            eprintln!("Node 1 Identity Public Key:  {}", signature_public_key_to_string(node1_identity_pk));
            eprintln!("Node 2 Identity Secret Key: {}", signature_secret_key_to_string(clone_signature_secret_key(&node2_identity_sk)));
            eprintln!("Node 2 Identity Public Key:  {}", signature_public_key_to_string(node2_identity_pk));
            eprintln!("=== PROFILE KEYS ===");
            eprintln!("Profile 1 Secret Key: {}", signature_secret_key_to_string(clone_signature_secret_key(&profile1_sk)));
            eprintln!("Profile 1 Public Key: {}", signature_public_key_to_string(profile1_pk));
            eprintln!("Profile 2 Secret Key: {}", signature_secret_key_to_string(clone_signature_secret_key(&profile2_sk)));
            eprintln!("Profile 2 Public Key: {}", signature_public_key_to_string(profile2_pk));               

            // Wait for tools to be ready
            let tools_ready1 = wait_for_default_tools(
                node1_commands_sender.clone(),
                "debug".to_string(),
                60,
            ).await.unwrap_or(false);
            
            let tools_ready2 = wait_for_default_tools(
                node2_commands_sender.clone(),
                "debug".to_string(), 
                60,
            ).await.unwrap_or(false);

            eprintln!(">> Tools ready - Node 1: {}, Node 2: {}", tools_ready1, tools_ready2);

            // Wait for LibP2P mesh to stabilize and relay connections
            eprintln!(">> Waiting for relay connections to establish...");
            tokio::time::sleep(Duration::from_secs(10)).await;

            // Test sending message from node1 to node2
            eprintln!(">> Sending message from Node 1 ({}) to Node 2 ({})", NODE1_IDENTITY_NAME, NODE2_IDENTITY_NAME);
            let message_content_1to2 = "Hello from node1 to node2 via relay!".to_string();
            let message_1to2 = ShinkaiMessageBuilder::new(
                profile1_encryption_sk.clone(),
                clone_signature_secret_key(&profile1_sk),
                profile2_encryption_pk,
            )
            .message_raw_content(message_content_1to2.clone())
            .no_body_encryption()
            .message_schema_type(MessageSchemaType::TextContent)
            .internal_metadata(
                "main".to_string(),
                "main".to_string(),
                EncryptionMethod::DiffieHellmanChaChaPoly1305,
                None,
            )
            .external_metadata_with_other(
                node2_identity_name.to_string(),
                node1_identity_name.to_string(),
                encryption_public_key_to_string(profile1_encryption_pk),
            )
            .build()
            .unwrap();

            let (res_1to2_sender, res_1to2_receiver) = async_channel::bounded(1);
            node1_commands_sender
                .send(NodeCommand::SendOnionizedMessage {
                    msg: message_1to2,
                    res: res_1to2_sender,
                })
                .await
                .unwrap();

            // Test sending message from node2 to node1
            eprintln!(">> Sending message from Node 2 ({}) to Node 1 ({})", NODE2_IDENTITY_NAME, NODE1_IDENTITY_NAME);
            let message_content_2to1 = "Hello from node2 to node1 via relay!".to_string();
            let message_2to1 = ShinkaiMessageBuilder::new(
                profile2_encryption_sk.clone(),
                clone_signature_secret_key(&profile2_sk),
                profile1_encryption_pk,
            )
            .message_raw_content(message_content_2to1.clone())
            .no_body_encryption()
            .message_schema_type(MessageSchemaType::TextContent)
            .internal_metadata(
                "main".to_string(),
                "main".to_string(),
                EncryptionMethod::DiffieHellmanChaChaPoly1305,
                None,
            )
            .external_metadata_with_other(
                node1_identity_name.to_string(),
                node2_identity_name.to_string(),
                encryption_public_key_to_string(profile2_encryption_pk),
            )
            .build()
            .unwrap();

            let (res_2to1_sender, res_2to1_receiver) = async_channel::bounded(1);
            node2_commands_sender
                .send(NodeCommand::SendOnionizedMessage {
                    msg: message_2to1,
                    res: res_2to1_sender,
                })
                .await
                .unwrap();

            // Wait for message sending attempts
            let send_result_1to2 = res_1to2_receiver.recv().await.unwrap();
            let send_result_2to1 = res_2to1_receiver.recv().await.unwrap();

            eprintln!(">> Node 1 to Node 2 send result: {:?}", send_result_1to2.is_ok());
            eprintln!(">> Node 2 to Node 1 send result: {:?}", send_result_2to1.is_ok());

            assert_eq!(
                send_result_1to2.is_ok(),
                true,
                "Node 1 to Node 2 send should be successful"
            );
            assert_eq!(
                send_result_2to1.is_ok(),
                true,
                "Node 2 to Node 1 send should be successful"
            );

            // Wait for messages to be delivered via relay by polling periodically
            eprintln!(">> Waiting for relay message delivery...");
<<<<<<< HEAD
=======
            tokio::time::sleep(Duration::from_secs(20)).await;
>>>>>>> 13c70d9d

            let mut node1_messages = Vec::new();
            let mut node2_messages = Vec::new();
            for _ in 0..80 { // up to ~40 seconds (80 * 500ms)
                let (res1_check_sender, res1_check_receiver) = async_channel::bounded(1);
                node1_commands_sender
                    .send(NodeCommand::FetchLastMessages {
                        limit: 5,
                        res: res1_check_sender,
                    })
                    .await
                    .unwrap();

                let (res2_check_sender, res2_check_receiver) = async_channel::bounded(1);
                node2_commands_sender
                    .send(NodeCommand::FetchLastMessages {
                        limit: 5,
                        res: res2_check_sender,
                    })
                    .await
                    .unwrap();

                node1_messages = res1_check_receiver.recv().await.unwrap();
                node2_messages = res2_check_receiver.recv().await.unwrap();

                if node1_messages.len() == 2 && node2_messages.len() == 2 {
                    break;
                }

                tokio::time::sleep(Duration::from_millis(500)).await;
            }

            eprintln!(">> Node 1 message count: {}", node1_messages.len());
            eprintln!(">> Node 2 message count: {}", node2_messages.len());

            if !node1_messages.is_empty() {
                eprintln!(">> ✅ Node 1 received messages via relay");
                
                // Display received message content on Node 1
                for (i, message) in node1_messages.iter().enumerate() {
                    eprintln!(">> Node 1 - Message {}: {:?}", i + 1, message.get_message_content());
                    
                    // Try to decrypt the message if it's encrypted
                    if ShinkaiMessage::is_content_currently_encrypted(message) {
                        match message.clone().decrypt_inner_layer(&profile1_encryption_sk, &profile2_encryption_pk) {
                            Ok(decrypted_msg) => {
                                eprintln!(">> Node 1 - Decrypted content: {:?}", decrypted_msg.get_message_content());
                            },
                            Err(e) => {
                                eprintln!(">> Node 1 - Failed to decrypt: {:?}", e);
                            }
                        }
                    }
                }
            }
            
            if !node2_messages.is_empty() {
                eprintln!(">> ✅ Node 2 received messages via relay");
                
                // Display received message content on Node 2
                for (i, message) in node2_messages.iter().enumerate() {
                    eprintln!(">> Node 2 - Message {}: {:?}", i + 1, message.get_message_content());
                    
                    // Try to decrypt the message if it's encrypted
                    if ShinkaiMessage::is_content_currently_encrypted(message) {
                        match message.clone().decrypt_inner_layer(&profile2_encryption_sk, &profile1_encryption_pk) {
                            Ok(decrypted_msg) => {
                                eprintln!(">> Node 2 - Decrypted content: {:?}", decrypted_msg.get_message_content());
                            },
                            Err(e) => {
                                eprintln!(">> Node 2 - Failed to decrypt: {:?}", e);
                            }
                        }
                    }
                }
            }

            // Display the original messages that were sent
            eprintln!("\n>> Original messages sent:");
            eprintln!(">> Node 1 → Node 2: '{}'", message_content_1to2);
            eprintln!(">> Node 2 → Node 1: '{}'", message_content_2to1);

            assert_eq!(node2_messages.len(), 2, "Node 2 should have two messages.");
            assert_eq!(node1_messages.len(), 2, "Node 1 should have two messages.");

            eprintln!(">> Relay messaging test completed with real identities");
            node1_abort_handler.abort();
            node2_abort_handler.abort();
        });

        // Wait for all tasks to complete
        let result = tokio::try_join!(node1_handler, node2_handler, messaging_test);
        match result {
            Ok(_) => {
                eprintln!(">> Relay test completed - nodes can communicate via relay server");
                Ok(())
            },
            Err(e) => {
                // Check if the error is because one of the tasks was aborted
                if e.is_cancelled() {
                    eprintln!("One of the tasks was aborted, but this is expected.");
                    Ok(())
                } else {
                    // If the error is not due to an abort, then it's unexpected
                    Err(e)
                }
            }
        }
    });

    rt.shutdown_timeout(Duration::from_secs(10));
    if let Err(e) = e {
        assert!(false, "An unexpected error occurred: {:?}", e);
    }
}<|MERGE_RESOLUTION|>--- conflicted
+++ resolved
@@ -940,10 +940,6 @@
 
             // Wait for messages to be delivered via relay by polling periodically
             eprintln!(">> Waiting for relay message delivery...");
-<<<<<<< HEAD
-=======
-            tokio::time::sleep(Duration::from_secs(20)).await;
->>>>>>> 13c70d9d
 
             let mut node1_messages = Vec::new();
             let mut node2_messages = Vec::new();
