#![recursion_limit = "512"]

mod it {
    #[cfg(feature = "http-manager")]
    mod a0_subscription_manager_tests;
    #[cfg(feature = "http-manager")]
    mod a1_http_subscription_tests;
    mod a2_sheet_workflow_tests;
    mod a3_micropayment_flow_tests;
    mod cron_job_tests;
    mod db_identity_tests;
    mod db_inbox_tests;
    mod db_job_tests;
    mod db_llm_providers_tests;
    mod db_restore_tests;
    mod db_tests;
    mod encrypted_files_tests;
    mod get_onchain_identity_tests;
    mod job_branchs_retries_tests;
    mod job_concurrency_in_seq_tests;
    mod job_image_analysis_tests;
    mod job_manager_concurrency_tests;
    mod model_capabilities_manager_tests;
    mod node_integration_tests;
    mod node_retrying_tests;
    mod node_simple_ux_tests;
    mod workflow_integration_tests;
    // mod node_toolkit_api_tests;
    mod performance_tests;
    mod planner_integration_tests;
<<<<<<< HEAD
    mod planner_tests;
    // mod toolkit_tests;
    mod new_toolkit_tests;
    #[cfg(feature = "http-manager")]
=======
>>>>>>> 10ee9388
    mod subscription_http_upload_tests;
    mod utils;
    #[cfg(feature = "http-manager")]
    mod vector_fs_api_tests;
    #[cfg(feature = "http-manager")]
    mod vector_fs_tests;
    mod websocket_tests;

    mod change_nodes_name_tests;
    #[cfg(feature = "http-manager")]
    mod tcp_proxy_tests;
    #[cfg(feature = "http-manager")]
    mod z_shinkai_mirror_tests;
}<|MERGE_RESOLUTION|>--- conflicted
+++ resolved
@@ -28,13 +28,6 @@
     // mod node_toolkit_api_tests;
     mod performance_tests;
     mod planner_integration_tests;
-<<<<<<< HEAD
-    mod planner_tests;
-    // mod toolkit_tests;
-    mod new_toolkit_tests;
-    #[cfg(feature = "http-manager")]
-=======
->>>>>>> 10ee9388
     mod subscription_http_upload_tests;
     mod utils;
     #[cfg(feature = "http-manager")]
