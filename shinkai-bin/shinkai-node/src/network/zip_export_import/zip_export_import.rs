use crate::network::node_error::NodeError;
use crate::network::node_shareable_logic::ZipFileContents;
use crate::network::Node;
use crate::utils::environment::NodeEnvironment;
use reqwest::StatusCode;
use serde_json::{json, Value};
use shinkai_embedding::embedding_generator::EmbeddingGenerator;
use shinkai_fs::shinkai_file_manager::{FileProcessingMode, ShinkaiFileManager};
use shinkai_http_api::node_api_router::APIError;
use shinkai_message_primitives::schemas::llm_providers::agent::Agent;
use shinkai_message_primitives::schemas::shinkai_name::ShinkaiName;
use shinkai_message_primitives::shinkai_utils::shinkai_path::ShinkaiPath;
use shinkai_sqlite::SqliteManager;
use shinkai_tools_primitives::tools::agent_tool_wrapper::AgentToolWrapper;
use shinkai_tools_primitives::tools::shinkai_tool::ShinkaiTool;
use std::collections::HashMap;
use std::fs::File;
use std::io::{Read, Write};
use std::path::PathBuf;
use std::sync::Arc;
use tokio::fs;
use zip::ZipArchive;
use zip::{write::FileOptions, ZipWriter};

async fn calculate_zip_dependencies(
    db: Arc<SqliteManager>,
    shinkai_name: ShinkaiName,
    tool_entry_point: Option<ShinkaiTool>,
    agent_entry_point: Option<Agent>,
    agent_dependencies: &mut HashMap<String, Agent>,
    tool_dependencies: &mut HashMap<String, ShinkaiTool>,
) -> Result<(), APIError> {
    if let Some(tool) = tool_entry_point {
        let tool_router_key = tool.tool_router_key().to_string_with_version();

        if tool_dependencies.contains_key(&tool_router_key) {
            // Done, this path has been handled
            return Ok(());
        }
        tool_dependencies.insert(tool_router_key, tool.clone());

        match tool.clone() {
            ShinkaiTool::Deno(_, _) => (),
            ShinkaiTool::Python(_, _) => (),
            ShinkaiTool::Rust(_, _) => (),
            ShinkaiTool::Agent(agent_tool, _) => {
                let agent = match db.get_agent(&agent_tool.agent_id) {
                    Ok(agent) => agent,
                    Err(err) => {
                        return Err(APIError {
                            code: StatusCode::BAD_REQUEST.as_u16(),
                            error: "Bad Request".to_string(),
                            message: format!("Failed to get agent dependency: {}", err),
                        });
                    }
                };
                // Recursively add the agent to the dependencies
                Box::pin(calculate_zip_dependencies(
                    db.clone(),
                    shinkai_name.clone(),
                    None,
                    agent,
                    agent_dependencies,
                    tool_dependencies,
                ))
                .await?;
                return Ok(());
            }
            ShinkaiTool::Network(_, _) => (),
        }

        // This tool might have dependendies, so let's check them.
        // Only Deno & Python tools have get_tools()
        for dependency in tool.get_tools() {
            let tool_dependency =
                match db.get_tool_by_key_and_version(&dependency.to_string_without_version(), dependency.version()) {
                    Ok(tool) => tool,
                    Err(err) => {
                        return Err(APIError {
                            code: StatusCode::BAD_REQUEST.as_u16(),
                            error: "Bad Request".to_string(),
                            message: format!("Failed to get tool dependency: {}", err),
                        });
                    }
                };
            Box::pin(calculate_zip_dependencies(
                db.clone(),
                shinkai_name.clone(),
                Some(tool_dependency),
                None,
                agent_dependencies,
                tool_dependencies,
            ))
            .await?;
        }
    }

    if let Some(agent) = agent_entry_point {
        let agent_id = agent.agent_id.clone();
        if agent_dependencies.contains_key(&agent_id) {
            // Done, this path has been handled
            return Ok(());
        }
        agent_dependencies.insert(agent_id.clone(), agent.clone());
        let tool: ShinkaiTool = db.get_tool_by_agent_id(&agent_id).map_err(|e| {
            println!("ERROR - Internal inconsistency: {}", e);
            return APIError {
                code: StatusCode::INTERNAL_SERVER_ERROR.as_u16(),
                error: "Internal Server Error".to_string(),
                message: format!("Failed to get tool dependency: {}", e),
            };
        })?;

        tool_dependencies.insert(tool.tool_router_key().to_string_with_version(), tool);

        for tool in agent.tools {
            let tool_dependency =
                match db.get_tool_by_key_and_version(&tool.to_string_without_version(), tool.version()) {
                    Ok(tool) => tool,
                    Err(err) => {
                        return Err(APIError {
                            code: StatusCode::BAD_REQUEST.as_u16(),
                            error: "Bad Request".to_string(),
                            message: format!("Failed to get tool dependency: {}", err),
                        });
                    }
                };
            Box::pin(calculate_zip_dependencies(
                db.clone(),
                shinkai_name.clone(),
                Some(tool_dependency),
                None,
                agent_dependencies,
                tool_dependencies,
            ))
            .await?;
        }
    }

    return Ok(());
}

async fn get_dependencies_for_zip(
    db: Arc<SqliteManager>,
    shinkai_name: ShinkaiName,
    node_env: NodeEnvironment,
    agent_dependencies: &HashMap<String, Agent>,
    tool_dependencies: &HashMap<String, ShinkaiTool>,
) -> Result<HashMap<String, Vec<u8>>, NodeError> {
    let mut zip_files = HashMap::new();
    for (agent_id, _) in agent_dependencies {
        let agent_bytes = match Box::pin(generate_agent_zip(
            db.clone(),
            shinkai_name.clone(),
            node_env.clone(),
            agent_id.clone(),
            false,
        ))
        .await
        {
            Ok(bytes) => bytes,
            Err(err) => {
                return Err(NodeError {
                    message: format!("Failed to generate agent zip: {}", err.message),
                });
            }
        };

        zip_files.insert(format!("__agents/{}.zip", agent_id.replace(':', "_")), agent_bytes);
    }

    for (tool_key, tool) in tool_dependencies {
        match tool {
            ShinkaiTool::Deno(_, _) => (),
            ShinkaiTool::Python(_, _) => (),
            ShinkaiTool::Rust(_, _) => {
                println!("Not including rust tool in zip");
                continue;
            }
            ShinkaiTool::Agent(_, _) => {
                println!("Not including agent tool in zip");
                continue;
            }
            ShinkaiTool::Network(_, _) => (),
        }

        let tool_bytes = match Box::pin(generate_tool_zip(
            db.clone(),
            shinkai_name.clone(),
            node_env.clone(),
            tool.clone(),
            false,
        ))
        .await
        {
            Ok(bytes) => bytes,
            Err(err) => return Err(NodeError::from(err)),
        };

        zip_files.insert(format!("__tools/{}.zip", tool_key.replace(':', "_")), tool_bytes);
    }

    Ok(zip_files)
}

pub async fn generate_agent_zip(
    db: Arc<SqliteManager>,
    shinkai_name: ShinkaiName,
    node_env: NodeEnvironment,
    agent_id: String,
    add_dependencies: bool,
) -> Result<Vec<u8>, APIError> {
    fn internal_error(err: String) -> APIError {
        APIError {
            code: StatusCode::INTERNAL_SERVER_ERROR.as_u16(),
            error: "Internal Server Error".to_string(),
            message: format!("Failed to generate agent zip: {}", err),
        }
    }

    // Retrieve the agent from the database
    let agent = match db.get_agent(&agent_id) {
        Ok(Some(agent)) => agent,
        Ok(None) => return Err(internal_error(format!("Agent not found: {}", agent_id))),
        Err(err) => return Err(internal_error(format!("Failed to retrieve agent: {}", err))),
    };

    // Serialize the agent to JSON bytes
    let agent_bytes = match serde_json::to_vec(&agent) {
        Ok(bytes) => bytes,
        Err(err) => return Err(internal_error(format!("Failed to serialize agent: {}", err))),
    };

    // Create a temporary zip file
    let name = format!("{}.zip", agent.agent_id.replace(':', "_"));
    let path = std::env::temp_dir().join(&name);
    let file = match File::create(&path) {
        Ok(file) => file,
        Err(err) => return Err(internal_error(format!("Failed to create zip file: {}", err))),
    };

    let zip_files: Result<HashMap<String, Vec<u8>>, APIError> = if add_dependencies {
        // Add the dependencies to the zip file
        let mut tool_dependencies = HashMap::new();
        let mut agent_dependencies = HashMap::new();
        Box::pin(calculate_zip_dependencies(
            db.clone(),
            shinkai_name.clone(),
            None,
            Some(agent.clone()),
            &mut agent_dependencies,
            &mut tool_dependencies,
        ))
        .await?;

        // Remove self from dependencies
        agent_dependencies.remove(&agent_id);
        let tool = match db.get_tool_by_agent_id(&agent_id) {
            Ok(tool) => tool,
            Err(err) => {
                println!("ERROR - Internal inconsistency: {}", err);
                return Err(APIError {
                    code: StatusCode::INTERNAL_SERVER_ERROR.as_u16(),
                    error: "Internal Server Error".to_string(),
                    message: format!("Failed to get tool dependency: {}", err),
                });
            }
        };

        tool_dependencies.remove(&tool.tool_router_key().to_string_with_version());
        println!("For agent: {}", agent_id);
        println!("Agent dependencies: {:?}", agent_dependencies);
        println!("Tool dependencies: {:?}", tool_dependencies);

        let mut zip_files = get_dependencies_for_zip(
            db.clone(),
            shinkai_name,
            node_env,
            &agent_dependencies,
            &tool_dependencies,
        )
        .await
        .map_err(|e| internal_error(format!("Failed to add dependencies to zip: {}", e)))?;

        zip_files.insert("__agent.json".to_string(), agent_bytes);
        Ok(zip_files)
    } else {
        let mut zip_files = HashMap::new();
        zip_files.insert("__agent.json".to_string(), agent_bytes);
        Ok(zip_files)
    };
    if let Err(err) = zip_files {
        return Err(err);
    }
    let mut zip_files = zip_files.unwrap();

    for item in agent.scope.vector_fs_items {
        let p = item.full_path();
        if item.exists() {
            let file_bytes = fs::read(p).await.map_err(|e| APIError {
                code: StatusCode::INTERNAL_SERVER_ERROR.as_u16(),
                error: "Internal Server Error".to_string(),
                message: format!("Failed to read file: {}", e),
            })?;

            zip_files.insert(format!("__knowledge/{}", item.relative_path().to_string()), file_bytes);
        }
    }

    for item in agent.scope.vector_fs_folders {
        if item.clone().exists() {
            let files = std::fs::read_dir(item.clone().path).map_err(|e| APIError {
                code: StatusCode::INTERNAL_SERVER_ERROR.as_u16(),
                error: "Internal Server Error".to_string(),
                message: format!("Failed to read file: {}", e),
            })?;

            for entry in files {
                let file = entry.map_err(|e| APIError {
                    code: StatusCode::INTERNAL_SERVER_ERROR.as_u16(),
                    error: "Internal Server Error".to_string(),
                    message: format!("Failed to read file: {}", e),
                })?;
                if file
                    .file_type()
                    .map_err(|e| APIError {
                        code: StatusCode::INTERNAL_SERVER_ERROR.as_u16(),
                        error: "Internal Server Error".to_string(),
                        message: format!("Failed to read file: {}", e),
                    })?
                    .is_file()
                {
                    let file_bytes = fs::read(file.path()).await.map_err(|e| APIError {
                        code: StatusCode::INTERNAL_SERVER_ERROR.as_u16(),
                        error: "Internal Server Error".to_string(),
                        message: format!("Failed to read file: {}", e),
                    })?;

                    zip_files.insert(format!("__knowledge/{}", item.relative_path().to_string()), file_bytes);
                }
            }
        }
    }

    let mut zip = ZipWriter::new(file);
    for (file_name, file_bytes) in zip_files {
        if let Err(err) = zip.start_file::<_, ()>(file_name, FileOptions::default()) {
            return Err(internal_error(format!("Failed to create file in zip: {}", err)));
        }
        if let Err(err) = zip.write_all(&file_bytes) {
            return Err(internal_error(format!("Failed to write file data to zip: {}", err)));
        }
    }
    // Finalize the zip file
    if let Err(err) = zip.finish() {
        return Err(internal_error(format!("Failed to finalize zip file: {}", err)));
    }
    // Read the zip file into memory
    let file_bytes: Vec<u8> = fs::read(&path).await.map_err(|e| APIError {
        code: StatusCode::INTERNAL_SERVER_ERROR.as_u16(),
        error: "Internal Server Error".to_string(),
        message: format!("Failed to read zip file: {}", e),
    })?;

    // Clean up the temporary file
    fs::remove_file(&path).await.map_err(|e| APIError {
        code: StatusCode::INTERNAL_SERVER_ERROR.as_u16(),
        error: "Internal Server Error".to_string(),
        message: format!("Failed to remove temporary file: {}", e),
    })?;

    Ok(file_bytes)
}

pub async fn generate_tool_zip(
    db: Arc<SqliteManager>,
    shinkai_name: ShinkaiName,
    node_env: NodeEnvironment,
    tool: ShinkaiTool,
    add_dependencies: bool,
) -> Result<Vec<u8>, NodeError> {
    let mut tool = tool;
    tool.sanitize_config();

    let tool_bytes = serde_json::to_vec(&tool).unwrap();

    let name = format!(
        "{}.zip",
        tool.tool_router_key().to_string_without_version().replace(':', "_")
    );
    let path = std::env::temp_dir().join(&name);
    let file = File::create(&path).map_err(|e| NodeError::from(e.to_string()))?;

    let zip_files: Result<HashMap<String, Vec<u8>>, NodeError> = if add_dependencies {
        // Add the dependencies to the zip file
        let mut tool_dependencies = HashMap::new();
        let mut agent_dependencies = HashMap::new();
        calculate_zip_dependencies(
            db.clone(),
            shinkai_name.clone(),
            Some(tool.clone()),
            None,
            &mut agent_dependencies,
            &mut tool_dependencies,
        )
        .await
        .map_err(|e| NodeError {
            message: format!("Failed to calculate dependencies: {}", e.message),
        })?;
        // Remove self from dependencies
        tool_dependencies.remove(&tool.tool_router_key().to_string_with_version());
        println!("For tool: {}", tool.tool_router_key().to_string_without_version());
        println!("Agent dependencies: {:?}", agent_dependencies);
        println!("Tool dependencies: {:?}", tool_dependencies);

        let mut zip_files = get_dependencies_for_zip(
            db.clone(),
            shinkai_name,
            node_env.clone(),
            &agent_dependencies,
            &tool_dependencies,
        )
        .await
        .map_err(|e| NodeError {
            message: format!("Failed to add dependencies to zip: {}", e.message),
        })?;
        zip_files.insert("__tool.json".to_string(), tool_bytes);
        Ok(zip_files)
    } else {
        let mut zip_files: HashMap<String, Vec<u8>> = HashMap::new();
        zip_files.insert("__tool.json".to_string(), tool_bytes);
        Ok(zip_files)
    };
    if let Err(err) = zip_files {
        return Err(err);
    }
    let mut zip_files = zip_files.unwrap();

    let assets = PathBuf::from(&node_env.node_storage_path.clone().unwrap_or_default())
        .join(".tools_storage")
        .join("tools")
        .join(tool.tool_router_key().convert_to_path());

    if assets.exists() {
        for entry in std::fs::read_dir(assets).unwrap() {
            let entry = entry.unwrap();
            let path = entry.path();
            if path.is_file() {
                zip_files.insert(
                    path.file_name().unwrap().to_str().unwrap().to_string(),
                    fs::read(path).await.unwrap(),
                );
            }
        }
    }

    let mut zip = ZipWriter::new(file);
    for (file_name, file_bytes) in zip_files {
        zip.start_file::<_, ()>(file_name, FileOptions::default())
            .map_err(|e| NodeError::from(e.to_string()))?;
        zip.write_all(&file_bytes).map_err(|e| NodeError::from(e.to_string()))?;
    }
    zip.finish().map_err(|e| NodeError::from(e.to_string()))?;

    println!("Zip file created successfully!");
    let file_bytes = fs::read(&path).await?;
    // Delete the zip file after reading it
    fs::remove_file(&path).await?;
    Ok(file_bytes)
}

async fn import_tool_assets(
    tool: ShinkaiTool,
    node_env: NodeEnvironment,
    mut zip_contents: ZipFileContents,
) -> Result<(), APIError> {
    let archive_clone = zip_contents.archive.clone();
    let files = archive_clone.file_names();

    for file in files {
        if file.contains("__MACOSX/") {
            continue;
        }
        if file == "__tool.json" {
            continue;
        }
        if file.starts_with("__agents/") || file.starts_with("__tools/") || file.starts_with("__knowledge/") {
            continue;
        }
        println!("[IMPORTING ASSETS]: {}", file);
        let mut buffer = Vec::new();
        {
            let file = zip_contents.archive.by_name(file);
            let mut tool_file = match file {
                Ok(file) => file,
                Err(_) => {
                    return Err(APIError {
                        code: StatusCode::BAD_REQUEST.as_u16(),
                        error: "Invalid Tool Archive".to_string(),
                        message: "Archive does not contain tool.json".to_string(),
                    });
                }
            };

            // Read the tool file contents into a buffer
            if let Err(err) = tool_file.read_to_end(&mut buffer) {
                return Err(APIError {
                    code: StatusCode::INTERNAL_SERVER_ERROR.as_u16(),
                    error: "Read Error".to_string(),
                    message: format!("Failed to read tool.json contents: {}", err),
                });
            }
        } // `tool_file` goes out of scope here

        let mut file_path = PathBuf::from(&node_env.node_storage_path.clone().unwrap_or_default())
            .join(".tools_storage")
            .join("tools")
            .join(tool.tool_router_key().convert_to_path());
        if !file_path.exists() {
            let s = std::fs::create_dir_all(&file_path);
            if s.is_err() {
                return Err(APIError {
                    code: StatusCode::INTERNAL_SERVER_ERROR.as_u16(),
                    error: "Failed to create directory".to_string(),
                    message: format!("Failed to create directory: {}", s.err().unwrap()),
                });
            }
        }
        file_path.push(file);
        let s: Result<(), std::io::Error> = std::fs::write(&file_path, &buffer);
        if s.is_err() {
            return Err(APIError {
                code: StatusCode::INTERNAL_SERVER_ERROR.as_u16(),
                error: "Failed to write file".to_string(),
                message: format!("Failed to write file: {}", s.err().unwrap()),
            });
        }
    }
    Ok(())
}

async fn import_agent_knowledge(
    mut zip_contents: ZipArchive<std::io::Cursor<Vec<u8>>>,
    db: Arc<SqliteManager>,
    embedding_generator: Arc<dyn EmbeddingGenerator>,
) -> Result<(), APIError> {
    let archive_clone = zip_contents.clone();
    let files = archive_clone.file_names();
    for file in files {
        if file.starts_with("__knowledge/") && !file.ends_with("/") {
            let mut buffer = Vec::new();
            {
                println!("[IMPORTING KNOWLEDGE]: {}", file);
                let file: Result<zip::read::ZipFile<'_>, zip::result::ZipError> = zip_contents.by_name(file);
                let mut tool_file = match file {
                    Ok(file) => file,
                    Err(_) => {
                        return Err(APIError {
                            code: StatusCode::BAD_REQUEST.as_u16(),
                            error: "Invalid Tool Archive".to_string(),
                            message: "Archive does not contain tool.json".to_string(),
                        });
                    }
                };

                // Read the tool file contents into a buffer
                if let Err(err) = tool_file.read_to_end(&mut buffer) {
                    return Err(APIError {
                        code: StatusCode::INTERNAL_SERVER_ERROR.as_u16(),
                        error: "Read Error".to_string(),
                        message: format!("Failed to read tool.json contents: {}", err),
                    });
                }
            } // `tool_file` goes out of scope here

            let relative_path = file.replace("__knowledge/", "");
            let dest_path = ShinkaiPath::from_str(&relative_path);
            ShinkaiFileManager::save_and_process_file(
                dest_path,
                buffer,
                &db,
                FileProcessingMode::Auto,
                &*embedding_generator,
            )
            .await
            .map_err(|e| APIError {
                code: StatusCode::INTERNAL_SERVER_ERROR.as_u16(),
                error: "Failed to save and process file".to_string(),
                message: format!("Failed to save and process file: {}", e),
            })?;
        }
    }

    Ok(())
}

pub async fn import_dependencies_tools(
    db: Arc<SqliteManager>,
    full_identity: ShinkaiName,
    node_env: NodeEnvironment,
    zip_contents: ZipArchive<std::io::Cursor<Vec<u8>>>,
    embedding_generator: Arc<dyn EmbeddingGenerator>,
) -> Result<(), APIError> {
    // Import tools from the zip file
    let archive_clone = zip_contents.clone();
    let file_list: Vec<&str> = archive_clone.file_names().collect();
    println!("Files:\n{}", file_list.join("\n"));
    for file_name_str in file_list {
        if file_name_str.starts_with("__tools/") && file_name_str != "__tools/" {
            let tool_zip = match bytes_to_zip_tool(zip_contents.clone(), file_name_str.to_string(), true).await {
                Ok(tool_zip) => tool_zip,
                Err(err) => {
                    let api_error = APIError {
                        code: StatusCode::BAD_REQUEST.as_u16(),
                        error: "Invalid Tool Archive".to_string(),
                        message: format!("Failed to extract tool.json: {:?}", err),
                    };
                    return Err(api_error);
                }
            };

            let tool: ShinkaiTool = match serde_json::from_slice(&tool_zip.buffer) {
                Ok(tool) => tool,
                Err(err) => {
                    let api_error = APIError {
                        code: StatusCode::BAD_REQUEST.as_u16(),
                        error: "Invalid Tool JSON".to_string(),
                        message: format!("Failed to parse tool.json: {}", err),
                    };
                    return Err(api_error);
                }
            };
            let import_tool_result = import_tool(db.clone(), node_env.clone(), tool_zip, tool).await;
            if let Err(err) = import_tool_result {
                println!("Error importing tool: {:?}", err);
            } else {
                println!("Successfully imported tool.");
            }
        }
        if file_name_str.starts_with("__agents/") && file_name_str != "__agents/" {
            let agent_zip = match bytes_to_zip_tool(zip_contents.clone(), file_name_str.to_string(), false).await {
                Ok(agent_zip) => agent_zip,
                Err(err) => return Err(err),
            };
            let agent = get_agent_from_zip(agent_zip.archive).unwrap();
            let import_agent_result = import_agent(
                db.clone(),
                full_identity.clone(),
                zip_contents.clone(),
                agent,
                embedding_generator.clone(),
            )
            .await;
            if let Err(err) = import_agent_result {
                println!("Error importing agent: {:?}", err);
            } else {
                println!("Successfully imported agent.");
            }
        }
    }
    Ok(())
}

pub async fn import_tool(
    db: Arc<SqliteManager>,
    node_env: NodeEnvironment,
    zip_contents: ZipFileContents,
    tool: ShinkaiTool,
) -> Result<Value, APIError> {
    println!(
        "[IMPORTING TOOL]: {}",
        tool.tool_router_key().to_string_without_version()
    );

    // Check if the tool can be enabled and enable it if possible
    let mut tool = tool.clone();
    if !tool.is_enabled() && tool.can_be_enabled() {
        tool.enable();
    }

    let tool_router_key = tool.tool_router_key().to_string_without_version();
    match tool.clone() {
        ShinkaiTool::Deno(_, _) => {}
        ShinkaiTool::Python(_, _) => {}
        ShinkaiTool::Network(_, _) => {}
        ShinkaiTool::Rust(_, _) => {
            println!("Rust tool detected {}. Skipping installation.", tool_router_key);
            return Ok(json!({
                "status": "success",
                "message": "Tool imported successfully",
                "tool_key": tool_router_key,
                "tool": tool.clone()
            }));
        }
        ShinkaiTool::Agent(_, _) => {
            // TODO Agents might depend on other agents, so we need to handle that.
            println!("Agent tool detected {}. Skipping installation.", tool_router_key);
            return Ok(json!({
                "status": "success",
                "message": "Tool imported successfully",
                "tool_key": tool_router_key,
                "tool": tool.clone()
            }));
        }
    }

    // check if any version of the tool exists in the database
    let db_tool = match db.get_tool_by_key(&tool.tool_router_key().to_string_without_version()) {
        Ok(tool) => Some(tool),
        Err(_) => None,
    };

    // if the tool exists in the database, check if the version is the same or newer
    if let Some(db_tool) = db_tool.clone() {
        let version_db = db_tool.version_number()?;
        let version_zip = tool.version_number()?;
        if version_db >= version_zip {
            // No need to update
            return Ok(json!({
                "status": "success",
                "message": "Tool already up-to-date",
                "tool_key": tool.tool_router_key().to_string_without_version(),
                "tool": tool.clone()
            }));
        }
    }

    // Save the tool to the database
    let tool = match db_tool {
        None => db.add_tool(tool).await.map_err(|e| APIError {
            code: StatusCode::INTERNAL_SERVER_ERROR.as_u16(),
            error: "Database Error".to_string(),
            message: format!("Failed to save tool to database: {}", e),
        })?,
        Some(_) => db.upgrade_tool(tool).await.map_err(|e| APIError {
            code: StatusCode::INTERNAL_SERVER_ERROR.as_u16(),
            error: "Database Error".to_string(),
            message: format!("Failed to upgrade tool: {}", e),
        })?,
    };

    import_tool_assets(tool.clone(), node_env.clone(), zip_contents).await?;
    Ok(json!({
        "status": "success",
        "message": "Tool imported successfully",
        "tool_key": tool.tool_router_key().to_string_without_version(),
        "tool": tool
    }))
}

pub async fn import_agent(
    db: Arc<SqliteManager>,
    full_identity: ShinkaiName,
    zip_contents: ZipArchive<std::io::Cursor<Vec<u8>>>,
    mut agent: Agent,
    embedding_generator: Arc<dyn EmbeddingGenerator>,
) -> Result<Value, APIError> {
    println!("[IMPORTING AGENT]: {}", agent.agent_id);
    // Do not overwrite existing agent
    // There is no clear mechanism to determine the latest version of the agent
    // So we just check if the agent exists in the database
    let install = match db.get_agent(&agent.agent_id) {
        Ok(agent) => match agent {
            Some(agent) => {
                // If the agent has been edited. Do not overwrite it.
                if agent.edited {
                    return Err(APIError {
                        code: StatusCode::BAD_REQUEST.as_u16(),
                        error: "Agent has been edited".to_string(),
                        message: "Agent has been edited. Please delete it first.".to_string(),
                    });
                } else {
                    return Err(APIError {
                        code: StatusCode::BAD_REQUEST.as_u16(),
                        error: "Agent Exists.".to_string(),
                        message: "Agent Exists. Please delete it first.".to_string(),
                    });
                }
            }
            None => true,
        },
        Err(_) => {
            return Err(APIError {
                code: StatusCode::INTERNAL_SERVER_ERROR.as_u16(),
                error: "Database Error".to_string(),
                message: "Failed to get agent".to_string(),
            })
        }
    };

    let preferences_llm_provider_result = match db.get_preference::<String>("default_llm_provider") {
        Ok(llm_provider) => match llm_provider {
            Some(llm_provider) => llm_provider,
            None => Node::shinkai_free_provider_id(),
        },
        Err(_) => {
            return Err(APIError {
                code: StatusCode::INTERNAL_SERVER_ERROR.as_u16(),
                error: "Database Error".to_string(),
                message: "Failed to get default LLM provider".to_string(),
            })
        }
    };

    let original_author = agent.full_identity_name.node_name.clone();
    agent.full_identity_name = full_identity;

<<<<<<< HEAD
    agent.llm_provider_id = preferences_llm_provider_result;
    agent.edited = false;
=======
    import_agent_knowledge(zip_contents, db.clone(), embedding_generator.clone()).await?;

>>>>>>> ed9f58b2
    if install {
        match db.add_agent(agent.clone(), &agent.full_identity_name) {
            Ok(_) => {
                let agent_tool_wrapper = AgentToolWrapper::new(
                    agent.agent_id.clone(),
                    agent.name.clone(),
                    agent.ui_description.clone(),
                    original_author,
                    None,
                );
                let shinkai_tool = ShinkaiTool::Agent(agent_tool_wrapper, true);
                let install_tool = match db.get_tool_by_key(&shinkai_tool.tool_router_key().to_string_without_version())
                {
                    Ok(_) => false,
                    Err(_) => true,
                };
                if install_tool {
                    db.add_tool(shinkai_tool).await.map_err(|e| APIError {
                        code: StatusCode::INTERNAL_SERVER_ERROR.as_u16(),
                        error: "Database Error".to_string(),
                        message: format!("Failed to save tool to database: {}", e),
                    })?;
                }

                let response = json!({
                    "status": "success",
                    "message": "Agent imported successfully",
                    "agent_id": agent.agent_id,
                    "agent": agent
                });
                return Ok(response);
            }
            Err(err) => {
                let api_error = APIError {
                    code: StatusCode::INTERNAL_SERVER_ERROR.as_u16(),
                    error: "Database Error".to_string(),
                    message: format!("Failed to save agent to database: {}", err),
                };
                return Err(api_error);
            }
        }
    }

    return Ok(json!({
        "status": "success",
        "message": "Agent already installed",
        "agent_id": agent.agent_id,
        "agent": agent
    }));
}

pub fn get_tool_from_zip(mut archive: ZipArchive<std::io::Cursor<Vec<u8>>>) -> Result<ShinkaiTool, APIError> {
    // Extract and parse tool.json
    let mut buffer = Vec::new();
    {
        let mut file = match archive.by_name("__tool.json") {
            Ok(file) => file,
            Err(_) => {
                let api_error = APIError {
                    code: StatusCode::BAD_REQUEST.as_u16(),
                    error: "Invalid Tool Zip".to_string(),
                    message: "Archive does not contain __tool.json".to_string(),
                };
                return Err(api_error);
            }
        };

        if let Err(err) = file.read_to_end(&mut buffer) {
            let api_error = APIError {
                code: StatusCode::INTERNAL_SERVER_ERROR.as_u16(),
                error: "Internal Server Error".to_string(),
                message: format!("Failed to read tool.json: {}", err),
            };
            return Err(api_error);
        }
    }
    let tool: ShinkaiTool = serde_json::from_slice(&buffer).map_err(|e| APIError {
        code: StatusCode::BAD_REQUEST.as_u16(),
        error: "Invalid Tool JSON".to_string(),
        message: format!("Failed to parse tool.json: {}", e),
    })?;
    Ok(tool)
}

pub fn get_agent_from_zip(mut archive: ZipArchive<std::io::Cursor<Vec<u8>>>) -> Result<Agent, APIError> {
    // Extract and parse tool.json
    let mut buffer = Vec::new();
    {
        let mut file = match archive.by_name("__agent.json") {
            Ok(file) => file,
            Err(_) => {
                let api_error = APIError {
                    code: StatusCode::BAD_REQUEST.as_u16(),
                    error: "Invalid Agent Zip".to_string(),
                    message: "Archive does not contain __agent.json".to_string(),
                };
                return Err(api_error);
            }
        };

        if let Err(err) = file.read_to_end(&mut buffer) {
            let api_error = APIError {
                code: StatusCode::INTERNAL_SERVER_ERROR.as_u16(),
                error: "Internal Server Error".to_string(),
                message: format!("Failed to read agent.json: {}", err),
            };
            return Err(api_error);
        }
    }
    let agent: Agent = serde_json::from_slice(&buffer).map_err(|e| APIError {
        code: StatusCode::BAD_REQUEST.as_u16(),
        error: "Invalid Agent JSON".to_string(),
        message: format!("Failed to parse agent.json: {}", e),
    })?;
    Ok(agent)
}

async fn bytes_to_zip_tool(
    mut archive: ZipArchive<std::io::Cursor<Vec<u8>>>,
    file_name: String,
    is_tool: bool, // if not is agent
) -> Result<ZipFileContents, APIError> {
    // Extract and parse file
    let mut zip_buffer = Vec::new();
    {
        let mut file = match archive.by_name(&file_name) {
            Ok(file) => file,
            Err(_) => {
                return Err(APIError {
                    code: StatusCode::BAD_REQUEST.as_u16(),
                    error: "Invalid Zip File".to_string(),
                    message: format!("Archive does not contain {}", file_name),
                });
            }
        };

        // Read the file contents into a buffer
        if let Err(err) = file.read_to_end(&mut zip_buffer) {
            return Err(APIError {
                code: StatusCode::INTERNAL_SERVER_ERROR.as_u16(),
                error: "Read Error".to_string(),
                message: format!("Failed to read file contents: {}", err),
            });
        }
    }

    // Create a new cursor and archive for returning
    let return_cursor = std::io::Cursor::new(zip_buffer.clone());
    let mut return_archive = zip::ZipArchive::new(return_cursor).unwrap();

    let mut tool_agent_buffer: Vec<u8> = Vec::new();
    {
        let mut file = match return_archive.by_name(if is_tool { "__tool.json" } else { "__agent.json" }) {
            Ok(file) => file,
            Err(_) => {
                return Err(APIError {
                    code: StatusCode::BAD_REQUEST.as_u16(),
                    error: "Invalid Zip File".to_string(),
                    message: "Archive does not contain __tool.json".to_string(),
                });
            }
        };

        if let Err(err) = file.read_to_end(&mut tool_agent_buffer) {
            return Err(APIError {
                code: StatusCode::BAD_REQUEST.as_u16(),
                error: "Invalid Tool JSON".to_string(),
                message: format!("Failed to read tool.json: {}", err),
            });
        }
    }

    Ok(ZipFileContents {
        buffer: tool_agent_buffer,
        archive: return_archive,
    })
}

#[cfg(test)]
mod tests {
    use super::*;
    use shinkai_embedding::model_type::EmbeddingModelType;
    use shinkai_embedding::model_type::OllamaTextEmbeddingsInference;
    use shinkai_message_primitives::schemas::shinkai_name::ShinkaiName;
    use shinkai_message_primitives::schemas::tool_router_key::ToolRouterKey;
    use shinkai_message_primitives::shinkai_utils::job_scope::MinimalJobScope;
    use shinkai_tools_primitives::tools::agent_tool_wrapper::AgentToolWrapper;
    use shinkai_tools_primitives::tools::deno_tools::DenoTool;
    use shinkai_tools_primitives::tools::parameters::Parameters;
    use shinkai_tools_primitives::tools::tool_output_arg::ToolOutputArg;
    use shinkai_tools_primitives::tools::tool_types::OperatingSystem;
    use shinkai_tools_primitives::tools::tool_types::RunnerType;
    use shinkai_tools_primitives::tools::tool_types::ToolResult;
    use std::path::PathBuf;
    use tempfile::NamedTempFile;

    async fn setup_test_db() -> SqliteManager {
        let temp_file = NamedTempFile::new().unwrap();
        let db_path = PathBuf::from(temp_file.path());
        let api_url = String::new();
        let model_type =
            EmbeddingModelType::OllamaTextEmbeddingsInference(OllamaTextEmbeddingsInference::SnowflakeArcticEmbedM);
        println!("Creating test db at {:?}", db_path);
        SqliteManager::new(db_path, api_url, model_type).unwrap()
    }

    #[tokio::test]
    async fn test_tool_dependency_cycles() {
        let manager = setup_test_db().await;
        let db = Arc::new(manager);
        let profile = ShinkaiName::new("@@test_user.shinkai/main".to_string()).unwrap();

        // Create three tools that form a cycle: A -> B -> C -> A
        let tool_a_name = "Tool A";
        let tool_a_version = "1.0.0";
        let tool_a_author = "@@test.shinkai";
        let mut tool_a = DenoTool {
            tool_router_key: Some(ToolRouterKey {
                source: "local".to_string(),
                author: tool_a_author.to_string(),
                name: tool_a_name.to_string(),
                version: Some(tool_a_version.to_string()),
            }),
            name: tool_a_name.to_string(),
            homepage: Some("http://127.0.0.1/index.html".to_string()),
            author: tool_a_author.to_string(),
            version: tool_a_version.to_string(),
            mcp_enabled: Some(false),
            js_code: "console.log('Hello, Deno!');".to_string(),
            tools: vec![], // A depends on B
            config: vec![],
            oauth: None,
            description: "A Deno tool for testing".to_string(),
            keywords: vec!["deno".to_string(), "test".to_string()],
            input_args: Parameters::new(),
            output_arg: ToolOutputArg::empty(),
            activated: true,
            embedding: None,
            result: ToolResult::new("object".to_string(), serde_json::Value::Null, vec![]),
            sql_tables: Some(vec![]),
            sql_queries: Some(vec![]),
            file_inbox: None,
            assets: None,
            runner: RunnerType::OnlyHost,
            operating_system: vec![OperatingSystem::Windows],
            tool_set: None,
        };

        let tool_b_name = "Tool B";
        let tool_b_version = "1.0.0";
        let tool_b_author = "@@test.shinkai";
        let mut tool_b = DenoTool {
            tool_router_key: Some(ToolRouterKey {
                source: "local".to_string(),
                author: tool_b_author.to_string(),
                name: tool_b_name.to_string(),
                version: Some(tool_b_version.to_string()),
            }),
            name: tool_b_name.to_string(),
            homepage: Some("http://127.0.0.1/index.html".to_string()),
            author: tool_b_author.to_string(),
            version: tool_b_version.to_string(),
            mcp_enabled: Some(false),
            js_code: "console.log('Hello, Deno!');".to_string(),
            tools: vec![], // B depends on C
            config: vec![],
            oauth: None,
            description: "A Deno tool for testing".to_string(),
            keywords: vec!["deno".to_string(), "test".to_string()],
            input_args: Parameters::new(),
            output_arg: ToolOutputArg::empty(),
            activated: true,
            embedding: None,
            result: ToolResult::new("object".to_string(), serde_json::Value::Null, vec![]),
            sql_tables: Some(vec![]),
            sql_queries: Some(vec![]),
            file_inbox: None,
            assets: None,
            runner: RunnerType::OnlyHost,
            operating_system: vec![OperatingSystem::Windows],
            tool_set: None,
        };

        let tool_c_name = "Tool C";
        let tool_c_version = "1.0.0";
        let tool_c_author = "@@test.shinkai";
        let mut tool_c = DenoTool {
            tool_router_key: Some(ToolRouterKey {
                source: "local".to_string(),
                author: tool_c_author.to_string(),
                name: tool_c_name.to_string(),
                version: Some(tool_c_version.to_string()),
            }),
            name: tool_c_name.to_string(),
            homepage: Some("http://127.0.0.1/index.html".to_string()),
            author: tool_c_author.to_string(),
            version: tool_c_version.to_string(),
            mcp_enabled: Some(false),
            js_code: "console.log('Hello, Deno!');".to_string(),
            tools: vec![], // C depends on A
            config: vec![],
            oauth: None,
            description: "A Deno tool for testing".to_string(),
            keywords: vec!["deno".to_string(), "test".to_string()],
            input_args: Parameters::new(),
            output_arg: ToolOutputArg::empty(),
            activated: true,
            embedding: None,
            result: ToolResult::new("object".to_string(), serde_json::Value::Null, vec![]),
            sql_tables: Some(vec![]),
            sql_queries: Some(vec![]),
            file_inbox: None,
            assets: None,
            runner: RunnerType::OnlyHost,
            operating_system: vec![OperatingSystem::Windows],
            tool_set: None,
        };
        tool_a
            .tools
            .push(ShinkaiTool::Deno(tool_b.clone(), true).tool_router_key());
        tool_b
            .tools
            .push(ShinkaiTool::Deno(tool_c.clone(), true).tool_router_key());
        tool_c
            .tools
            .push(ShinkaiTool::Deno(tool_a.clone(), true).tool_router_key());

        // Add tools to database
        db.add_tool_with_vector(
            ShinkaiTool::Deno(tool_a.clone(), true),
            SqliteManager::generate_vector_for_testing(0.1),
        )
        .unwrap();
        db.add_tool_with_vector(
            ShinkaiTool::Deno(tool_b.clone(), true),
            SqliteManager::generate_vector_for_testing(0.5),
        )
        .unwrap();
        db.add_tool_with_vector(
            ShinkaiTool::Deno(tool_c.clone(), true),
            SqliteManager::generate_vector_for_testing(0.9),
        )
        .unwrap();

        // Test calculate_zip_dependencies with tool A as entry point
        let mut agent_dependencies = HashMap::new();
        let mut tool_dependencies = HashMap::new();
        let result = calculate_zip_dependencies(
            db.clone(),
            profile.clone(),
            Some(ShinkaiTool::Deno(tool_a.clone(), true)),
            None,
            &mut agent_dependencies,
            &mut tool_dependencies,
        )
        .await;

        assert!(result.is_ok());
        assert!(tool_dependencies.len() == 3);
    }

    #[tokio::test]
    async fn test_tool_dependency_cycles_agent() {
        let manager = setup_test_db().await;
        let db = Arc::new(manager);
        let profile: ShinkaiName = ShinkaiName::new("@@test_user.shinkai/main".to_string()).unwrap();

        let agent = Agent {
            name: "test_agent".to_string(),
            agent_id: "test123".to_string(),
            full_identity_name: profile.clone(),
            llm_provider_id: "test_provider".to_string(),
            ui_description: "Test Agent".to_string(),
            knowledge: vec![],
            storage_path: "/test/path".to_string(),
            tools: vec![],
            debug_mode: false,
            config: None,
            cron_tasks: None,
            scope: MinimalJobScope::default(),
            tools_config_override: None,
            edited: false,
        };

        let agent_tool_wrapper = ShinkaiTool::Agent(
            AgentToolWrapper::new(
                agent.agent_id.clone(),
                agent.name.clone(),
                agent.ui_description.clone(),
                agent.full_identity_name.node_name.clone(),
                None,
            ),
            true,
        );
        // Create a tool that depends on an agent
        let tool_a_name = "Tool A";
        let tool_a_version = "1.0.0";
        let tool_a_author = "@@test.shinkai";
        let mut tool_a = DenoTool {
            tool_router_key: Some(ToolRouterKey {
                source: "local".to_string(),
                author: tool_a_author.to_string(),
                name: tool_a_name.to_string(),
                version: Some(tool_a_version.to_string()),
            }),
            name: tool_a_name.to_string(),
            homepage: Some("http://127.0.0.1/index.html".to_string()),
            author: tool_a_author.to_string(),
            version: tool_a_version.to_string(),
            mcp_enabled: Some(false),
            js_code: "console.log('Hello, Deno!');".to_string(),
            tools: vec![agent_tool_wrapper.tool_router_key()], // A depends on B
            config: vec![],
            oauth: None,
            description: "A Deno tool for testing".to_string(),
            keywords: vec!["deno".to_string(), "test".to_string()],
            input_args: Parameters::new(),
            output_arg: ToolOutputArg::empty(),
            activated: true,
            embedding: None,
            result: ToolResult::new("object".to_string(), serde_json::Value::Null, vec![]),
            sql_tables: Some(vec![]),
            sql_queries: Some(vec![]),
            file_inbox: None,
            assets: None,
            runner: RunnerType::OnlyHost,
            operating_system: vec![OperatingSystem::Windows],
            tool_set: None,
        };

        let tool_b_name = "Tool B";
        let tool_b_version = "1.0.0";
        let tool_b_author = "@@test.shinkai";
        let tool_b = DenoTool {
            tool_router_key: Some(ToolRouterKey {
                source: "local".to_string(),
                author: tool_b_author.to_string(),
                name: tool_b_name.to_string(),
                version: Some(tool_b_version.to_string()),
            }),
            name: tool_b_name.to_string(),
            homepage: Some("http://127.0.0.1/index.html".to_string()),
            author: tool_b_author.to_string(),
            version: tool_b_version.to_string(),
            mcp_enabled: Some(false),
            js_code: "console.log('Hello, Deno!');".to_string(),
            tools: vec![], // B depends on C
            config: vec![],
            oauth: None,
            description: "A Deno tool for testing".to_string(),
            keywords: vec!["deno".to_string(), "test".to_string()],
            input_args: Parameters::new(),
            output_arg: ToolOutputArg::empty(),
            activated: true,
            embedding: None,
            result: ToolResult::new("object".to_string(), serde_json::Value::Null, vec![]),
            sql_tables: Some(vec![]),
            sql_queries: Some(vec![]),
            file_inbox: None,
            assets: None,
            runner: RunnerType::OnlyHost,
            operating_system: vec![OperatingSystem::Windows],
            tool_set: None,
        };
        tool_a
            .tools
            .push(ShinkaiTool::Deno(tool_b.clone(), true).tool_router_key());

        db.add_agent(agent.clone(), &profile).unwrap();
        db.add_tool_with_vector(agent_tool_wrapper, SqliteManager::generate_vector_for_testing(0.1))
            .unwrap();
        db.add_tool_with_vector(
            ShinkaiTool::Deno(tool_a.clone(), true),
            SqliteManager::generate_vector_for_testing(0.1),
        )
        .unwrap();
        db.add_tool_with_vector(
            ShinkaiTool::Deno(tool_b, true),
            SqliteManager::generate_vector_for_testing(0.5),
        )
        .unwrap();

        let mut agent_dependencies = HashMap::new();
        let mut tool_dependencies = HashMap::new();
        let result = calculate_zip_dependencies(
            db.clone(),
            profile.clone(),
            Some(ShinkaiTool::Deno(tool_a.clone(), true)),
            None,
            &mut agent_dependencies,
            &mut tool_dependencies,
        )
        .await;

        assert!(result.is_ok());
        assert!(agent_dependencies.len() == 1);
        assert!(tool_dependencies.len() == 3);
    }

    #[tokio::test]
    async fn test_agent_tool_dependencies() {
        let manager = setup_test_db().await;
        let db = Arc::new(manager);
        let profile = ShinkaiName::new("@@test_user.shinkai/main".to_string()).unwrap();

        // Create two tools that will be dependencies of the agent
        let tool_a_name = "Tool A";
        let tool_a_version = "1.0.0";
        let tool_a_author = "@@test.shinkai";
        let tool_a = DenoTool {
            tool_router_key: Some(ToolRouterKey {
                source: "local".to_string(),
                author: tool_a_author.to_string(),
                name: tool_a_name.to_string(),
                version: Some(tool_a_version.to_string()),
            }),
            name: tool_a_name.to_string(),
            homepage: Some("http://127.0.0.1/index.html".to_string()),
            author: tool_a_author.to_string(),
            version: tool_a_version.to_string(),
            mcp_enabled: Some(false),
            js_code: "console.log('Hello, Deno!');".to_string(),
            tools: vec![],
            config: vec![],
            oauth: None,
            description: "A Deno tool for testing".to_string(),
            keywords: vec!["deno".to_string(), "test".to_string()],
            input_args: Parameters::new(),
            output_arg: ToolOutputArg::empty(),
            activated: true,
            embedding: None,
            result: ToolResult::new("object".to_string(), serde_json::Value::Null, vec![]),
            sql_tables: Some(vec![]),
            sql_queries: Some(vec![]),
            file_inbox: None,
            assets: None,
            runner: RunnerType::OnlyHost,
            operating_system: vec![OperatingSystem::Windows],
            tool_set: None,
        };

        let tool_b_name = "Tool B";
        let tool_b_version = "1.0.0";
        let tool_b_author = "@@test.shinkai";
        let mut tool_b = DenoTool {
            tool_router_key: Some(ToolRouterKey {
                source: "local".to_string(),
                author: tool_b_author.to_string(),
                name: tool_b_name.to_string(),
                version: Some(tool_b_version.to_string()),
            }),
            name: tool_b_name.to_string(),
            homepage: Some("http://127.0.0.1/index.html".to_string()),
            author: tool_b_author.to_string(),
            version: tool_b_version.to_string(),
            mcp_enabled: Some(false),
            js_code: "console.log('Hello, Deno!');".to_string(),
            tools: vec![],
            config: vec![],
            oauth: None,
            description: "A Deno tool for testing".to_string(),
            keywords: vec!["deno".to_string(), "test".to_string()],
            input_args: Parameters::new(),
            output_arg: ToolOutputArg::empty(),
            activated: true,
            embedding: None,
            result: ToolResult::new("object".to_string(), serde_json::Value::Null, vec![]),
            sql_tables: Some(vec![]),
            sql_queries: Some(vec![]),
            file_inbox: None,
            assets: None,
            runner: RunnerType::OnlyHost,
            operating_system: vec![OperatingSystem::Windows],
            tool_set: None,
        };

        // Add tools to database
        let tool_a_wrapper = ShinkaiTool::Deno(tool_a.clone(), true);
        let tool_b_wrapper = ShinkaiTool::Deno(tool_b.clone(), true);

        db.add_tool_with_vector(tool_a_wrapper.clone(), SqliteManager::generate_vector_for_testing(0.1))
            .unwrap();
        db.add_tool_with_vector(tool_b_wrapper.clone(), SqliteManager::generate_vector_for_testing(0.5))
            .unwrap();

        // Create an agent that depends on both tools
        let agent = Agent {
            name: "test_agent".to_string(),
            agent_id: "test123".to_string(),
            full_identity_name: profile.clone(),
            llm_provider_id: "test_provider".to_string(),
            ui_description: "Test Agent".to_string(),
            knowledge: vec![],
            storage_path: "/test/path".to_string(),
            tools: vec![tool_a_wrapper.tool_router_key(), tool_b_wrapper.tool_router_key()],
            debug_mode: false,
            config: None,
            cron_tasks: None,
            scope: MinimalJobScope::default(),
            tools_config_override: None,
            edited: false,
        };
        let agent_tool_wrapper = ShinkaiTool::Agent(
            AgentToolWrapper::new(
                agent.agent_id.clone(),
                agent.name.clone(),
                agent.ui_description.clone(),
                agent.full_identity_name.node_name.clone(),
                None,
            ),
            true,
        );
        tool_b.tools.push(agent_tool_wrapper.tool_router_key());

        // Add agent to database
        db.add_agent(agent.clone(), &profile).unwrap();
        db.add_tool_with_vector(agent_tool_wrapper, SqliteManager::generate_vector_for_testing(0.1))
            .unwrap();
        // Test calculate_zip_dependencies with agent as entry point
        let mut agent_dependencies = HashMap::new();
        let mut tool_dependencies = HashMap::new();
        let result = calculate_zip_dependencies(
            db.clone(),
            profile.clone(),
            None,
            Some(agent),
            &mut agent_dependencies,
            &mut tool_dependencies,
        )
        .await;

        assert!(result.is_ok());
        assert!(agent_dependencies.len() == 1);
        assert!(tool_dependencies.len() == 3);
    }
}<|MERGE_RESOLUTION|>--- conflicted
+++ resolved
@@ -805,13 +805,11 @@
     let original_author = agent.full_identity_name.node_name.clone();
     agent.full_identity_name = full_identity;
 
-<<<<<<< HEAD
     agent.llm_provider_id = preferences_llm_provider_result;
     agent.edited = false;
-=======
+
     import_agent_knowledge(zip_contents, db.clone(), embedding_generator.clone()).await?;
 
->>>>>>> ed9f58b2
     if install {
         match db.add_agent(agent.clone(), &agent.full_identity_name) {
             Ok(_) => {
