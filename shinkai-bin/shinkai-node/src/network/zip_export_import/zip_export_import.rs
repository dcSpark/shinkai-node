use crate::network::node_error::NodeError;
use crate::network::node_shareable_logic::ZipFileContents;
use crate::network::Node;
use crate::utils::environment::NodeEnvironment;
use reqwest::StatusCode;
use serde_json::{json, Value};
use shinkai_embedding::embedding_generator::EmbeddingGenerator;
use shinkai_fs::shinkai_file_manager::{FileProcessingMode, ShinkaiFileManager};
use shinkai_http_api::node_api_router::APIError;
use shinkai_message_primitives::schemas::llm_providers::agent::Agent;
use shinkai_message_primitives::schemas::shinkai_name::ShinkaiName;
use shinkai_message_primitives::shinkai_utils::shinkai_path::ShinkaiPath;
use shinkai_sqlite::SqliteManager;
use shinkai_tools_primitives::tools::agent_tool_wrapper::AgentToolWrapper;
use shinkai_tools_primitives::tools::shinkai_tool::ShinkaiTool;
use std::collections::HashMap;
use std::fs::File;
use std::io::{Read, Write};
use std::path::PathBuf;
use std::sync::Arc;
use tokio::fs;
use zip::ZipArchive;
use zip::{write::FileOptions, ZipWriter};

async fn calculate_zip_dependencies(
    db: Arc<SqliteManager>,
    shinkai_name: ShinkaiName,
    tool_entry_point: Option<ShinkaiTool>,
    agent_entry_point: Option<Agent>,
    agent_dependencies: &mut HashMap<String, Agent>,
    tool_dependencies: &mut HashMap<String, ShinkaiTool>,
) -> Result<(), APIError> {
    if let Some(tool) = tool_entry_point {
        let tool_router_key = tool.tool_router_key().to_string_with_version();

        if tool_dependencies.contains_key(&tool_router_key) {
            // Done, this path has been handled
            return Ok(());
        }
        tool_dependencies.insert(tool_router_key, tool.clone());

        match tool.clone() {
            ShinkaiTool::Deno(_, _) => (),
            ShinkaiTool::Python(_, _) => (),
            ShinkaiTool::Rust(_, _) => (),
            ShinkaiTool::Agent(agent_tool, _) => {
                let agent = match db.get_agent(&agent_tool.agent_id) {
                    Ok(agent) => agent,
                    Err(err) => {
                        return Err(APIError {
                            code: StatusCode::BAD_REQUEST.as_u16(),
                            error: "Bad Request".to_string(),
                            message: format!("Failed to get agent dependency: {}", err),
                        });
                    }
                };
                // Recursively add the agent to the dependencies
                Box::pin(calculate_zip_dependencies(
                    db.clone(),
                    shinkai_name.clone(),
                    None,
                    agent,
                    agent_dependencies,
                    tool_dependencies,
                ))
                .await?;
                return Ok(());
            }
            ShinkaiTool::Network(_, _) => (),
        }

        // This tool might have dependendies, so let's check them.
        // Only Deno & Python tools have get_tools()
        for dependency in tool.get_tools() {
            let tool_dependency =
                match db.get_tool_by_key_and_version(&dependency.to_string_without_version(), dependency.version()) {
                    Ok(tool) => tool,
                    Err(err) => {
                        return Err(APIError {
                            code: StatusCode::BAD_REQUEST.as_u16(),
                            error: "Bad Request".to_string(),
                            message: format!("Failed to get tool dependency: {}", err),
                        });
                    }
                };
            Box::pin(calculate_zip_dependencies(
                db.clone(),
                shinkai_name.clone(),
                Some(tool_dependency),
                None,
                agent_dependencies,
                tool_dependencies,
            ))
            .await?;
        }
    }

    if let Some(agent) = agent_entry_point {
        let agent_id = agent.agent_id.clone();
        if agent_dependencies.contains_key(&agent_id) {
            // Done, this path has been handled
            return Ok(());
        }
        agent_dependencies.insert(agent_id.clone(), agent.clone());
        let tool: ShinkaiTool = db.get_tool_by_agent_id(&agent_id).map_err(|e| {
            println!("ERROR - Internal inconsistency: {}", e);
            return APIError {
                code: StatusCode::INTERNAL_SERVER_ERROR.as_u16(),
                error: "Internal Server Error".to_string(),
                message: format!("Failed to get tool dependency: {}", e),
            };
        })?;

        tool_dependencies.insert(tool.tool_router_key().to_string_with_version(), tool);

        for tool in agent.tools {
            let tool_dependency =
                match db.get_tool_by_key_and_version(&tool.to_string_without_version(), tool.version()) {
                    Ok(tool) => tool,
                    Err(err) => {
                        return Err(APIError {
                            code: StatusCode::BAD_REQUEST.as_u16(),
                            error: "Bad Request".to_string(),
                            message: format!("Failed to get tool dependency: {}", err),
                        });
                    }
                };
            Box::pin(calculate_zip_dependencies(
                db.clone(),
                shinkai_name.clone(),
                Some(tool_dependency),
                None,
                agent_dependencies,
                tool_dependencies,
            ))
            .await?;
        }
    }

    return Ok(());
}

async fn get_dependencies_for_zip(
    db: Arc<SqliteManager>,
    shinkai_name: ShinkaiName,
    node_env: NodeEnvironment,
    agent_dependencies: &HashMap<String, Agent>,
    tool_dependencies: &HashMap<String, ShinkaiTool>,
) -> Result<HashMap<String, Vec<u8>>, NodeError> {
    let mut zip_files = HashMap::new();
    for (agent_id, _) in agent_dependencies {
        let agent_bytes = match Box::pin(generate_agent_zip(
            db.clone(),
            shinkai_name.clone(),
            node_env.clone(),
            agent_id.clone(),
            false,
        ))
        .await
        {
            Ok(bytes) => bytes,
            Err(err) => {
                return Err(NodeError {
                    message: format!("Failed to generate agent zip: {}", err.message),
                });
            }
        };

        zip_files.insert(format!("__agents/{}.zip", agent_id.replace(':', "_")), agent_bytes);
    }

    for (tool_key, tool) in tool_dependencies {
        match tool {
            ShinkaiTool::Deno(_, _) => (),
            ShinkaiTool::Python(_, _) => (),
            ShinkaiTool::Rust(_, _) => {
                println!("Not including rust tool in zip");
                continue;
            }
            ShinkaiTool::Agent(_, _) => {
                println!("Not including agent tool in zip");
                continue;
            }
            ShinkaiTool::Network(_, _) => (),
        }

        let tool_bytes = match Box::pin(generate_tool_zip(
            db.clone(),
            shinkai_name.clone(),
            node_env.clone(),
            tool.clone(),
            false,
        ))
        .await
        {
            Ok(bytes) => bytes,
            Err(err) => return Err(NodeError::from(err)),
        };

        zip_files.insert(format!("__tools/{}.zip", tool_key.replace(':', "_")), tool_bytes);
    }

    Ok(zip_files)
}

pub async fn generate_agent_zip(
    db: Arc<SqliteManager>,
    shinkai_name: ShinkaiName,
    node_env: NodeEnvironment,
    agent_id: String,
    add_dependencies: bool,
) -> Result<Vec<u8>, APIError> {
    fn internal_error(err: String) -> APIError {
        APIError {
            code: StatusCode::INTERNAL_SERVER_ERROR.as_u16(),
            error: "Internal Server Error".to_string(),
            message: format!("Failed to generate agent zip: {}", err),
        }
    }

    // Retrieve the agent from the database
    let agent = match db.get_agent(&agent_id) {
        Ok(Some(agent)) => agent,
        Ok(None) => return Err(internal_error(format!("Agent not found: {}", agent_id))),
        Err(err) => return Err(internal_error(format!("Failed to retrieve agent: {}", err))),
    };

    // Serialize the agent to JSON bytes
    let agent_bytes = match serde_json::to_vec(&agent) {
        Ok(bytes) => bytes,
        Err(err) => return Err(internal_error(format!("Failed to serialize agent: {}", err))),
    };

    // Create a temporary zip file
    let name = format!("{}.zip", agent.agent_id.replace(':', "_"));
    let path = std::env::temp_dir().join(&name);
    let file = match File::create(&path) {
        Ok(file) => file,
        Err(err) => return Err(internal_error(format!("Failed to create zip file: {}", err))),
    };

    let zip_files: Result<HashMap<String, Vec<u8>>, APIError> = if add_dependencies {
        // Add the dependencies to the zip file
        let mut tool_dependencies = HashMap::new();
        let mut agent_dependencies = HashMap::new();
        Box::pin(calculate_zip_dependencies(
            db.clone(),
            shinkai_name.clone(),
            None,
            Some(agent.clone()),
            &mut agent_dependencies,
            &mut tool_dependencies,
        ))
        .await?;

        // Remove self from dependencies
        agent_dependencies.remove(&agent_id);
        let tool = match db.get_tool_by_agent_id(&agent_id) {
            Ok(tool) => tool,
            Err(err) => {
                println!("ERROR - Internal inconsistency: {}", err);
                return Err(APIError {
                    code: StatusCode::INTERNAL_SERVER_ERROR.as_u16(),
                    error: "Internal Server Error".to_string(),
                    message: format!("Failed to get tool dependency: {}", err),
                });
            }
        };

        tool_dependencies.remove(&tool.tool_router_key().to_string_with_version());
        println!("For agent: {}", agent_id);
        println!("Agent dependencies: {:?}", agent_dependencies);
        println!("Tool dependencies: {:?}", tool_dependencies);

        let mut zip_files = get_dependencies_for_zip(
            db.clone(),
            shinkai_name,
            node_env,
            &agent_dependencies,
            &tool_dependencies,
        )
        .await
        .map_err(|e| internal_error(format!("Failed to add dependencies to zip: {}", e)))?;

        zip_files.insert("__agent.json".to_string(), agent_bytes);
        Ok(zip_files)
    } else {
        let mut zip_files = HashMap::new();
        zip_files.insert("__agent.json".to_string(), agent_bytes);
        Ok(zip_files)
    };
    if let Err(err) = zip_files {
        return Err(err);
    }
    let mut zip_files = zip_files.unwrap();

    for item in agent.scope.vector_fs_items {
        let p = item.full_path();
        if item.exists() {
            let file_bytes = fs::read(p).await.map_err(|e| APIError {
                code: StatusCode::INTERNAL_SERVER_ERROR.as_u16(),
                error: "Internal Server Error".to_string(),
                message: format!("Failed to read file: {}", e),
            })?;

            zip_files.insert(format!("__knowledge/{}", item.relative_path().to_string()), file_bytes);
        }
    }

    for item in agent.scope.vector_fs_folders {
        if item.clone().exists() {
            let files = std::fs::read_dir(item.clone().path).map_err(|e| APIError {
                code: StatusCode::INTERNAL_SERVER_ERROR.as_u16(),
                error: "Internal Server Error".to_string(),
                message: format!("Failed to read file: {}", e),
            })?;

            for entry in files {
                let file = entry.map_err(|e| APIError {
                    code: StatusCode::INTERNAL_SERVER_ERROR.as_u16(),
                    error: "Internal Server Error".to_string(),
                    message: format!("Failed to read file: {}", e),
                })?;
                if file
                    .file_type()
                    .map_err(|e| APIError {
                        code: StatusCode::INTERNAL_SERVER_ERROR.as_u16(),
                        error: "Internal Server Error".to_string(),
                        message: format!("Failed to read file: {}", e),
                    })?
                    .is_file()
                {
                    let file_bytes = fs::read(file.path()).await.map_err(|e| APIError {
                        code: StatusCode::INTERNAL_SERVER_ERROR.as_u16(),
                        error: "Internal Server Error".to_string(),
                        message: format!("Failed to read file: {}", e),
                    })?;

                    zip_files.insert(format!("__knowledge/{}", item.relative_path().to_string()), file_bytes);
                }
            }
        }
    }

    let mut zip = ZipWriter::new(file);
    for (file_name, file_bytes) in zip_files {
        if let Err(err) = zip.start_file::<_, ()>(file_name, FileOptions::default()) {
            return Err(internal_error(format!("Failed to create file in zip: {}", err)));
        }
        if let Err(err) = zip.write_all(&file_bytes) {
            return Err(internal_error(format!("Failed to write file data to zip: {}", err)));
        }
    }
    // Finalize the zip file
    if let Err(err) = zip.finish() {
        return Err(internal_error(format!("Failed to finalize zip file: {}", err)));
    }
    // Read the zip file into memory
    let file_bytes: Vec<u8> = fs::read(&path).await.map_err(|e| APIError {
        code: StatusCode::INTERNAL_SERVER_ERROR.as_u16(),
        error: "Internal Server Error".to_string(),
        message: format!("Failed to read zip file: {}", e),
    })?;

    // Clean up the temporary file
    fs::remove_file(&path).await.map_err(|e| APIError {
        code: StatusCode::INTERNAL_SERVER_ERROR.as_u16(),
        error: "Internal Server Error".to_string(),
        message: format!("Failed to remove temporary file: {}", e),
    })?;

    Ok(file_bytes)
}

pub async fn generate_tool_zip(
    db: Arc<SqliteManager>,
    shinkai_name: ShinkaiName,
    node_env: NodeEnvironment,
    tool: ShinkaiTool,
    add_dependencies: bool,
) -> Result<Vec<u8>, NodeError> {
    let mut tool = tool;
    tool.sanitize_config();

    let tool_bytes = serde_json::to_vec(&tool).unwrap();

    let name = format!(
        "{}.zip",
        tool.tool_router_key().to_string_without_version().replace(':', "_")
    );
    let path = std::env::temp_dir().join(&name);
    let file = File::create(&path).map_err(|e| NodeError::from(e.to_string()))?;

    let zip_files: Result<HashMap<String, Vec<u8>>, NodeError> = if add_dependencies {
        // Add the dependencies to the zip file
        let mut tool_dependencies = HashMap::new();
        let mut agent_dependencies = HashMap::new();
        calculate_zip_dependencies(
            db.clone(),
            shinkai_name.clone(),
            Some(tool.clone()),
            None,
            &mut agent_dependencies,
            &mut tool_dependencies,
        )
        .await
        .map_err(|e| NodeError {
            message: format!("Failed to calculate dependencies: {}", e.message),
        })?;
        // Remove self from dependencies
        tool_dependencies.remove(&tool.tool_router_key().to_string_with_version());
        println!("For tool: {}", tool.tool_router_key().to_string_without_version());
        println!("Agent dependencies: {:?}", agent_dependencies);
        println!("Tool dependencies: {:?}", tool_dependencies);

        let mut zip_files = get_dependencies_for_zip(
            db.clone(),
            shinkai_name,
            node_env.clone(),
            &agent_dependencies,
            &tool_dependencies,
        )
        .await
        .map_err(|e| NodeError {
            message: format!("Failed to add dependencies to zip: {}", e.message),
        })?;
        zip_files.insert("__tool.json".to_string(), tool_bytes);
        Ok(zip_files)
    } else {
        let mut zip_files: HashMap<String, Vec<u8>> = HashMap::new();
        zip_files.insert("__tool.json".to_string(), tool_bytes);
        Ok(zip_files)
    };
    if let Err(err) = zip_files {
        return Err(err);
    }
    let mut zip_files = zip_files.unwrap();

    let assets = PathBuf::from(&node_env.node_storage_path.clone().unwrap_or_default())
        .join(".tools_storage")
        .join("tools")
        .join(tool.tool_router_key().convert_to_path());

    if assets.exists() {
        for entry in std::fs::read_dir(assets).unwrap() {
            let entry = entry.unwrap();
            let path = entry.path();
            if path.is_file() {
                zip_files.insert(
                    path.file_name().unwrap().to_str().unwrap().to_string(),
                    fs::read(path).await.unwrap(),
                );
            }
        }
    }

    let mut zip = ZipWriter::new(file);
    for (file_name, file_bytes) in zip_files {
        zip.start_file::<_, ()>(file_name, FileOptions::default())
            .map_err(|e| NodeError::from(e.to_string()))?;
        zip.write_all(&file_bytes).map_err(|e| NodeError::from(e.to_string()))?;
    }
    zip.finish().map_err(|e| NodeError::from(e.to_string()))?;

    println!("Zip file created successfully!");
    let file_bytes = fs::read(&path).await?;
    // Delete the zip file after reading it
    fs::remove_file(&path).await?;
    Ok(file_bytes)
}

async fn import_tool_assets(
    tool: ShinkaiTool,
    node_env: NodeEnvironment,
    mut zip_contents: ZipFileContents,
) -> Result<(), APIError> {
    let archive_clone = zip_contents.archive.clone();
    let files = archive_clone.file_names();

    for file in files {
        if file.contains("__MACOSX/") {
            continue;
        }
        if file == "__tool.json" {
            continue;
        }
        if file.starts_with("__agents/") || file.starts_with("__tools/") || file.starts_with("__knowledge/") {
            continue;
        }
        println!("[IMPORTING ASSETS]: {}", file);
        let mut buffer = Vec::new();
        {
            let file = zip_contents.archive.by_name(file);
            let mut tool_file = match file {
                Ok(file) => file,
                Err(_) => {
                    return Err(APIError {
                        code: StatusCode::BAD_REQUEST.as_u16(),
                        error: "Invalid Tool Archive".to_string(),
                        message: "Archive does not contain tool.json".to_string(),
                    });
                }
            };

            // Read the tool file contents into a buffer
            if let Err(err) = tool_file.read_to_end(&mut buffer) {
                return Err(APIError {
                    code: StatusCode::INTERNAL_SERVER_ERROR.as_u16(),
                    error: "Read Error".to_string(),
                    message: format!("Failed to read tool.json contents: {}", err),
                });
            }
        } // `tool_file` goes out of scope here

        let mut file_path = PathBuf::from(&node_env.node_storage_path.clone().unwrap_or_default())
            .join(".tools_storage")
            .join("tools")
            .join(tool.tool_router_key().convert_to_path());
        if !file_path.exists() {
            let s = std::fs::create_dir_all(&file_path);
            if s.is_err() {
                return Err(APIError {
                    code: StatusCode::INTERNAL_SERVER_ERROR.as_u16(),
                    error: "Failed to create directory".to_string(),
                    message: format!("Failed to create directory: {}", s.err().unwrap()),
                });
            }
        }
        file_path.push(file);
        let s: Result<(), std::io::Error> = std::fs::write(&file_path, &buffer);
        if s.is_err() {
            return Err(APIError {
                code: StatusCode::INTERNAL_SERVER_ERROR.as_u16(),
                error: "Failed to write file".to_string(),
                message: format!("Failed to write file: {}", s.err().unwrap()),
            });
        }
    }
    Ok(())
}

async fn import_agent_knowledge(
    mut zip_contents: ZipArchive<std::io::Cursor<Vec<u8>>>,
    db: Arc<SqliteManager>,
    embedding_generator: Arc<dyn EmbeddingGenerator>,
) -> Result<(), APIError> {
    let archive_clone = zip_contents.clone();
    let files = archive_clone.file_names();
    for file in files {
        if file.starts_with("__knowledge/") && !file.ends_with("/") {
            let mut buffer = Vec::new();
            {
                println!("[IMPORTING KNOWLEDGE]: {}", file);
                let file: Result<zip::read::ZipFile<'_>, zip::result::ZipError> = zip_contents.by_name(file);
                let mut tool_file = match file {
                    Ok(file) => file,
                    Err(_) => {
                        return Err(APIError {
                            code: StatusCode::BAD_REQUEST.as_u16(),
                            error: "Invalid Tool Archive".to_string(),
                            message: "Archive does not contain tool.json".to_string(),
                        });
                    }
                };

                // Read the tool file contents into a buffer
                if let Err(err) = tool_file.read_to_end(&mut buffer) {
                    return Err(APIError {
                        code: StatusCode::INTERNAL_SERVER_ERROR.as_u16(),
                        error: "Read Error".to_string(),
                        message: format!("Failed to read tool.json contents: {}", err),
                    });
                }
            } // `tool_file` goes out of scope here

            let relative_path = file.replace("__knowledge/", "");
            let dest_path = ShinkaiPath::from_str(&relative_path);
            ShinkaiFileManager::save_and_process_file(
                dest_path,
                buffer,
                &db,
                FileProcessingMode::Auto,
                &*embedding_generator,
            )
            .await
            .map_err(|e| APIError {
                code: StatusCode::INTERNAL_SERVER_ERROR.as_u16(),
                error: "Failed to save and process file".to_string(),
                message: format!("Failed to save and process file: {}", e),
            })?;
        }
    }

    Ok(())
}

pub async fn import_dependencies_tools(
    db: Arc<SqliteManager>,
    full_identity: ShinkaiName,
    node_env: NodeEnvironment,
    zip_contents: ZipArchive<std::io::Cursor<Vec<u8>>>,
    embedding_generator: Arc<dyn EmbeddingGenerator>,
) -> Result<(), APIError> {
    // Import tools from the zip file
    let archive_clone = zip_contents.clone();
    let file_list: Vec<&str> = archive_clone.file_names().collect();
    println!("Files:\n{}", file_list.join("\n"));
    for file_name_str in file_list {
        if file_name_str.starts_with("__tools/") && file_name_str != "__tools/" {
            let tool_zip = match bytes_to_zip_tool(zip_contents.clone(), file_name_str.to_string(), true).await {
                Ok(tool_zip) => tool_zip,
                Err(err) => {
                    let api_error = APIError {
                        code: StatusCode::BAD_REQUEST.as_u16(),
                        error: "Invalid Tool Archive".to_string(),
                        message: format!("Failed to extract tool.json: {:?}", err),
                    };
                    return Err(api_error);
                }
            };

            let tool: ShinkaiTool = match serde_json::from_slice(&tool_zip.buffer) {
                Ok(tool) => tool,
                Err(err) => {
                    let api_error = APIError {
                        code: StatusCode::BAD_REQUEST.as_u16(),
                        error: "Invalid Tool JSON".to_string(),
                        message: format!("Failed to parse tool.json: {}", err),
                    };
                    return Err(api_error);
                }
            };
            let import_tool_result = import_tool(db.clone(), node_env.clone(), tool_zip, tool).await;
            if let Err(err) = import_tool_result {
                println!("Error importing tool: {:?}", err);
            } else {
                println!("Successfully imported tool.");
            }
        }
        if file_name_str.starts_with("__agents/") && file_name_str != "__agents/" {
            let agent_zip = match bytes_to_zip_tool(zip_contents.clone(), file_name_str.to_string(), false).await {
                Ok(agent_zip) => agent_zip,
                Err(err) => return Err(err),
            };
            let agent = get_agent_from_zip(agent_zip.archive).unwrap();
            let import_agent_result = import_agent(
                db.clone(),
                full_identity.clone(),
                zip_contents.clone(),
                agent,
                embedding_generator.clone(),
            )
            .await;
            if let Err(err) = import_agent_result {
                println!("Error importing agent: {:?}", err);
            } else {
                println!("Successfully imported agent.");
            }
        }
    }
    Ok(())
}

pub async fn import_tool(
    db: Arc<SqliteManager>,
    node_env: NodeEnvironment,
    zip_contents: ZipFileContents,
    tool: ShinkaiTool,
) -> Result<Value, APIError> {
    println!(
        "[IMPORTING TOOL]: {}",
        tool.tool_router_key().to_string_without_version()
    );

    // Check if the tool can be enabled and enable it if possible
    let mut tool = tool.clone();
    if !tool.is_enabled() && tool.can_be_enabled() {
        tool.enable();
    }

    let tool_router_key = tool.tool_router_key().to_string_without_version();
    match tool.clone() {
        ShinkaiTool::Deno(_, _) => {}
        ShinkaiTool::Python(_, _) => {}
        ShinkaiTool::Network(_, _) => {}
        ShinkaiTool::Rust(_, _) => {
            println!("Rust tool detected {}. Skipping installation.", tool_router_key);
            return Ok(json!({
                "status": "success",
                "message": "Tool imported successfully",
                "tool_key": tool_router_key,
                "tool": tool.clone()
            }));
        }
        ShinkaiTool::Agent(_, _) => {
            // TODO Agents might depend on other agents, so we need to handle that.
            println!("Agent tool detected {}. Skipping installation.", tool_router_key);
            return Ok(json!({
                "status": "success",
                "message": "Tool imported successfully",
                "tool_key": tool_router_key,
                "tool": tool.clone()
            }));
        }
    }

    // check if any version of the tool exists in the database
    let db_tool = match db.get_tool_by_key(&tool.tool_router_key().to_string_without_version()) {
        Ok(tool) => Some(tool),
        Err(_) => None,
    };

    // if the tool exists in the database, check if the version is the same or newer
    if let Some(db_tool) = db_tool.clone() {
        let version_db = db_tool.version_number()?;
        let version_zip = tool.version_number()?;
        if version_db >= version_zip {
            // No need to update
            return Ok(json!({
                "status": "success",
                "message": "Tool already up-to-date",
                "tool_key": tool.tool_router_key().to_string_without_version(),
                "tool": tool.clone()
            }));
        }
    }

    // Save the tool to the database
    let tool = match db_tool {
        None => db.add_tool(tool).await.map_err(|e| APIError {
            code: StatusCode::INTERNAL_SERVER_ERROR.as_u16(),
            error: "Database Error".to_string(),
            message: format!("Failed to save tool to database: {}", e),
        })?,
        Some(_) => db.upgrade_tool(tool).await.map_err(|e| APIError {
            code: StatusCode::INTERNAL_SERVER_ERROR.as_u16(),
            error: "Database Error".to_string(),
            message: format!("Failed to upgrade tool: {}", e),
        })?,
    };

    import_tool_assets(tool.clone(), node_env.clone(), zip_contents).await?;
    Ok(json!({
        "status": "success",
        "message": "Tool imported successfully",
        "tool_key": tool.tool_router_key().to_string_without_version(),
        "tool": tool
    }))
}

pub async fn import_agent(
    db: Arc<SqliteManager>,
    full_identity: ShinkaiName,
    zip_contents: ZipArchive<std::io::Cursor<Vec<u8>>>,
    mut agent: Agent,
    embedding_generator: Arc<dyn EmbeddingGenerator>,
) -> Result<Value, APIError> {
    println!("[IMPORTING AGENT]: {}", agent.agent_id);
    // Do not overwrite existing agent
    // There is no clear mechanism to determine the latest version of the agent
    // So we just check if the agent exists in the database
    let install = match db.get_agent(&agent.agent_id) {
        Ok(agent) => match agent {
            Some(agent) => {
                // If the agent has been edited. Do not overwrite it.
                if agent.edited {
                    return Err(APIError {
                        code: StatusCode::BAD_REQUEST.as_u16(),
                        error: "Agent has been edited".to_string(),
                        message: "Agent has been edited. Please delete it first.".to_string(),
                    });
                } else {
                    return Err(APIError {
                        code: StatusCode::BAD_REQUEST.as_u16(),
                        error: "Agent Exists.".to_string(),
                        message: "Agent Exists. Please delete it first.".to_string(),
                    });
                }
            }
            None => true,
        },
        Err(_) => {
            return Err(APIError {
                code: StatusCode::INTERNAL_SERVER_ERROR.as_u16(),
                error: "Database Error".to_string(),
                message: "Failed to get agent".to_string(),
            })
        }
    };

    let preferences_llm_provider_result = match db.get_preference::<String>("default_llm_provider") {
        Ok(llm_provider) => match llm_provider {
            Some(llm_provider) => llm_provider,
            None => Node::shinkai_free_provider_id(),
        },
        Err(_) => {
            return Err(APIError {
                code: StatusCode::INTERNAL_SERVER_ERROR.as_u16(),
                error: "Database Error".to_string(),
                message: "Failed to get default LLM provider".to_string(),
            })
        }
    };

    let original_author = agent.full_identity_name.node_name.clone();
    agent.full_identity_name = full_identity;

    agent.llm_provider_id = preferences_llm_provider_result;
    agent.edited = false;

    import_agent_knowledge(zip_contents, db.clone(), embedding_generator.clone()).await?;

    if install {
        match db.add_agent(agent.clone(), &agent.full_identity_name) {
            Ok(_) => {
                let agent_tool_wrapper = AgentToolWrapper::new(
                    agent.agent_id.clone(),
                    agent.name.clone(),
                    agent.ui_description.clone(),
                    original_author,
                    None,
                );
                let shinkai_tool = ShinkaiTool::Agent(agent_tool_wrapper, true);
                let install_tool = match db.get_tool_by_key(&shinkai_tool.tool_router_key().to_string_without_version())
                {
                    Ok(_) => false,
                    Err(_) => true,
                };
                if install_tool {
                    db.add_tool(shinkai_tool).await.map_err(|e| APIError {
                        code: StatusCode::INTERNAL_SERVER_ERROR.as_u16(),
                        error: "Database Error".to_string(),
                        message: format!("Failed to save tool to database: {}", e),
                    })?;
                }

                let response = json!({
                    "status": "success",
                    "message": "Agent imported successfully",
                    "agent_id": agent.agent_id,
                    "agent": agent
                });
                return Ok(response);
            }
            Err(err) => {
                let api_error = APIError {
                    code: StatusCode::INTERNAL_SERVER_ERROR.as_u16(),
                    error: "Database Error".to_string(),
                    message: format!("Failed to save agent to database: {}", err),
                };
                return Err(api_error);
            }
        }
    }

    return Ok(json!({
        "status": "success",
        "message": "Agent already installed",
        "agent_id": agent.agent_id,
        "agent": agent
    }));
}

pub fn get_tool_from_zip(mut archive: ZipArchive<std::io::Cursor<Vec<u8>>>) -> Result<ShinkaiTool, APIError> {
    // Extract and parse tool.json
    let mut buffer = Vec::new();
    {
        let mut file = match archive.by_name("__tool.json") {
            Ok(file) => file,
            Err(_) => {
                let api_error = APIError {
                    code: StatusCode::BAD_REQUEST.as_u16(),
                    error: "Invalid Tool Zip".to_string(),
                    message: "Archive does not contain __tool.json".to_string(),
                };
                return Err(api_error);
            }
        };

        if let Err(err) = file.read_to_end(&mut buffer) {
            let api_error = APIError {
                code: StatusCode::INTERNAL_SERVER_ERROR.as_u16(),
                error: "Internal Server Error".to_string(),
                message: format!("Failed to read tool.json: {}", err),
            };
            return Err(api_error);
        }
    }
    let tool: ShinkaiTool = serde_json::from_slice(&buffer).map_err(|e| APIError {
        code: StatusCode::BAD_REQUEST.as_u16(),
        error: "Invalid Tool JSON".to_string(),
        message: format!("Failed to parse tool.json: {}", e),
    })?;
    Ok(tool)
}

pub fn get_agent_from_zip(mut archive: ZipArchive<std::io::Cursor<Vec<u8>>>) -> Result<Agent, APIError> {
    // Extract and parse tool.json
    let mut buffer = Vec::new();
    {
        let mut file = match archive.by_name("__agent.json") {
            Ok(file) => file,
            Err(_) => {
                let api_error = APIError {
                    code: StatusCode::BAD_REQUEST.as_u16(),
                    error: "Invalid Agent Zip".to_string(),
                    message: "Archive does not contain __agent.json".to_string(),
                };
                return Err(api_error);
            }
        };

        if let Err(err) = file.read_to_end(&mut buffer) {
            let api_error = APIError {
                code: StatusCode::INTERNAL_SERVER_ERROR.as_u16(),
                error: "Internal Server Error".to_string(),
                message: format!("Failed to read agent.json: {}", err),
            };
            return Err(api_error);
        }
    }
    let agent: Agent = serde_json::from_slice(&buffer).map_err(|e| APIError {
        code: StatusCode::BAD_REQUEST.as_u16(),
        error: "Invalid Agent JSON".to_string(),
        message: format!("Failed to parse agent.json: {}", e),
    })?;
    Ok(agent)
}

async fn bytes_to_zip_tool(
    mut archive: ZipArchive<std::io::Cursor<Vec<u8>>>,
    file_name: String,
    is_tool: bool, // if not is agent
) -> Result<ZipFileContents, APIError> {
    // Extract and parse file
    let mut zip_buffer = Vec::new();
    {
        let mut file = match archive.by_name(&file_name) {
            Ok(file) => file,
            Err(_) => {
                return Err(APIError {
                    code: StatusCode::BAD_REQUEST.as_u16(),
                    error: "Invalid Zip File".to_string(),
                    message: format!("Archive does not contain {}", file_name),
                });
            }
        };

        // Read the file contents into a buffer
        if let Err(err) = file.read_to_end(&mut zip_buffer) {
            return Err(APIError {
                code: StatusCode::INTERNAL_SERVER_ERROR.as_u16(),
                error: "Read Error".to_string(),
                message: format!("Failed to read file contents: {}", err),
            });
        }
    }

    // Create a new cursor and archive for returning
    let return_cursor = std::io::Cursor::new(zip_buffer.clone());
    let mut return_archive = zip::ZipArchive::new(return_cursor).unwrap();

    let mut tool_agent_buffer: Vec<u8> = Vec::new();
    {
        let mut file = match return_archive.by_name(if is_tool { "__tool.json" } else { "__agent.json" }) {
            Ok(file) => file,
            Err(_) => {
                return Err(APIError {
                    code: StatusCode::BAD_REQUEST.as_u16(),
                    error: "Invalid Zip File".to_string(),
                    message: "Archive does not contain __tool.json".to_string(),
                });
            }
        };

        if let Err(err) = file.read_to_end(&mut tool_agent_buffer) {
            return Err(APIError {
                code: StatusCode::BAD_REQUEST.as_u16(),
                error: "Invalid Tool JSON".to_string(),
                message: format!("Failed to read tool.json: {}", err),
            });
        }
    }

    Ok(ZipFileContents {
        buffer: tool_agent_buffer,
        archive: return_archive,
    })
}

#[cfg(test)]
mod tests {
    use super::*;
    use shinkai_embedding::model_type::EmbeddingModelType;
    use shinkai_embedding::model_type::OllamaTextEmbeddingsInference;
    use shinkai_message_primitives::schemas::shinkai_name::ShinkaiName;
    use shinkai_message_primitives::schemas::tool_router_key::ToolRouterKey;
    use shinkai_message_primitives::shinkai_utils::job_scope::MinimalJobScope;
    use shinkai_tools_primitives::tools::agent_tool_wrapper::AgentToolWrapper;
    use shinkai_tools_primitives::tools::deno_tools::DenoTool;
    use shinkai_tools_primitives::tools::parameters::Parameters;
    use shinkai_tools_primitives::tools::tool_output_arg::ToolOutputArg;
    use shinkai_tools_primitives::tools::tool_types::OperatingSystem;
    use shinkai_tools_primitives::tools::tool_types::RunnerType;
    use shinkai_tools_primitives::tools::tool_types::ToolResult;
    use std::path::PathBuf;
    use tempfile::NamedTempFile;

    async fn setup_test_db() -> SqliteManager {
        let temp_file = NamedTempFile::new().unwrap();
        let db_path = PathBuf::from(temp_file.path());
        let api_url = String::new();
        let model_type =
            EmbeddingModelType::OllamaTextEmbeddingsInference(OllamaTextEmbeddingsInference::SnowflakeArcticEmbedM);
        println!("Creating test db at {:?}", db_path);
        SqliteManager::new(db_path, api_url, model_type).unwrap()
    }

    #[tokio::test]
    async fn test_tool_dependency_cycles() {
        let manager = setup_test_db().await;
        let db = Arc::new(manager);
        let profile = ShinkaiName::new("@@test_user.shinkai/main".to_string()).unwrap();

        // Create three tools that form a cycle: A -> B -> C -> A
        let tool_a_name = "Tool A";
        let tool_a_version = "1.0.0";
        let tool_a_author = "@@test.shinkai";
        let mut tool_a = DenoTool {
            tool_router_key: Some(ToolRouterKey {
                source: "local".to_string(),
                author: tool_a_author.to_string(),
                name: tool_a_name.to_string(),
                version: Some(tool_a_version.to_string()),
            }),
            name: tool_a_name.to_string(),
            homepage: Some("http://127.0.0.1/index.html".to_string()),
            author: tool_a_author.to_string(),
            version: tool_a_version.to_string(),
            mcp_enabled: Some(false),
            js_code: "console.log('Hello, Deno!');".to_string(),
            tools: vec![], // A depends on B
            config: vec![],
            oauth: None,
            description: "A Deno tool for testing".to_string(),
            keywords: vec!["deno".to_string(), "test".to_string()],
            input_args: Parameters::new(),
            output_arg: ToolOutputArg::empty(),
            activated: true,
            embedding: None,
            result: ToolResult::new("object".to_string(), serde_json::Value::Null, vec![]),
            sql_tables: Some(vec![]),
            sql_queries: Some(vec![]),
            file_inbox: None,
            assets: None,
            runner: RunnerType::OnlyHost,
            operating_system: vec![OperatingSystem::Windows],
            tool_set: None,
        };

        let tool_b_name = "Tool B";
        let tool_b_version = "1.0.0";
        let tool_b_author = "@@test.shinkai";
        let mut tool_b = DenoTool {
            tool_router_key: Some(ToolRouterKey {
                source: "local".to_string(),
                author: tool_b_author.to_string(),
                name: tool_b_name.to_string(),
                version: Some(tool_b_version.to_string()),
            }),
            name: tool_b_name.to_string(),
            homepage: Some("http://127.0.0.1/index.html".to_string()),
            author: tool_b_author.to_string(),
            version: tool_b_version.to_string(),
            mcp_enabled: Some(false),
            js_code: "console.log('Hello, Deno!');".to_string(),
            tools: vec![], // B depends on C
            config: vec![],
            oauth: None,
            description: "A Deno tool for testing".to_string(),
            keywords: vec!["deno".to_string(), "test".to_string()],
            input_args: Parameters::new(),
            output_arg: ToolOutputArg::empty(),
            activated: true,
            embedding: None,
            result: ToolResult::new("object".to_string(), serde_json::Value::Null, vec![]),
            sql_tables: Some(vec![]),
            sql_queries: Some(vec![]),
            file_inbox: None,
            assets: None,
            runner: RunnerType::OnlyHost,
            operating_system: vec![OperatingSystem::Windows],
            tool_set: None,
        };

        let tool_c_name = "Tool C";
        let tool_c_version = "1.0.0";
        let tool_c_author = "@@test.shinkai";
        let mut tool_c = DenoTool {
            tool_router_key: Some(ToolRouterKey {
                source: "local".to_string(),
                author: tool_c_author.to_string(),
                name: tool_c_name.to_string(),
                version: Some(tool_c_version.to_string()),
            }),
            name: tool_c_name.to_string(),
            homepage: Some("http://127.0.0.1/index.html".to_string()),
            author: tool_c_author.to_string(),
            version: tool_c_version.to_string(),
            mcp_enabled: Some(false),
            js_code: "console.log('Hello, Deno!');".to_string(),
            tools: vec![], // C depends on A
            config: vec![],
            oauth: None,
            description: "A Deno tool for testing".to_string(),
            keywords: vec!["deno".to_string(), "test".to_string()],
            input_args: Parameters::new(),
            output_arg: ToolOutputArg::empty(),
            activated: true,
            embedding: None,
            result: ToolResult::new("object".to_string(), serde_json::Value::Null, vec![]),
            sql_tables: Some(vec![]),
            sql_queries: Some(vec![]),
            file_inbox: None,
            assets: None,
            runner: RunnerType::OnlyHost,
            operating_system: vec![OperatingSystem::Windows],
            tool_set: None,
        };
        tool_a
            .tools
            .push(ShinkaiTool::Deno(tool_b.clone(), true).tool_router_key());
        tool_b
            .tools
            .push(ShinkaiTool::Deno(tool_c.clone(), true).tool_router_key());
        tool_c
            .tools
            .push(ShinkaiTool::Deno(tool_a.clone(), true).tool_router_key());

        // Add tools to database
        db.add_tool_with_vector(
            ShinkaiTool::Deno(tool_a.clone(), true),
            SqliteManager::generate_vector_for_testing(0.1),
        )
        .unwrap();
        db.add_tool_with_vector(
            ShinkaiTool::Deno(tool_b.clone(), true),
            SqliteManager::generate_vector_for_testing(0.5),
        )
        .unwrap();
        db.add_tool_with_vector(
            ShinkaiTool::Deno(tool_c.clone(), true),
            SqliteManager::generate_vector_for_testing(0.9),
        )
        .unwrap();

        // Test calculate_zip_dependencies with tool A as entry point
        let mut agent_dependencies = HashMap::new();
        let mut tool_dependencies = HashMap::new();
        let result = calculate_zip_dependencies(
            db.clone(),
            profile.clone(),
            Some(ShinkaiTool::Deno(tool_a.clone(), true)),
            None,
            &mut agent_dependencies,
            &mut tool_dependencies,
        )
        .await;

        assert!(result.is_ok());
        assert!(tool_dependencies.len() == 3);
    }

    #[tokio::test]
    async fn test_tool_dependency_cycles_agent() {
        let manager = setup_test_db().await;
        let db = Arc::new(manager);
        let profile: ShinkaiName = ShinkaiName::new("@@test_user.shinkai/main".to_string()).unwrap();

        let agent = Agent {
            name: "test_agent".to_string(),
            agent_id: "test123".to_string(),
            full_identity_name: profile.clone(),
            llm_provider_id: "test_provider".to_string(),
            ui_description: "Test Agent".to_string(),
            knowledge: vec![],
            storage_path: "/test/path".to_string(),
            tools: vec![],
            debug_mode: false,
            config: None,
            cron_tasks: None,
            scope: MinimalJobScope::default(),
            tools_config_override: None,
<<<<<<< HEAD
            avatar_url: None,
=======
            edited: false,
>>>>>>> 50d55b3f
        };

        let agent_tool_wrapper = ShinkaiTool::Agent(
            AgentToolWrapper::new(
                agent.agent_id.clone(),
                agent.name.clone(),
                agent.ui_description.clone(),
                agent.full_identity_name.node_name.clone(),
                None,
            ),
            true,
        );
        // Create a tool that depends on an agent
        let tool_a_name = "Tool A";
        let tool_a_version = "1.0.0";
        let tool_a_author = "@@test.shinkai";
        let mut tool_a = DenoTool {
            tool_router_key: Some(ToolRouterKey {
                source: "local".to_string(),
                author: tool_a_author.to_string(),
                name: tool_a_name.to_string(),
                version: Some(tool_a_version.to_string()),
            }),
            name: tool_a_name.to_string(),
            homepage: Some("http://127.0.0.1/index.html".to_string()),
            author: tool_a_author.to_string(),
            version: tool_a_version.to_string(),
            mcp_enabled: Some(false),
            js_code: "console.log('Hello, Deno!');".to_string(),
            tools: vec![agent_tool_wrapper.tool_router_key()], // A depends on B
            config: vec![],
            oauth: None,
            description: "A Deno tool for testing".to_string(),
            keywords: vec!["deno".to_string(), "test".to_string()],
            input_args: Parameters::new(),
            output_arg: ToolOutputArg::empty(),
            activated: true,
            embedding: None,
            result: ToolResult::new("object".to_string(), serde_json::Value::Null, vec![]),
            sql_tables: Some(vec![]),
            sql_queries: Some(vec![]),
            file_inbox: None,
            assets: None,
            runner: RunnerType::OnlyHost,
            operating_system: vec![OperatingSystem::Windows],
            tool_set: None,
        };

        let tool_b_name = "Tool B";
        let tool_b_version = "1.0.0";
        let tool_b_author = "@@test.shinkai";
        let tool_b = DenoTool {
            tool_router_key: Some(ToolRouterKey {
                source: "local".to_string(),
                author: tool_b_author.to_string(),
                name: tool_b_name.to_string(),
                version: Some(tool_b_version.to_string()),
            }),
            name: tool_b_name.to_string(),
            homepage: Some("http://127.0.0.1/index.html".to_string()),
            author: tool_b_author.to_string(),
            version: tool_b_version.to_string(),
            mcp_enabled: Some(false),
            js_code: "console.log('Hello, Deno!');".to_string(),
            tools: vec![], // B depends on C
            config: vec![],
            oauth: None,
            description: "A Deno tool for testing".to_string(),
            keywords: vec!["deno".to_string(), "test".to_string()],
            input_args: Parameters::new(),
            output_arg: ToolOutputArg::empty(),
            activated: true,
            embedding: None,
            result: ToolResult::new("object".to_string(), serde_json::Value::Null, vec![]),
            sql_tables: Some(vec![]),
            sql_queries: Some(vec![]),
            file_inbox: None,
            assets: None,
            runner: RunnerType::OnlyHost,
            operating_system: vec![OperatingSystem::Windows],
            tool_set: None,
        };
        tool_a
            .tools
            .push(ShinkaiTool::Deno(tool_b.clone(), true).tool_router_key());

        db.add_agent(agent.clone(), &profile).unwrap();
        db.add_tool_with_vector(agent_tool_wrapper, SqliteManager::generate_vector_for_testing(0.1))
            .unwrap();
        db.add_tool_with_vector(
            ShinkaiTool::Deno(tool_a.clone(), true),
            SqliteManager::generate_vector_for_testing(0.1),
        )
        .unwrap();
        db.add_tool_with_vector(
            ShinkaiTool::Deno(tool_b, true),
            SqliteManager::generate_vector_for_testing(0.5),
        )
        .unwrap();

        let mut agent_dependencies = HashMap::new();
        let mut tool_dependencies = HashMap::new();
        let result = calculate_zip_dependencies(
            db.clone(),
            profile.clone(),
            Some(ShinkaiTool::Deno(tool_a.clone(), true)),
            None,
            &mut agent_dependencies,
            &mut tool_dependencies,
        )
        .await;

        assert!(result.is_ok());
        assert!(agent_dependencies.len() == 1);
        assert!(tool_dependencies.len() == 3);
    }

    #[tokio::test]
    async fn test_agent_tool_dependencies() {
        let manager = setup_test_db().await;
        let db = Arc::new(manager);
        let profile = ShinkaiName::new("@@test_user.shinkai/main".to_string()).unwrap();

        // Create two tools that will be dependencies of the agent
        let tool_a_name = "Tool A";
        let tool_a_version = "1.0.0";
        let tool_a_author = "@@test.shinkai";
        let tool_a = DenoTool {
            tool_router_key: Some(ToolRouterKey {
                source: "local".to_string(),
                author: tool_a_author.to_string(),
                name: tool_a_name.to_string(),
                version: Some(tool_a_version.to_string()),
            }),
            name: tool_a_name.to_string(),
            homepage: Some("http://127.0.0.1/index.html".to_string()),
            author: tool_a_author.to_string(),
            version: tool_a_version.to_string(),
            mcp_enabled: Some(false),
            js_code: "console.log('Hello, Deno!');".to_string(),
            tools: vec![],
            config: vec![],
            oauth: None,
            description: "A Deno tool for testing".to_string(),
            keywords: vec!["deno".to_string(), "test".to_string()],
            input_args: Parameters::new(),
            output_arg: ToolOutputArg::empty(),
            activated: true,
            embedding: None,
            result: ToolResult::new("object".to_string(), serde_json::Value::Null, vec![]),
            sql_tables: Some(vec![]),
            sql_queries: Some(vec![]),
            file_inbox: None,
            assets: None,
            runner: RunnerType::OnlyHost,
            operating_system: vec![OperatingSystem::Windows],
            tool_set: None,
        };

        let tool_b_name = "Tool B";
        let tool_b_version = "1.0.0";
        let tool_b_author = "@@test.shinkai";
        let mut tool_b = DenoTool {
            tool_router_key: Some(ToolRouterKey {
                source: "local".to_string(),
                author: tool_b_author.to_string(),
                name: tool_b_name.to_string(),
                version: Some(tool_b_version.to_string()),
            }),
            name: tool_b_name.to_string(),
            homepage: Some("http://127.0.0.1/index.html".to_string()),
            author: tool_b_author.to_string(),
            version: tool_b_version.to_string(),
            mcp_enabled: Some(false),
            js_code: "console.log('Hello, Deno!');".to_string(),
            tools: vec![],
            config: vec![],
            oauth: None,
            description: "A Deno tool for testing".to_string(),
            keywords: vec!["deno".to_string(), "test".to_string()],
            input_args: Parameters::new(),
            output_arg: ToolOutputArg::empty(),
            activated: true,
            embedding: None,
            result: ToolResult::new("object".to_string(), serde_json::Value::Null, vec![]),
            sql_tables: Some(vec![]),
            sql_queries: Some(vec![]),
            file_inbox: None,
            assets: None,
            runner: RunnerType::OnlyHost,
            operating_system: vec![OperatingSystem::Windows],
            tool_set: None,
        };

        // Add tools to database
        let tool_a_wrapper = ShinkaiTool::Deno(tool_a.clone(), true);
        let tool_b_wrapper = ShinkaiTool::Deno(tool_b.clone(), true);

        db.add_tool_with_vector(tool_a_wrapper.clone(), SqliteManager::generate_vector_for_testing(0.1))
            .unwrap();
        db.add_tool_with_vector(tool_b_wrapper.clone(), SqliteManager::generate_vector_for_testing(0.5))
            .unwrap();

        // Create an agent that depends on both tools
        let agent = Agent {
            name: "test_agent".to_string(),
            agent_id: "test123".to_string(),
            full_identity_name: profile.clone(),
            llm_provider_id: "test_provider".to_string(),
            ui_description: "Test Agent".to_string(),
            knowledge: vec![],
            storage_path: "/test/path".to_string(),
            tools: vec![tool_a_wrapper.tool_router_key(), tool_b_wrapper.tool_router_key()],
            debug_mode: false,
            config: None,
            cron_tasks: None,
            scope: MinimalJobScope::default(),
            tools_config_override: None,
<<<<<<< HEAD
            avatar_url: None,
=======
            edited: false,
>>>>>>> 50d55b3f
        };
        let agent_tool_wrapper = ShinkaiTool::Agent(
            AgentToolWrapper::new(
                agent.agent_id.clone(),
                agent.name.clone(),
                agent.ui_description.clone(),
                agent.full_identity_name.node_name.clone(),
                None,
            ),
            true,
        );
        tool_b.tools.push(agent_tool_wrapper.tool_router_key());

        // Add agent to database
        db.add_agent(agent.clone(), &profile).unwrap();
        db.add_tool_with_vector(agent_tool_wrapper, SqliteManager::generate_vector_for_testing(0.1))
            .unwrap();
        // Test calculate_zip_dependencies with agent as entry point
        let mut agent_dependencies = HashMap::new();
        let mut tool_dependencies = HashMap::new();
        let result = calculate_zip_dependencies(
            db.clone(),
            profile.clone(),
            None,
            Some(agent),
            &mut agent_dependencies,
            &mut tool_dependencies,
        )
        .await;

        assert!(result.is_ok());
        assert!(agent_dependencies.len() == 1);
        assert!(tool_dependencies.len() == 3);
    }
}<|MERGE_RESOLUTION|>--- conflicted
+++ resolved
@@ -1191,11 +1191,8 @@
             cron_tasks: None,
             scope: MinimalJobScope::default(),
             tools_config_override: None,
-<<<<<<< HEAD
             avatar_url: None,
-=======
             edited: false,
->>>>>>> 50d55b3f
         };
 
         let agent_tool_wrapper = ShinkaiTool::Agent(
@@ -1414,11 +1411,8 @@
             cron_tasks: None,
             scope: MinimalJobScope::default(),
             tools_config_override: None,
-<<<<<<< HEAD
             avatar_url: None,
-=======
             edited: false,
->>>>>>> 50d55b3f
         };
         let agent_tool_wrapper = ShinkaiTool::Agent(
             AgentToolWrapper::new(
