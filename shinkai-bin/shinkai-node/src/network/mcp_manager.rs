use anyhow::Result;
use serde_json::json;
use std::sync::Arc;
use rmcp::{
    model::{ClientCapabilities, ClientInfo, Tool, Implementation},
    transport::{TokioChildProcess, SseTransport},
    ServiceExt
};
use tokio::process::Command;
<<<<<<< HEAD
use shinkai_message_primitives::schemas::mcp_server::MCPServerEnv;
=======
use shinkai_message_primitives::schemas::mcp_server::MCPServerConfig;
>>>>>>> 9e701841
use shinkai_tools_primitives::tools::{
    tool_types::{ToolResult},
    shinkai_tool::ShinkaiTool,
    mcp_server_tool::MCPServerTool,
    parameters::{Parameters, Property},
    tool_output_arg::ToolOutputArg,
    tool_config::{ToolConfig, BasicConfig},
};

<<<<<<< HEAD
pub async fn list_tools_via_command(cmd_str: &str, env: Option<MCPServerEnv>) -> Result<Vec<Tool>> {
=======
pub async fn list_tools_via_command(cmd_str: &str, config: Option<MCPServerConfig>) -> Result<Vec<Tool>> {
>>>>>>> 9e701841
    // 1. Build the child process (via shell so we support complex commands)
    // Parse the command string for the executable and arguments
    let mut cmd_parts_iter = cmd_str.trim().split_whitespace();
    let cmd_executable = match cmd_parts_iter.next() {
        Some(exe) => exe,
        None => return Err(anyhow::anyhow!("Command string cannot be empty and must specify an executable.")),
    };

    // Create the command with the executable
    let mut cmd = Command::new(cmd_executable);
    
    // Add all arguments directly
    cmd.args(cmd_parts_iter);
    
    // Set environment variables from config if provided
<<<<<<< HEAD
    if let Some(env_map) = &env { // env is Option<HashMap<String, String>>, so env_map is &HashMap<String, String>
=======
    if let Some(env_map) = &config { // config is Option<HashMap<String, String>>, so env_map is &HashMap<String, String>
>>>>>>> 9e701841
        for (key, value) in env_map { // Iterate directly over the HashMap
            cmd.env(key, value);
        }
    }
    let service = ()
        .serve(TokioChildProcess::new(&mut cmd)?)
        .await?;
    // 2. Initialize the MCP server
    service.peer_info();

    // 3. Call the standard MCP `list_tools` method 
    let tools = service.list_all_tools().await?;

    // 4. Gracefully shut down the service (drops stdio, child should exit)
    service.cancel().await?;

    Ok(tools)
}

<<<<<<< HEAD
pub async fn list_tools_via_sse(sse_url: &str, _env: Option<MCPServerEnv>) -> Result<Vec<Tool>> {
    // TODO: The env parameter is not currently used by SseTransport.
=======
pub async fn list_tools_via_sse(sse_url: &str, _config: Option<MCPServerConfig>) -> Result<Vec<Tool>> {
    // TODO: The config parameter is not currently used by SseTransport or ClientInfo setup in the example.
>>>>>>> 9e701841
    // It might be used in the future for authentication headers or other SSE-specific configurations.
    let transport = SseTransport::start(sse_url).await?;
    let client_info = ClientInfo {
        protocol_version: Default::default(),
        capabilities: ClientCapabilities::default(),
        client_info: Implementation {
            name: "shinkai_node_sse_client".to_string(),
            version: env!("CARGO_PKG_VERSION").to_string(),
        },
    };
    let client = client_info.serve(transport).await.map_err(|e| {
        anyhow::anyhow!("SSE client connection error: {:?}", e)
    })?;

    // Initialize and log server info (optional, but good for debugging)
    let server_info = client.peer_info();

    // List tools
<<<<<<< HEAD
    let tools_result = client.list_tools(None).await?;
=======
    let tools_result = client.list_tools(Default::default()).await?;
>>>>>>> 9e701841
    
    // Gracefully shut down the client
    client.cancel().await?;

    Ok(tools_result.tools)
}

/// Converts an rmcp Tool to a ShinkaiTool::MCPServer
pub fn convert_to_shinkai_tool(
    tool: &Tool,
    server_name: &str,
    server_id: &str,
    node_name: &str,
    tools_config: Vec<ToolConfig>,
) -> ShinkaiTool {
    // Extract properties map from the tool's input schema
    let props_map: std::collections::HashMap<String, Property> = tool.input_schema
        .get("properties")
        .and_then(|v| serde_json::from_value(v.clone()).ok())
        .unwrap_or_default();

    // Extract required fields
    let req_vec: Vec<String> = tool.input_schema
        .get("required")
        .and_then(|v| serde_json::from_value(v.clone()).ok())
        .unwrap_or_default();

    // Create the MCPServerTool
    let mcp_tool = MCPServerTool {
        name: format!("{}_{}", server_name, tool.name),
        author: node_name.to_string(),
        description: tool.description.to_string(),
        config: tools_config,
        activated: true,
        input_args: Parameters {
            schema_type: tool.input_schema.get("type").and_then(|v| v.as_str()).map(String::from).unwrap_or_else(|| "object".to_string()),
            properties: props_map,
            required: req_vec,
        },
        keywords: vec![],
        version: "1.0.0".to_string(),
        embedding: None,
        mcp_enabled: Some(false),
        mcp_server_ref: server_id.to_string(),
        mcp_server_tool: tool.name.to_string(),
        mcp_server_url: "".to_string(),
        output_arg: ToolOutputArg::empty(),
        result: ToolResult {
            r#type: "object".to_string(),
            properties: serde_json::json!({}),
            required: vec![],
        },
        tool_set: Some(format!("__mcp_{}", server_name)),
    };
    
    // Return the ShinkaiTool
    ShinkaiTool::MCPServer(mcp_tool, true)
}

#[cfg(test)]
pub mod tests_mcp_manager {
    use super::*;
    use std::borrow::Cow;
    use rmcp::model::{Tool};
    use serde_json::Map;

    /// Creates mock Tool objects for testing purposes
    pub fn mock_tools() -> Vec<Tool> {
        vec![
            // A simple read-only tool
            Tool::new(
                "get_info",
                "Retrieves information without modifying anything",
                Arc::new(serde_json::from_value(json!({
                    "type": "object",
                    "properties": {
                        "id": {"type": "string", "description": "ID to look up"}
                    },
                    "required": ["id"]
                })).unwrap())
            ),
            
            // A destructive tool that modifies state
            Tool::new(
                "update_data",
                "Updates data in the system",
                Arc::new(serde_json::from_value(json!({
                    "type": "object",
                    "properties": {
                        "id": {"type": "string", "description": "ID of record to update"},
                        "value": {"type": "string", "description": "New value"}
                    },
                    "required": ["id", "value"]
                })).unwrap())
            ),
            
            // An idempotent tool
            Tool::new(
                "create_if_not_exists",
                "Creates a resource if it doesn't already exist",
                Arc::new(serde_json::from_value(json!({
                    "type": "object",
                    "properties": {
                        "name": {"type": "string", "description": "Name of the resource"},
                        "config": {"type": "object", "description": "Configuration options"}
                    },
                    "required": ["name"]
                })).unwrap())
            )
        ]
    }
    
    #[test]
    fn test_convert_to_shinkai_tool() {
        let mock_tools_vec = mock_tools();
        let tool = mock_tools_vec.first().unwrap();
        let server_name = "test_server";
        let server_id = "test_server_123";
        let node_name = "test_node";
        let tools_config = vec![
            ToolConfig::BasicConfig(BasicConfig {
                key_name: "api_key".to_string(),
                description: "API Key for testing".to_string(),
                required: true,
                type_name: Some("string".to_string()),
                key_value: Some(serde_json::Value::String("test_key".to_string())),
            })
        ];
        
        let shinkai_tool = convert_to_shinkai_tool(
            tool,
            server_name,
            server_id,
            node_name,
            tools_config
        );
        
        if let ShinkaiTool::MCPServer(mcp_tool, enabled) = shinkai_tool {
            assert_eq!(mcp_tool.name, "test_server_get_info");
            assert_eq!(mcp_tool.author, "test_node");
            assert_eq!(mcp_tool.description, "Retrieves information without modifying anything");
            assert_eq!(mcp_tool.mcp_server_ref, "test_server_123");
            assert_eq!(mcp_tool.mcp_server_tool, "get_info");
            assert_eq!(mcp_tool.tool_set, Some("__mcp_test_server".to_string()));
            assert_eq!(enabled, true);
            
            // Check that properties were correctly extracted
            assert_eq!(mcp_tool.input_args.required.len(), 1);
            assert_eq!(mcp_tool.input_args.required[0], "id");
            assert!(mcp_tool.input_args.properties.contains_key("id"));
            
            // Verify config was properly set
            assert_eq!(mcp_tool.config.len(), 1);
            if let ToolConfig::BasicConfig(basic_config) = &mcp_tool.config[0] {
                assert_eq!(basic_config.key_name, "api_key");
            } else {
                panic!("Expected BasicConfig");
            }
        } else {
            panic!("Expected ShinkaiTool::MCPServer variant");
        }
    }
}<|MERGE_RESOLUTION|>--- conflicted
+++ resolved
@@ -7,11 +7,7 @@
     ServiceExt
 };
 use tokio::process::Command;
-<<<<<<< HEAD
 use shinkai_message_primitives::schemas::mcp_server::MCPServerEnv;
-=======
-use shinkai_message_primitives::schemas::mcp_server::MCPServerConfig;
->>>>>>> 9e701841
 use shinkai_tools_primitives::tools::{
     tool_types::{ToolResult},
     shinkai_tool::ShinkaiTool,
@@ -21,11 +17,8 @@
     tool_config::{ToolConfig, BasicConfig},
 };
 
-<<<<<<< HEAD
+
 pub async fn list_tools_via_command(cmd_str: &str, env: Option<MCPServerEnv>) -> Result<Vec<Tool>> {
-=======
-pub async fn list_tools_via_command(cmd_str: &str, config: Option<MCPServerConfig>) -> Result<Vec<Tool>> {
->>>>>>> 9e701841
     // 1. Build the child process (via shell so we support complex commands)
     // Parse the command string for the executable and arguments
     let mut cmd_parts_iter = cmd_str.trim().split_whitespace();
@@ -41,11 +34,7 @@
     cmd.args(cmd_parts_iter);
     
     // Set environment variables from config if provided
-<<<<<<< HEAD
     if let Some(env_map) = &env { // env is Option<HashMap<String, String>>, so env_map is &HashMap<String, String>
-=======
-    if let Some(env_map) = &config { // config is Option<HashMap<String, String>>, so env_map is &HashMap<String, String>
->>>>>>> 9e701841
         for (key, value) in env_map { // Iterate directly over the HashMap
             cmd.env(key, value);
         }
@@ -65,13 +54,8 @@
     Ok(tools)
 }
 
-<<<<<<< HEAD
 pub async fn list_tools_via_sse(sse_url: &str, _env: Option<MCPServerEnv>) -> Result<Vec<Tool>> {
     // TODO: The env parameter is not currently used by SseTransport.
-=======
-pub async fn list_tools_via_sse(sse_url: &str, _config: Option<MCPServerConfig>) -> Result<Vec<Tool>> {
-    // TODO: The config parameter is not currently used by SseTransport or ClientInfo setup in the example.
->>>>>>> 9e701841
     // It might be used in the future for authentication headers or other SSE-specific configurations.
     let transport = SseTransport::start(sse_url).await?;
     let client_info = ClientInfo {
@@ -90,11 +74,7 @@
     let server_info = client.peer_info();
 
     // List tools
-<<<<<<< HEAD
-    let tools_result = client.list_tools(None).await?;
-=======
     let tools_result = client.list_tools(Default::default()).await?;
->>>>>>> 9e701841
     
     // Gracefully shut down the client
     client.cancel().await?;
