--- conflicted
+++ resolved
@@ -2034,23 +2034,6 @@
                 let _ = res.send(Err(api_error)).await;
                 return Ok(());
             },
-<<<<<<< HEAD
-            agent_id_str,
-            prompt,
-            None, // tools
-            None, // fs_file_paths
-            None, // job_filenames
-            db.clone(),
-            node_name,
-            identity_manager, // Use passed identity_manager
-            job_manager, // Use passed job_manager
-            encryption_secret_key,
-            encryption_public_key,
-            signing_secret_key,
-        ).await {
-            Ok(job_id) => {
-                // Get the inbox name for the job
-=======
             Err(err) => {
                 let api_error = APIError {
                     code: StatusCode::INTERNAL_SERVER_ERROR.as_u16(),
@@ -2124,7 +2107,6 @@
         match job_message_res_receiver.recv().await {
             Ok(Ok(response_data)) => {
                 let inbox_name = response_data.inbox;
->>>>>>> b4337723
                 let (inbox_res_sender, inbox_res_receiver) = async_channel::bounded(1);
                 
                 let start_time = std::time::Instant::now();
