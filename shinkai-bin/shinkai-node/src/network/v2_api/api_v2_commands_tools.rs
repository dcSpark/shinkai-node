use crate::{
    llm_provider::job_manager::JobManager,
    managers::{tool_router::ToolRouter, IdentityManager},
    network::{
        node_error::NodeError,
        node_shareable_logic::{download_zip_from_url, ZipFileContents},
        zip_export_import::zip_export_import::{generate_tool_zip, import_dependencies_tools, import_tool},
        Node,
    },
    tools::tool_implementation::{
        native_tools::llm_prompt_processor::LlmPromptProcessorTool, tool_traits::ToolExecutor,
    },
    tools::{
        tool_definitions::definition_generation::{generate_tool_definitions, get_all_tools},
        tool_execution::execution_coordinator::{execute_code, execute_mcp_tool_cmd, execute_tool_cmd},
        tool_generation::v2_create_and_send_job_message,
        tool_prompts::{generate_code_prompt, tool_metadata_implementation_prompt},
    },
    utils::environment::NodeEnvironment,
};
use async_channel::Sender;
use chrono::Utc;
use ed25519_dalek::ed25519::signature::SignerMut;
use ed25519_dalek::SigningKey;
use reqwest::StatusCode;
use serde_json::{json, Map, Value};
use shinkai_embedding::embedding_generator::EmbeddingGenerator;
use shinkai_http_api::node_api_router::{APIError, SendResponseBodyData};
use shinkai_message_primitives::{
    schemas::{
<<<<<<< HEAD
        inbox_name::InboxName, indexable_version::IndexableVersion, job::JobLike, job_config::JobConfig,
        shinkai_name::ShinkaiSubidentityType, tool_router_key::ToolRouterKey,
    },
    schemas::{
=======
        inbox_name::InboxName,
        indexable_version::IndexableVersion,
        job::JobLike,
        job_config::JobConfig,
>>>>>>> c02f9411
        shinkai_name::ShinkaiName,
        shinkai_name::ShinkaiSubidentityType,
        shinkai_tools::{CodeLanguage, DynamicToolType},
        tool_router_key::ToolRouterKey,
    },
    shinkai_message::shinkai_message_schemas::{CallbackAction, JobCreationInfo, JobMessage, MessageSchemaType},
    shinkai_utils::{
        job_scope::MinimalJobScope, shinkai_message_builder::ShinkaiMessageBuilder,
        signatures::clone_signature_secret_key,
    },
};
use shinkai_sqlite::{errors::SqliteManagerError, SqliteManager};
use shinkai_tools_primitives::tools::{
    deno_tools::DenoTool,
    error::ToolError,
    parameters::Parameters,
    python_tools::PythonTool,
    shinkai_tool::ShinkaiToolHeader,
    shinkai_tool::{ShinkaiTool, ShinkaiToolWithAssets},
    simulated_tool::SimulatedTool,
    tool_config::{OAuth, ToolConfig},
    tool_output_arg::ToolOutputArg,
    tool_playground::{ToolPlayground, ToolPlaygroundMetadata},
    tool_types::{OperatingSystem, RunnerType, ToolResult},
};
use std::sync::Arc;
use std::{
    collections::HashMap,
    env,
    io::Read,
    path::{absolute, PathBuf},
    time::Instant,
};
use tokio::fs;
use tokio::process::Command;
use tokio::sync::Mutex;
use uuid::Uuid;
use x25519_dalek::PublicKey as EncryptionPublicKey;
use x25519_dalek::StaticSecret as EncryptionStaticKey;

// Helper function to serialize Vec<ToolConfig> into the specific object format
fn serialize_tool_config_to_schema_and_form_data(configs: &Vec<ToolConfig>) -> Value {
    let mut schema_properties = Map::new();
    let mut schema_required = Vec::new();
    let mut config_form_data = Map::new();

    for config in configs {
        if let ToolConfig::BasicConfig(basic) = config {
            // --- Build Schema Part ---
            let mut property_details = Map::new();
            property_details.insert("description".to_string(), json!(basic.description));
            let type_value = basic
                .type_name
                .as_ref()
                .map_or_else(|| "string".to_string(), |t| t.clone());
            property_details.insert("type".to_string(), json!(type_value));
            schema_properties.insert(basic.key_name.clone(), Value::Object(property_details));

            if basic.required {
                schema_required.push(json!(basic.key_name.clone()));
            }

            // --- Build configFormData Part ---
            // Use json! macro which converts Option<String> to Value::String or Value::Null
            config_form_data.insert(basic.key_name.clone(), json!(basic.key_value));
        }
        // Note: Still ignores non-BasicConfig variants for both parts.
    }

    // Construct the final schema object
    let schema_object = json!({
        "type": "object",
        "properties": schema_properties,
        "required": schema_required
    });

    // Construct the final configFormData object
    let config_form_data_object = Value::Object(config_form_data);

    // Construct the final return object containing both parts
    json!({
        "schema": schema_object,
        "configFormData": config_form_data_object
    })
}

impl Node {
    /// Searches for Shinkai tools using both vector and full-text search (FTS)
    /// methods.
    ///
    /// The function returns a total of 10 results based on the following logic:
    /// 1. All FTS results are added first.
    /// 2. If there is a vector search result with a score under 0.2, it is added as the second result.
    /// 3. Remaining FTS results are added.
    /// 4. If there are remaining slots after adding FTS results, they are filled with additional vector search results.
    ///
    /// # Arguments
    ///
    /// * `db` - A reference-counted, read-write lock on the SqliteManager.
    /// * `bearer` - A string representing the bearer token for authentication.
    /// * `query` - A string containing the search query.
    /// * `res` - A channel sender for sending the search results or errors.
    ///
    /// # Returns
    ///
    /// A `Result` indicating success or failure of the search operation.
    pub async fn v2_api_search_shinkai_tool(
        db: Arc<SqliteManager>,
        bearer: String,
        query: String,
        agent_or_llm: Option<String>,
        res: Sender<Result<Value, APIError>>,
    ) -> Result<(), NodeError> {
        // Validate the bearer token
        if Self::validate_bearer_token(&bearer, db.clone(), &res).await.is_err() {
            return Ok(());
        }

        // Sanitize the query to handle special characters
        let sanitized_query = query.replace(|c: char| !c.is_alphanumeric() && c != ' ', " ");

        // Attempt to get the agent's tools if agent_or_llm is provided
        let allowed_tools = if let Some(agent_id) = agent_or_llm {
            match db.get_agent(&agent_id) {
                Ok(Some(agent)) => Some(agent.tools),
                Ok(None) | Err(_) => None,
            }
        } else {
            None
        };

        // Start the timer for logging purposes
        let start_time = Instant::now();

        // Start the timer for vector search
        let vector_start_time = Instant::now();

        // Use different search method based on whether we have allowed_tools
        let vector_search_result = if let Some(tools) = allowed_tools {
            // First generate the embedding from the query
            let embedding = db
                .generate_embeddings(&sanitized_query)
                .await
                .map_err(|e| ToolError::DatabaseError(e.to_string()))?;

            // Then use the embedding with the limited search
            let tool_names = tools
                .iter()
                .map(|tool| tool.to_string_without_version())
                .collect::<Vec<String>>();
            db.tool_vector_search_with_vector_limited(embedding, 5, tool_names, false)
        } else {
            db.tool_vector_search(&sanitized_query, 5, false, true, false).await
        };

        let vector_elapsed_time = vector_start_time.elapsed();
        println!("Time taken for vector search: {:?}", vector_elapsed_time);

        // Start the timer for FTS search
        let fts_start_time = Instant::now();
        let fts_search_result = db.search_tools_fts(&sanitized_query, false);
        let fts_elapsed_time = fts_start_time.elapsed();
        println!("Time taken for FTS search: {:?}", fts_elapsed_time);

        match (vector_search_result, fts_search_result) {
            (Ok(vector_tools), Ok(fts_tools)) => {
                let mut combined_tools = Vec::new();
                let mut seen_ids = std::collections::HashSet::new();

                // Always add the first FTS result
                if let Some(first_fts_tool) = fts_tools.first() {
                    if seen_ids.insert(first_fts_tool.tool_router_key.clone()) {
                        combined_tools.push(first_fts_tool.clone());
                    }
                }

                // Check if the top vector search result has a score under 0.2
                if let Some((tool, score)) = vector_tools.first() {
                    if *score < 0.2 {
                        if seen_ids.insert(tool.tool_router_key.clone()) {
                            combined_tools.push(tool.clone());
                        }
                    }
                }

                // Add remaining FTS results
                for tool in fts_tools.iter().skip(1) {
                    if seen_ids.insert(tool.tool_router_key.clone()) {
                        combined_tools.push(tool.clone());
                    }
                }

                // Add remaining vector search results
                for (tool, _) in vector_tools.iter().skip(1) {
                    if seen_ids.insert(tool.tool_router_key.clone()) {
                        combined_tools.push(tool.clone());
                    }
                }

                // Serialize the combined results to JSON
                let tools_json = serde_json::to_value(combined_tools).map_err(|err| NodeError {
                    message: format!("Failed to serialize tools: {}", err),
                })?;

                // Log the elapsed time and result count if LOG_ALL is set to 1
                if std::env::var("LOG_ALL").unwrap_or_default() == "1" {
                    let elapsed_time = start_time.elapsed();
                    let result_count = tools_json.as_array().map_or(0, |arr| arr.len());
                    println!("Time taken for tool search: {:?}", elapsed_time);
                    println!("Number of tool results: {}", result_count);
                }
                let _ = res.send(Ok(tools_json)).await;
                Ok(())
            }
            (Err(err), _) | (_, Err(err)) => {
                let api_error = APIError {
                    code: StatusCode::INTERNAL_SERVER_ERROR.as_u16(),
                    error: "Internal Server Error".to_string(),
                    message: format!("Failed to search tools: {}", err),
                };
                let _ = res.send(Err(api_error)).await;
                Ok(())
            }
        }
    }

    pub async fn v2_api_list_all_shinkai_tools(
        db: Arc<SqliteManager>,
        bearer: String,
        node_name: ShinkaiName,
        category: Option<String>,
        include_simulated: bool,
        tool_router: Option<Arc<ToolRouter>>,
        res: Sender<Result<Value, APIError>>,
    ) -> Result<(), NodeError> {
        // Validate the bearer token
        if Self::validate_bearer_token(&bearer, db.clone(), &res).await.is_err() {
            return Ok(());
        }

        // List all tools
        match db.get_all_tool_headers(include_simulated) {
            Ok(tools) => {
                // Group tools by their base key (without version)
                use std::collections::HashMap;
                let mut tool_groups: HashMap<String, Vec<ShinkaiToolHeader>> = HashMap::new();

                for tool in tools {
                    let tool_router_key = tool.tool_router_key.clone();
                    tool_groups.entry(tool_router_key).or_default().push(tool);
                }

                // For each group, keep only the tool with the highest version
                let mut latest_tools = Vec::new();
                for (_, mut group) in tool_groups {
                    if group.len() == 1 {
                        latest_tools.push(group.pop().unwrap());
                    } else {
                        // Sort by version in descending order
                        group.sort_by(|a, b| {
                            let a_version = IndexableVersion::from_string(&a.version.clone())
                                .unwrap_or(IndexableVersion::from_number(0));
                            let b_version = IndexableVersion::from_string(&b.version.clone())
                                .unwrap_or(IndexableVersion::from_number(0));
                            b_version.cmp(&a_version)
                        });

                        // Take the first one (highest version)
                        latest_tools.push(group.remove(0));
                    }
                }

                // Filter by category if provided
                // Downloaded -> anything else
                // Default Tools -> is default
                // System Tools -> Rust tools
                // My Tools -> author localhost.* or author == MY_ID
                let filtered_tools = if let Some(category) = category {
                    match category.to_lowercase().as_str() {
                        "downloaded" => {
                            // Get default tool keys as a HashSet for O(1) lookups if ToolRouter is provided
                            let default_tool_keys = if let Some(router) = &tool_router {
                                Some(router.get_default_tool_router_keys_as_set().await)
                            } else {
                                None
                            };

                            let node_name_string = node_name.get_node_name_string();

                            latest_tools
                                .into_iter()
                                .filter(|tool| {
                                    // Not default
                                    let is_not_default = if let Some(default_keys) = &default_tool_keys {
                                        !default_keys.contains(&tool.tool_router_key)
                                    } else {
                                        true // If we can't determine default tools, assume it's not default
                                    };

                                    // Author doesn't start with "localhost."
                                    let is_not_localhost = !tool.author.starts_with("localhost.");

                                    // Author is not the same as node_name.get_node_name_string()
                                    let is_not_node_name = tool.author != node_name_string;

                                    // Not a Rust tool
                                    let is_not_rust = !matches!(tool.tool_type.to_lowercase().as_str(), "rust");

                                    is_not_default && is_not_localhost && is_not_node_name && is_not_rust
                                })
                                .collect()
                        }
                        "default" => {
                            // Get default tool keys as a HashSet for O(1) lookups if ToolRouter is provided
                            let default_tool_keys = if let Some(router) = &tool_router {
                                Some(router.get_default_tool_router_keys_as_set().await)
                            } else {
                                None
                            };

                            if let Some(default_keys) = &default_tool_keys {
                                // Use O(1) lookup with HashSet
                                latest_tools
                                    .into_iter()
                                    .filter(|tool| default_keys.contains(&tool.tool_router_key))
                                    .collect()
                            } else {
                                // Fallback if ToolRouter not provided
                                latest_tools
                            }
                        }
                        "system" => latest_tools
                            .into_iter()
                            .filter(|tool| matches!(tool.tool_type.to_lowercase().as_str(), "rust"))
                            .collect(),
                        "my_tools" => {
                            let node_name_string = node_name.get_node_name_string();
                            latest_tools
                                .into_iter()
                                .filter(|tool| tool.author.starts_with("localhost.") || tool.author == node_name_string)
                                .collect()
                        }
                        _ => latest_tools, // If an unknown category is provided, return all tools
                    }
                } else {
                    latest_tools
                };

                let t = filtered_tools.iter().map(|tool| json!(tool)).collect();
                let _ = res.send(Ok(t)).await;
                Ok(())
            }
            Err(err) => {
                let api_error = APIError {
                    code: StatusCode::INTERNAL_SERVER_ERROR.as_u16(),
                    error: "Internal Server Error".to_string(),
                    message: format!("Failed to list tools: {}", err),
                };
                let _ = res.send(Err(api_error)).await;
                Ok(())
            }
        }
    }

    pub async fn v2_api_list_all_mcp_shinkai_tools(
        db: Arc<SqliteManager>,
        node_name: ShinkaiName,
        category: Option<String>,
        tool_router: Option<Arc<ToolRouter>>,
        res: Sender<Result<Value, APIError>>,
    ) -> Result<(), NodeError> {
        let _bearer = Self::get_bearer_token(db.clone(), &res).await?;

        // List all tools
        match db.get_all_tool_headers(false) {
            Ok(tools) => {
                // Group tools by their base key (without version)
                use std::collections::HashMap;
                let mut tool_groups: HashMap<String, Vec<ShinkaiToolHeader>> = HashMap::new();

                for tool in tools {
                    if tool.mcp_enabled.unwrap_or(false) {
                        let tool_router_key = tool.tool_router_key.clone();
                        tool_groups.entry(tool_router_key).or_default().push(tool);
                    }
                }

                // For each group, keep only the tool with the highest version
                let mut latest_tools = Vec::new();
                for (_, mut group) in tool_groups {
                    if group.len() == 1 {
                        latest_tools.push(group.pop().unwrap());
                    } else {
                        // Sort by version in descending order
                        group.sort_by(|a, b| {
                            let a_version = IndexableVersion::from_string(&a.version.clone())
                                .unwrap_or(IndexableVersion::from_number(0));
                            let b_version = IndexableVersion::from_string(&b.version.clone())
                                .unwrap_or(IndexableVersion::from_number(0));
                            b_version.cmp(&a_version)
                        });

                        // Take the first one (highest version)
                        latest_tools.push(group.remove(0));
                    }
                }

                // Filter by category if provided
                // Downloaded -> anything else
                // Default Tools -> is default
                // System Tools -> Rust tools
                // My Tools -> author localhost.* or author == MY_ID
                let filtered_tools = if let Some(category) = category {
                    match category.to_lowercase().as_str() {
                        "downloaded" => {
                            // Get default tool keys as a HashSet for O(1) lookups if ToolRouter is provided
                            let default_tool_keys = if let Some(router) = &tool_router {
                                Some(router.get_default_tool_router_keys_as_set().await)
                            } else {
                                None
                            };

                            let node_name_string = node_name.get_node_name_string();

                            latest_tools
                                .into_iter()
                                .filter(|tool| {
                                    // If tool is not mcp enabled, return false
                                    if !tool.mcp_enabled.unwrap_or(false) {
                                        return false;
                                    }
                                    // Not default
                                    let is_not_default = if let Some(default_keys) = &default_tool_keys {
                                        !default_keys.contains(&tool.tool_router_key)
                                    } else {
                                        true // If we can't determine default tools, assume it's not default
                                    };

                                    // Author doesn't start with "localhost."
                                    let is_not_localhost = !tool.author.starts_with("localhost.");

                                    // Author is not the same as node_name.get_node_name_string()
                                    let is_not_node_name = tool.author != node_name_string;

                                    // Not a Rust tool
                                    let is_not_rust = !matches!(tool.tool_type.to_lowercase().as_str(), "rust");

                                    is_not_default && is_not_localhost && is_not_node_name && is_not_rust
                                })
                                .collect()
                        }
                        "default" => {
                            // Get default tool keys as a HashSet for O(1) lookups if ToolRouter is provided
                            let default_tool_keys = if let Some(router) = &tool_router {
                                Some(router.get_default_tool_router_keys_as_set().await)
                            } else {
                                None
                            };

                            if let Some(default_keys) = &default_tool_keys {
                                // Use O(1) lookup with HashSet
                                latest_tools
                                    .into_iter()
                                    .filter(|tool| default_keys.contains(&tool.tool_router_key))
                                    .collect()
                            } else {
                                // Fallback if ToolRouter not provided
                                latest_tools
                            }
                        }
                        "system" => latest_tools
                            .into_iter()
                            .filter(|tool| matches!(tool.tool_type.to_lowercase().as_str(), "rust"))
                            .collect(),
                        "my_tools" => {
                            let node_name_string = node_name.get_node_name_string();
                            latest_tools
                                .into_iter()
                                .filter(|tool| tool.author.starts_with("localhost.") || tool.author == node_name_string)
                                .collect()
                        }
                        _ => latest_tools, // If an unknown category is provided, return all tools
                    }
                } else {
                    latest_tools
                };
                let t = filtered_tools
                    .iter()
                    .filter(|tool| tool.mcp_enabled.unwrap_or(false))
                    .map(|tool| json!(tool))
                    .collect();
                let _ = res.send(Ok(t)).await;
                Ok(())
            }
            Err(err) => {
                let api_error = APIError {
                    code: StatusCode::INTERNAL_SERVER_ERROR.as_u16(),
                    error: "Internal Server Error".to_string(),
                    message: format!("Failed to list mcp tools: {}", err),
                };
                let _ = res.send(Err(api_error)).await;
                Ok(())
            }
        }
    }

    /// Merges tool, handling both existing and new configs.
    /// This method supports modifying existing config items and adding new ones,
    /// but does not support deleting config items.
    pub fn merge_tool(existing_tool_value: &Value, input_value: &Value) -> Value {
        let mut merged_value = Self::merge_json(existing_tool_value.clone(), input_value.clone());

        if let Some(Value::Array(input_configs)) = input_value
            .get("content")
            .and_then(|v| v.as_array().and_then(|v| v.first()).and_then(|v| v.get("config")))
        {
            let existing_configs = existing_tool_value
                .get("content")
                .and_then(|v| v.as_array().and_then(|v| v.first()).and_then(|v| v.get("config")))
                .and_then(|v| v.as_array())
                .unwrap_or(&vec![])
                .to_vec();
            let mut new_configs = existing_configs;

            // For each input config, either merge with existing or add new
            for input_config in input_configs {
                let input_key_name = input_config
                    .get("BasicConfig")
                    .and_then(|c| c.get("key_name"))
                    .and_then(|k| k.as_str());

                if let Some(key_name) = input_key_name {
                    // Try to find matching existing config
                    if let Some(existing_idx) = new_configs.iter().position(|c| {
                        c.get("BasicConfig")
                            .and_then(|c| c.get("key_name"))
                            .and_then(|k| k.as_str())
                            == Some(key_name)
                    }) {
                        // Merge with existing config
                        new_configs[existing_idx] =
                            Self::merge_json(new_configs[existing_idx].clone(), input_config.clone());
                    } else {
                        // Add new config
                        new_configs.push(input_config.clone());
                    }
                }
            }

            // Update the merged value with new configs
            if let Some(content_array) = merged_value.get_mut("content").and_then(|v| v.as_array_mut()) {
                if let Some(first_content) = content_array.get_mut(0) {
                    if let Some(obj) = first_content.as_object_mut() {
                        obj.insert("config".to_string(), Value::Array(new_configs));
                    }
                }
            }
        }

        merged_value
    }

    pub async fn v2_api_set_shinkai_tool(
        db: Arc<SqliteManager>,
        bearer: String,
        tool_router_key: String,
        input_value: Value,
        res: Sender<Result<ShinkaiTool, APIError>>,
    ) -> Result<(), NodeError> {
        // Validate the bearer token
        if Self::validate_bearer_token(&bearer, db.clone(), &res).await.is_err() {
            return Ok(());
        }

        // Get the full tool from db
        let existing_tool = match db.get_tool_by_key(&tool_router_key) {
            Ok(tool) => tool,
            Err(SqliteManagerError::ToolNotFound(_)) => {
                let api_error = APIError {
                    code: StatusCode::NOT_FOUND.as_u16(),
                    error: "Not Found".to_string(),
                    message: "Tool not found in LanceShinkaiDb".to_string(),
                };
                let _ = res.send(Err(api_error)).await;
                return Ok(());
            }
            Err(err) => {
                let api_error = APIError {
                    code: StatusCode::INTERNAL_SERVER_ERROR.as_u16(),
                    error: "Internal Server Error".to_string(),
                    message: format!("Failed to fetch tool from LanceShinkaiDb: {}", err),
                };
                let _ = res.send(Err(api_error)).await;
                return Ok(());
            }
        };

        // Convert existing_tool to Value
        let existing_tool_value = match serde_json::to_value(&existing_tool) {
            Ok(value) => value,
            Err(err) => {
                let api_error = APIError {
                    code: StatusCode::INTERNAL_SERVER_ERROR.as_u16(),
                    error: "Internal Server Error".to_string(),
                    message: format!("Failed to convert existing tool to Value: {}", err),
                };
                let _ = res.send(Err(api_error)).await;
                return Ok(());
            }
        };

        let merged_value = Self::merge_tool(&existing_tool_value, &input_value);

        // Convert merged_value to ShinkaiTool
        let merged_tool: ShinkaiTool = match serde_json::from_value(merged_value) {
            Ok(tool) => tool,
            Err(err) => {
                let api_error = APIError {
                    code: StatusCode::BAD_REQUEST.as_u16(),
                    error: "Bad Request".to_string(),
                    message: format!("Failed to convert merged Value to ShinkaiTool: {}", err),
                };
                let _ = res.send(Err(api_error)).await;
                return Ok(());
            }
        };

        // Save the tool to the LanceShinkaiDb
        let save_result = db.update_tool(merged_tool).await;

        match save_result {
            Ok(tool) => {
                let _ = res.send(Ok(tool)).await;
                Ok(())
            }
            Err(err) => {
                let api_error = APIError {
                    code: StatusCode::INTERNAL_SERVER_ERROR.as_u16(),
                    error: "Internal Server Error".to_string(),
                    message: format!("Failed to add tool to LanceShinkaiDb: {}", err),
                };
                let _ = res.send(Err(api_error)).await;
                Ok(())
            }
        }
    }

    pub async fn v2_api_add_shinkai_tool(
        db: Arc<SqliteManager>,
        bearer: String,
        node_env: NodeEnvironment,
        new_tool_with_assets: ShinkaiToolWithAssets,
        res: Sender<Result<Value, APIError>>,
    ) -> Result<(), NodeError> {
        // Validate the bearer token
        if Self::validate_bearer_token(&bearer, db.clone(), &res).await.is_err() {
            return Ok(());
        }

        let new_tool = new_tool_with_assets.tool;
        let dependencies = new_tool.get_tools();
        for dependency in dependencies {
            let tool = db.get_tool_by_key(&dependency.to_string_without_version());
            if tool.is_err() {
                let api_error = APIError {
                    code: StatusCode::BAD_REQUEST.as_u16(),
                    error: "Bad Request".to_string(),
                    message: format!("Tool not found: {}", dependency.to_string_without_version()),
                };
                let _ = res.send(Err(api_error)).await;
                return Ok(());
            }
        }

        let save_result = db.add_tool(new_tool).await;

        match save_result {
            Ok(tool) => {
                let tool_key = tool.tool_router_key();

                if let Some(assets) = new_tool_with_assets.assets {
                    if !assets.is_empty() {
                        let file_path = PathBuf::from(&node_env.node_storage_path.clone().unwrap_or_default())
                            .join(".tools_storage")
                            .join("tools")
                            .join(tool.tool_router_key().convert_to_path());
                        if !file_path.exists() {
                            let s = std::fs::create_dir_all(&file_path);
                            if s.is_err() {
                                let api_error = APIError {
                                    code: StatusCode::INTERNAL_SERVER_ERROR.as_u16(),
                                    error: "Failed to create directory".to_string(),
                                    message: format!("Failed to create directory: {}", s.err().unwrap()),
                                };
                                let _ = res.send(Err(api_error)).await;
                                return Ok(());
                            }
                        }
                        // Create the assets
                        for asset in assets {
                            let asset_path = file_path.join(asset.file_name);
                            let asset_content = base64::decode(asset.data).unwrap();
                            let status = fs::write(asset_path, asset_content).await;
                            if status.is_err() {
                                let api_error = APIError {
                                    code: StatusCode::INTERNAL_SERVER_ERROR.as_u16(),
                                    error: "Failed to create directory".to_string(),
                                    message: format!("Failed to create directory: {}", status.err().unwrap()),
                                };
                                let _ = res.send(Err(api_error)).await;
                                return Ok(());
                            }
                        }
                    }
                }

                let response = json!({ "status": "success", "message": format!("Tool added with key: {}", tool_key.to_string_without_version()) });
                let _ = res.send(Ok(response)).await;
                Ok(())
            }
            Err(err) => {
                let api_error = APIError {
                    code: StatusCode::INTERNAL_SERVER_ERROR.as_u16(),
                    error: "Internal Server Error".to_string(),
                    message: format!("Failed to add tool to LanceShinkaiDb: {}", err),
                };
                let _ = res.send(Err(api_error)).await;
                Ok(())
            }
        }
    }

    pub async fn v2_api_get_shinkai_tool(
        db: Arc<SqliteManager>,
        bearer: String,
        tool_key: String,
        serialize_config: bool,
        res: Sender<Result<Value, APIError>>,
    ) -> Result<(), NodeError> {
        // Validate the bearer token
        if Self::validate_bearer_token(&bearer, db.clone(), &res).await.is_err() {
            return Ok(());
        }

        // Get the tool from the database using the tool_key directly
        match db.get_tool_by_key(&tool_key) {
            // Use tool_key directly
            Ok(tool) => {
                // Serialize the tool object to JSON value first.
                let mut response_value = match serde_json::to_value(&tool) {
                    Ok(val) => val,
                    Err(e) => {
                        let api_error = APIError {
                            code: StatusCode::INTERNAL_SERVER_ERROR.as_u16(),
                            error: "Internal Server Error".to_string(),
                            message: format!("Failed to serialize tool: {:?}", e),
                        };
                        let _ = res.send(Err(api_error)).await;
                        return Ok(());
                    }
                };

                // If serialize_config is true, replace the 'config' field
                if serialize_config {
                    if let Value::Object(ref mut map) = response_value {
                        // Get the original config Vec from the tool struct
                        let original_config = tool.get_config(); // Assumes ShinkaiTool implements GetConfig trait or similar
                                                                 // Serialize the config vector using the updated helper function
                        let serialized_config_data = serialize_tool_config_to_schema_and_form_data(&original_config); // Use new function name
                                                                                                                      // Replace the existing 'config' field in the JSON map with the new structure
                        if let Some(Value::Object(ref mut contents_map)) = map
                            .get_mut("content")
                            .and_then(|v| v.as_array_mut())
                            .and_then(|arr| arr.get_mut(0))
                        {
                            contents_map.insert(
                                "configurations".to_string(),
                                serialized_config_data.get("schema").unwrap().clone(),
                            );
                            contents_map.insert(
                                "configFormData".to_string(),
                                serialized_config_data.get("configFormData").unwrap().clone(),
                            );
                        }
                    }
                }
                // Otherwise, the default serialization (config as array) is used.

                let _ = res.send(Ok(response_value)).await;
                Ok(())
            }
            Err(SqliteManagerError::ToolNotFound(_)) => {
                let api_error = APIError {
                    code: StatusCode::NOT_FOUND.as_u16(),
                    error: "Not Found".to_string(),
                    message: "Tool not found".to_string(),
                };
                let _ = res.send(Err(api_error)).await;
                Ok(())
            }
            Err(err) => {
                let api_error = APIError {
                    code: StatusCode::INTERNAL_SERVER_ERROR.as_u16(),
                    error: "Internal Server Error".to_string(),
                    message: format!("Failed to get tool: {:?}", err),
                };
                let _ = res.send(Err(api_error)).await;
                Ok(())
            }
        }
    }

    pub fn merge_json(existing: Value, input: Value) -> Value {
        match (existing, input) {
            (Value::Object(mut existing_map), Value::Object(input_map)) => {
                for (key, input_value) in input_map {
                    let existing_value = existing_map.remove(&key).unwrap_or(Value::Null);
                    existing_map.insert(key, Self::merge_json(existing_value, input_value));
                }
                Value::Object(existing_map)
            }
            (Value::Array(mut existing_array), Value::Array(input_array)) => {
                for (i, input_value) in input_array.into_iter().enumerate() {
                    if i < existing_array.len() {
                        existing_array[i] = Self::merge_json(existing_array[i].take(), input_value);
                    } else {
                        existing_array.push(input_value);
                    }
                }
                Value::Array(existing_array)
            }
            (_, input) => input,
        }
    }

    pub async fn v2_api_set_playground_tool(
        db: Arc<SqliteManager>,
        bearer: String,
        payload: ToolPlayground,
        node_env: NodeEnvironment,
        _tool_id: String,
        app_id: String,
        original_tool_key_path: Option<String>,
        res: Sender<Result<Value, APIError>>,
    ) -> Result<(), NodeError> {
        // Validate the bearer token
        if Self::validate_bearer_token(&bearer, db.clone(), &res).await.is_err() {
            return Ok(());
        }

        let result = Self::set_playground_tool(db, payload, node_env, app_id, original_tool_key_path).await;
        let _ = match result {
            Ok(result) => res.send(Ok(result)).await,
            Err(err) => res.send(Err(err)).await,
        };
        return Ok(());
    }

    async fn set_playground_tool(
        db: Arc<SqliteManager>,
        payload: ToolPlayground,
        node_env: NodeEnvironment,
        app_id: String,
        original_tool_key_path: Option<String>,
    ) -> Result<Value, APIError> {
        let mut updated_payload = payload.clone();
        let dependencies = updated_payload.metadata.tools.clone().unwrap_or_default();
        for dependency in dependencies {
            let _ = db
                .get_tool_by_key(&dependency.to_string_without_version())
                .map_err(|e| APIError {
                    code: StatusCode::INTERNAL_SERVER_ERROR.as_u16(),
                    error: "Internal Server Error".to_string(),
                    message: format!("Failed to get tool: {}", e),
                })?;
        }

        let shinkai_tool = match payload.language {
            CodeLanguage::Typescript => {
                let tool_router_key = ToolRouterKey::new(
                    "local".to_string(),
                    payload.metadata.author.clone(),
                    payload.metadata.name.clone(),
                    None,
                );
                let tool = DenoTool {
                    name: payload.metadata.name.clone(),
                    tool_router_key: Some(tool_router_key.clone()),
                    homepage: payload.metadata.homepage.clone(),
                    author: payload.metadata.author.clone(),
                    version: payload.metadata.version.clone(),
                    js_code: payload.code.clone(),
                    tools: payload.metadata.tools.clone().unwrap_or_default(),
                    config: payload.metadata.configurations.clone(),
                    oauth: payload.metadata.oauth.clone(),
                    description: payload.metadata.description.clone(),
                    keywords: payload.metadata.keywords.clone(),
                    input_args: payload.metadata.parameters.clone(),
                    output_arg: ToolOutputArg { json: "".to_string() },
                    activated: false, // TODO: maybe we want to add this as an option in the UI?
                    mcp_enabled: Some(false),
                    embedding: None,
                    result: payload.metadata.result,
                    sql_tables: Some(payload.metadata.sql_tables),
                    sql_queries: Some(payload.metadata.sql_queries),
                    file_inbox: None,
                    assets: payload.assets.clone(),
                    runner: payload.metadata.runner,
                    operating_system: payload.metadata.operating_system,
                    tool_set: payload.metadata.tool_set,
                };
                ShinkaiTool::Deno(tool, false)
            }
            CodeLanguage::Python => {
                let tool_router_key = ToolRouterKey::new(
                    "local".to_string(),
                    payload.metadata.author.clone(),
                    payload.metadata.name.clone(),
                    None,
                );

                let tool = PythonTool {
                    name: payload.metadata.name.clone(),
                    tool_router_key: Some(tool_router_key.clone()),
                    homepage: payload.metadata.homepage.clone(),
                    version: payload.metadata.version.clone(),
                    author: payload.metadata.author.clone(),
                    py_code: payload.code.clone(),
                    tools: payload.metadata.tools.clone().unwrap_or_default(),
                    config: payload.metadata.configurations.clone(),
                    oauth: payload.metadata.oauth.clone(),
                    description: payload.metadata.description.clone(),
                    keywords: payload.metadata.keywords.clone(),
                    input_args: payload.metadata.parameters.clone(),
                    output_arg: ToolOutputArg { json: "".to_string() },
                    activated: false, // TODO: maybe we want to add this as an option in the UI?
                    mcp_enabled: Some(false),
                    embedding: None,
                    result: payload.metadata.result,
                    sql_tables: Some(payload.metadata.sql_tables),
                    sql_queries: Some(payload.metadata.sql_queries),
                    file_inbox: None,
                    assets: payload.assets.clone(),
                    runner: payload.metadata.runner,
                    operating_system: payload.metadata.operating_system,
                    tool_set: payload.metadata.tool_set,
                };
                ShinkaiTool::Python(tool, false)
            }
        };

        updated_payload.tool_router_key = Some(shinkai_tool.tool_router_key().to_string_without_version());

        let mut delete_old_tool = false;
        if let Some(original_tool_key_path) = original_tool_key_path.clone() {
            let original_tool_key = ToolRouterKey::from_string(&original_tool_key_path)?;
            println!("old tool_key: {:?}", original_tool_key);
            delete_old_tool = original_tool_key.to_string_without_version()
                != shinkai_tool.tool_router_key().to_string_without_version();
        }
        println!("new tool_key: {:?}", updated_payload.tool_router_key);
        println!("delete_old_tool: {:?}", delete_old_tool);

        let storage_path = node_env.node_storage_path.unwrap_or_default();
        // Check all asset files exist in the {storage}/tool_storage/assets/{app_id}/
        let mut origin_path: PathBuf = PathBuf::from(storage_path.clone());
        origin_path.push(".tools_storage");
        origin_path.push("playground");
        origin_path.push(app_id);
        // Read all files from origin directory
        let origin_files = if origin_path.exists() {
            Some(std::fs::read_dir(&origin_path).map_err(|e| APIError {
                code: StatusCode::INTERNAL_SERVER_ERROR.as_u16(),
                error: "Internal Server Error".to_string(),
                message: format!("Failed to read origin directory: {}", e),
            })?)
        } else {
            None
        };
        // Create destination directory path
        let mut perm_file_path = PathBuf::from(storage_path.clone());
        perm_file_path.push(".tools_storage");
        perm_file_path.push("tools");
        perm_file_path.push(shinkai_tool.tool_router_key().convert_to_path());

        // Clear destination directory if it exists
        if perm_file_path.exists() {
            std::fs::remove_dir_all(&perm_file_path).map_err(|e| APIError {
                code: StatusCode::INTERNAL_SERVER_ERROR.as_u16(),
                error: "Internal Server Error".to_string(),
                message: format!("Failed to clear destination directory: {}", e),
            })?;
        }

        // Create destination directory
        std::fs::create_dir_all(&perm_file_path).map_err(|e| APIError {
            code: StatusCode::INTERNAL_SERVER_ERROR.as_u16(),
            error: "Internal Server Error".to_string(),
            message: format!("Failed to create permanent storage directory: {}", e),
        })?;

        // Copy all files from origin to destination
        if let Some(origin_files) = origin_files {
            for entry in origin_files {
                let entry = entry.map_err(|e| APIError {
                    code: StatusCode::INTERNAL_SERVER_ERROR.as_u16(),
                    error: "Internal Server Error".to_string(),
                    message: format!("Failed to read directory entry: {}", e),
                })?;

                let file_name = entry.file_name();
                let mut dest_path = perm_file_path.clone();
                dest_path.push(&file_name);

                println!(
                    "copying {} to {}",
                    entry.path().to_string_lossy(),
                    dest_path.to_string_lossy()
                );

                std::fs::copy(entry.path(), dest_path).map_err(|e| APIError {
                    code: StatusCode::INTERNAL_SERVER_ERROR.as_u16(),
                    error: "Internal Server Error".to_string(),
                    message: format!("Failed to copy file {}: {}", file_name.to_string_lossy(), e),
                })?;
            }
        }

        // Create a longer-lived binding for the db clone
        let version = shinkai_tool.version_indexable()?;
        let version = Some(version);
        let exists = db
            .tool_exists(&shinkai_tool.tool_router_key().to_string_without_version(), version)
            .map_err(|e| APIError {
                code: StatusCode::INTERNAL_SERVER_ERROR.as_u16(),
                error: "Internal Server Error".to_string(),
                message: format!("Failed to check if tool exists: {}", e),
            })?;

        let tool = match exists {
            // Tool already exists, update it
            true => db.update_tool(shinkai_tool).await,
            // Add the tool to the LanceShinkaiDb
            false => db.add_tool(shinkai_tool.clone()).await,
        }
        .map_err(|e| APIError {
            code: StatusCode::INTERNAL_SERVER_ERROR.as_u16(),
            error: "Internal Server Error".to_string(),
            message: format!("Failed to add tool to SqliteManager: {}", e),
        })?;

        db.set_tool_playground(&updated_payload).map_err(|e| APIError {
            code: StatusCode::INTERNAL_SERVER_ERROR.as_u16(),
            error: "Internal Server Error".to_string(),
            message: format!("Failed to save playground tool: {}", e),
        })?;

        // Let's delete the old tool if it exists
        if delete_old_tool {
            if let Some(original_tool_key_path) = original_tool_key_path {
                let original_tool_key = ToolRouterKey::from_string(&original_tool_key_path)?;
                println!(
                    "removing tool with key: {:?}",
                    original_tool_key.to_string_without_version()
                );
                let delete_tool_playground = db.remove_tool_playground(&original_tool_key.to_string_without_version());
                let delete_tool = db.remove_tool(&original_tool_key.to_string_without_version(), None);
                println!("remove tool playground: {:?}", delete_tool_playground);
                println!("remove tool: {:?}", delete_tool);
            }
        }
        // Return playground as Value
        let tool_json = serde_json::to_value(&tool).map_err(|e| APIError {
            code: StatusCode::INTERNAL_SERVER_ERROR.as_u16(),
            error: "Internal Server Error".to_string(),
            message: format!("Failed to serialize tool to JSON: {}", e),
        })?;

        return Ok(json!({
            "shinkai_tool": tool_json,
            "metadata": updated_payload
        }));
    }

    pub async fn v2_api_list_playground_tools(
        db: Arc<SqliteManager>,
        bearer: String,
        res: Sender<Result<Value, APIError>>,
    ) -> Result<(), NodeError> {
        // Validate the bearer token
        if Self::validate_bearer_token(&bearer, db.clone(), &res).await.is_err() {
            return Ok(());
        }

        // List all playground tools
        match db.get_all_tool_playground() {
            Ok(tools) => {
                let response = json!(tools);
                let _ = res.send(Ok(response)).await;
                Ok(())
            }
            Err(err) => {
                let api_error = APIError {
                    code: StatusCode::INTERNAL_SERVER_ERROR.as_u16(),
                    error: "Internal Server Error".to_string(),
                    message: format!("Failed to list playground tools: {}", err),
                };
                let _ = res.send(Err(api_error)).await;
                Ok(())
            }
        }
    }

    pub async fn v2_api_remove_playground_tool(
        db: Arc<SqliteManager>,
        bearer: String,
        tool_key: String,
        res: Sender<Result<Value, APIError>>,
    ) -> Result<(), NodeError> {
        // Validate the bearer token
        if Self::validate_bearer_token(&bearer, db.clone(), &res).await.is_err() {
            return Ok(());
        }

        // Remove the playground tool from the SqliteManager
        let db_write = db;
        match db_write.remove_tool_playground(&tool_key) {
            Ok(_) => {
                // Also remove the underlying tool from the SqliteManager
                match db_write.remove_tool(&tool_key, None) {
                    Ok(_) => {
                        let response =
                            json!({ "status": "success", "message": "Tool and underlying data removed successfully" });
                        let _ = res.send(Ok(response)).await;
                        Ok(())
                    }
                    Err(err) => {
                        let api_error = APIError {
                            code: StatusCode::INTERNAL_SERVER_ERROR.as_u16(),
                            error: "Internal Server Error".to_string(),
                            message: format!("Failed to remove underlying tool: {}", err),
                        };
                        let _ = res.send(Err(api_error)).await;
                        Ok(())
                    }
                }
            }
            Err(err) => {
                let api_error = APIError {
                    code: StatusCode::INTERNAL_SERVER_ERROR.as_u16(),
                    error: "Internal Server Error".to_string(),
                    message: format!("Failed to remove playground tool: {}", err),
                };
                let _ = res.send(Err(api_error)).await;
                Ok(())
            }
        }
    }

    pub async fn v2_api_get_playground_tool(
        db: Arc<SqliteManager>,
        bearer: String,
        tool_key: String,
        res: Sender<Result<Value, APIError>>,
    ) -> Result<(), NodeError> {
        // Validate the bearer token
        if Self::validate_bearer_token(&bearer, db.clone(), &res).await.is_err() {
            return Ok(());
        }

        // Get the playground tool
        match db.get_tool_playground(&tool_key) {
            Ok(tool) => {
                let response = json!(tool);
                let _ = res.send(Ok(response)).await;
                Ok(())
            }
            Err(SqliteManagerError::ToolPlaygroundNotFound(_)) => {
                let api_error = APIError {
                    code: StatusCode::NOT_FOUND.as_u16(),
                    error: "Not Found".to_string(),
                    message: "Playground tool not found".to_string(),
                };
                let _ = res.send(Err(api_error)).await;
                Ok(())
            }
            Err(err) => {
                let api_error = APIError {
                    code: StatusCode::INTERNAL_SERVER_ERROR.as_u16(),
                    error: "Internal Server Error".to_string(),
                    message: format!("Failed to get playground tool: {}", err),
                };
                let _ = res.send(Err(api_error)).await;
                Ok(())
            }
        }
    }

    // ------------------------------------------------------------
    // TOOLS
    // ------------------------------------------------------------
    // TODO Check if this is needed.
    pub async fn get_tool_definitions(
        bearer: String,
        db: Arc<SqliteManager>,
        language: CodeLanguage,
        tools: Vec<ToolRouterKey>,
        res: Sender<Result<Value, APIError>>,
    ) -> Result<(), NodeError> {
        if Self::validate_bearer_token(&bearer, db.clone(), &res).await.is_err() {
            return Ok(());
        }

        let definitions = generate_tool_definitions(tools, language, db, false).await;
        match definitions {
            Ok(definitions) => {
                let mut map: Map<String, Value> = Map::new();
                definitions.into_iter().for_each(|(key, value)| {
                    map.insert(key, Value::String(value));
                });

                let _ = res.send(Ok(Value::Object(map))).await;
            }
            Err(e) => {
                let _ = res.send(Err(e)).await;
            }
        }
        Ok(())
    }

    pub async fn execute_tool(
        bearer: String,
        node_name: ShinkaiName,
        db: Arc<SqliteManager>,
        tool_router_key: String,
        parameters: Map<String, Value>,
        tool_id: String,
        app_id: String,
        agent_id: Option<String>,
        llm_provider: String,
        extra_config: Map<String, Value>,
        identity_manager: Arc<Mutex<IdentityManager>>,
        job_manager: Arc<Mutex<JobManager>>,
        encryption_secret_key: EncryptionStaticKey,
        encryption_public_key: EncryptionPublicKey,
        signing_secret_key: SigningKey,
        mounts: Option<Vec<String>>,
        res: Sender<Result<Value, APIError>>,
    ) -> Result<(), NodeError> {
        if Self::validate_bearer_token(&bearer, db.clone(), &res).await.is_err() {
            return Ok(());
        }

        // Convert extra_config to Vec<ToolConfig> using basic_config_from_value
        let tool_configs = ToolConfig::basic_config_from_value(&Value::Object(extra_config));

        // Execute the tool directly
        let result = execute_tool_cmd(
            bearer,
            node_name,
            db,
            // vector_fs,
            tool_router_key.clone(),
            parameters,
            tool_id,
            app_id,
            agent_id,
            llm_provider,
            tool_configs,
            identity_manager,
            job_manager,
            encryption_secret_key,
            encryption_public_key,
            signing_secret_key,
            mounts,
        )
        .await;

        match result {
            Ok(result) => {
                println!("[execute_command] Tool execution successful: {}", tool_router_key);
                let _ = res.send(Ok(result)).await;
            }
            Err(e) => {
                println!("[execute_command] Tool execution failed {}: {}", tool_router_key, e);
                let _ = res
                    .send(Err(APIError {
                        code: StatusCode::INTERNAL_SERVER_ERROR.as_u16(),
                        error: "Internal Server Error".to_string(),
                        message: format!("Error executing tool: {}", e),
                    }))
                    .await;
            }
        }

        Ok(())
    }

    pub async fn execute_mcp_tool(
        node_name: ShinkaiName, // No Bearer token needed because this is an internal tool
        db: Arc<SqliteManager>,
        tool_router_key: String,
        parameters: Map<String, Value>,
        tool_id: String,
        app_id: String,
        agent_id: Option<String>,
        extra_config: Map<String, Value>,
        identity_manager: Arc<Mutex<IdentityManager>>,
        job_manager: Arc<Mutex<JobManager>>,
        encryption_secret_key: EncryptionStaticKey,
        encryption_public_key: EncryptionPublicKey,
        signing_secret_key: SigningKey,
        mounts: Option<Vec<String>>,
        res: Sender<Result<Value, APIError>>,
    ) -> Result<(), NodeError> {
        let bearer = Self::get_bearer_token(db.clone(), &res).await?;
        // Convert extra_config to Vec<ToolConfig> using basic_config_from_value
        let tool_configs = ToolConfig::basic_config_from_value(&Value::Object(extra_config));
        let result = execute_mcp_tool_cmd(
            bearer,
            node_name,
            db,
            tool_router_key,
            parameters,
            tool_id,
            app_id,
            agent_id,
            tool_configs,
            identity_manager,
            job_manager,
            encryption_secret_key,
            encryption_public_key,
            signing_secret_key,
            mounts,
        )
        .await;

        match result {
            Ok(result) => {
                let _ = res.send(Ok(result)).await;
            }
            Err(e) => {
                let _ = res
                    .send(Err(APIError {
                        code: StatusCode::INTERNAL_SERVER_ERROR.as_u16(),
                        error: "Internal Server Error".to_string(),
                        message: format!("Error executing tool: {}", e),
                    }))
                    .await;
            }
        }
        Ok(())
    }

    pub async fn run_execute_code(
        bearer: String,
        db: Arc<SqliteManager>,
        tool_type: DynamicToolType,
        code: String,
        tools: Vec<ToolRouterKey>,
        parameters: Map<String, Value>,
        extra_config: Map<String, Value>,
        oauth: Option<Vec<OAuth>>,
        tool_id: String,
        app_id: String,
        agent_id: Option<String>,
        llm_provider: String,
        node_name: ShinkaiName,
        mounts: Option<Vec<String>>,
        runner: Option<RunnerType>,
        operating_system: Option<Vec<OperatingSystem>>,
        identity_manager_clone: Arc<Mutex<IdentityManager>>,
        job_manager_clone: Arc<Mutex<JobManager>>,
        encryption_secret_key_clone: EncryptionStaticKey,
        encryption_public_key_clone: EncryptionPublicKey,
        signing_secret_key_clone: SigningKey,
        res: Sender<Result<Value, APIError>>,
    ) -> Result<(), NodeError> {
        if Self::validate_bearer_token(&bearer, db.clone(), &res).await.is_err() {
            return Ok(());
        }

        // Convert extra_config to Vec<ToolConfig> using basic_config_from_value
        let tool_configs = ToolConfig::basic_config_from_value(&Value::Object(extra_config));

        // Convert oauth to Vec<ToolConfig> if you have a similar method for OAuth
        // let oauth_configs = ToolConfig::oauth_from_value(&Value::Object(oauth));

        // Execute the tool directly
        let result = execute_code(
            tool_type.clone(),
            code,
            tools,
            parameters,
            tool_configs,
            oauth,
            db,
            tool_id,
            app_id,
            agent_id,
            llm_provider,
            bearer,
            node_name,
            mounts,
            runner,
            operating_system,
            identity_manager_clone,
            job_manager_clone,
            encryption_secret_key_clone,
            encryption_public_key_clone,
            signing_secret_key_clone,
        )
        .await;

        match result {
            Ok(result) => {
                println!("[execute_command] Tool execution successful: {}", tool_type);
                let _ = res.send(Ok(result)).await;
            }
            Err(e) => {
                let _ = res
                    .send(Err(APIError {
                        code: StatusCode::INTERNAL_SERVER_ERROR.as_u16(),
                        error: "Internal Server Error".to_string(),
                        message: format!("Error executing tool: {}", e),
                    }))
                    .await;
            }
        }

        Ok(())
    }

    pub async fn generate_tool_fetch_query(
        bearer: String,
        db: Arc<SqliteManager>,
        language: CodeLanguage,
        tools: Vec<ToolRouterKey>,
        code: String,
        identity_manager: Arc<Mutex<IdentityManager>>,
        res: Sender<Result<Value, APIError>>,
    ) -> Result<(), NodeError> {
        if Self::validate_bearer_token(&bearer, db.clone(), &res).await.is_err() {
            return Ok(());
        }

        // This is used only to generate example prompts.
        // We only use the minimal number of tools to generate the prompts.
        let tool_definitions = match generate_tool_definitions(tools.clone(), language.clone(), db.clone(), true).await
        {
            Ok(definitions) => definitions,
            Err(err) => {
                let api_error = APIError {
                    code: StatusCode::INTERNAL_SERVER_ERROR.as_u16(),
                    error: "Internal Server Error".to_string(),
                    message: format!("Failed to generate tool definitions: {:?}", err),
                };
                let _ = res.send(Err(api_error)).await;
                return Ok(());
            }
        };

        let is_memory_required = tools.iter().any(|tool| {
            tool.to_string_without_version() == "local:::__official_shinkai:::shinkai_sqlite_query_executor"
        });
        let code_prompt =
            match generate_code_prompt(language.clone(), is_memory_required, "".to_string(), tool_definitions).await {
                Ok(prompt) => prompt,
                Err(err) => {
                    let api_error = APIError {
                        code: StatusCode::INTERNAL_SERVER_ERROR.as_u16(),
                        error: "Internal Server Error".to_string(),
                        message: format!("Failed to generate code prompt: {:?}", err),
                    };
                    let _ = res.send(Err(api_error)).await;
                    return Ok(());
                }
            };

        let metadata_prompt = match tool_metadata_implementation_prompt(
            language.clone(),
            code.clone(),
            tools.clone(),
            identity_manager.clone(),
        )
        .await
        {
            Ok(prompt) => prompt,
            Err(err) => {
                let api_error = APIError {
                    code: StatusCode::INTERNAL_SERVER_ERROR.as_u16(),
                    error: "Internal Server Error".to_string(),
                    message: format!("Failed to generate tool definitions: {:?}", err),
                };
                let _ = res.send(Err(api_error)).await;
                return Ok(());
            }
        };

        let all_tools: Vec<ToolRouterKey> = db
            .clone()
            .get_all_tool_headers(false)?
            .into_iter()
            .filter_map(|tool| match ToolRouterKey::from_string(&tool.tool_router_key) {
                Ok(tool_router_key) => Some(tool_router_key),
                Err(_) => None,
            })
            .collect();
        let library_code = match generate_tool_definitions(all_tools, language.clone(), db.clone(), false).await {
            Ok(code) => code,
            Err(err) => {
                let api_error = APIError {
                    code: StatusCode::INTERNAL_SERVER_ERROR.as_u16(),
                    error: "Internal Server Error".to_string(),
                    message: format!("Failed to generate tool definitions: {:?}", err),
                };
                let _ = res.send(Err(api_error)).await;
                return Ok(());
            }
        };

        // This is used to generate the headers for the tool prompt.
        let header_code = match generate_tool_definitions(tools.clone(), language.clone(), db.clone(), true).await {
            Ok(code) => code,
            Err(err) => {
                let api_error = APIError {
                    code: StatusCode::INTERNAL_SERVER_ERROR.as_u16(),
                    error: "Internal Server Error".to_string(),
                    message: format!("Failed to generate tool definitions: {:?}", err),
                };
                let _ = res.send(Err(api_error)).await;
                return Ok(());
            }
        };

        let _ = res
            .send(Ok(json!({
                "availableTools": get_all_tools(db.clone()).await.into_iter().map(|tool| tool.tool_router_key).collect::<Vec<String>>(),
                "libraryCode": library_code.clone(),
                "headers": header_code.clone(),
                "codePrompt": code_prompt.clone(),
                "metadataPrompt": metadata_prompt.clone(),
            })))
            .await;
        Ok(())
    }

    async fn is_code_generator(
        db: Arc<SqliteManager>,
        job_id: &str,
        identity_manager_clone: Arc<Mutex<IdentityManager>>,
    ) -> bool {
        // Retrieve the job to get the llm_provider
        let llm_provider = match db.get_job_with_options(job_id, false) {
            Ok(job) => job.parent_agent_or_llm_provider_id.clone(),
            Err(_) => return false,
        };

        let main_identity = {
            let identity_manager = identity_manager_clone.lock().await;
            match identity_manager.get_main_identity() {
                Some(identity) => identity.clone(),
                None => return false,
            }
        };

        // Create a new job message
        let sender = match ShinkaiName::new(main_identity.get_full_identity_name()) {
            Ok(name) => name,
            Err(_) => return false,
        };

        match db.get_llm_provider(&llm_provider, &sender) {
            Ok(llm_provider) => {
                if let Some(llm_provider) = llm_provider {
                    let provider = llm_provider.get_provider_string();
                    let model = llm_provider.get_model_string().to_lowercase();
                    println!("provider: {}", provider);
                    println!("model: {}", model);

                    if provider == "shinkai-backend"
                        && (model == "code_generator" || model == "code_generator_no_feedback")
                    {
                        return true;
                    }
                }
            }
            Err(_) => return false,
        };
        return false;
    }

    pub async fn generate_tool_implementation(
        bearer: String,
        db: Arc<SqliteManager>,
        job_message: JobMessage,
        language: CodeLanguage,
        tools: Vec<ToolRouterKey>,
        node_name_clone: ShinkaiName,
        identity_manager_clone: Arc<Mutex<IdentityManager>>,
        job_manager_clone: Arc<Mutex<JobManager>>,
        encryption_secret_key_clone: EncryptionStaticKey,
        encryption_public_key_clone: EncryptionPublicKey,
        signing_secret_key_clone: SigningKey,
        post_check: bool,
        raw: bool,
        res: Sender<Result<SendResponseBodyData, APIError>>,
    ) -> Result<(), NodeError> {
        // Note: Later (inside v2_job_message), we validate the bearer token again,
        // we do it here to make sure we have a valid bearer token at this point
        if Self::validate_bearer_token(&bearer, db.clone(), &res).await.is_err() {
            return Ok(());
        }
        // Generate tool definitions
        let is_code_generator =
            Self::is_code_generator(db.clone(), &job_message.job_id, identity_manager_clone.clone()).await;

        println!("is_code_generator: {}", is_code_generator);

        // If it's the code_generator - we get all the tools - as the code_generator decides which tools to use
        let tools = if is_code_generator {
            // Only this list will be passed as valid functions to the code generator.
            let valid_tool_list: Vec<String> = vec![
                "local:::__official_shinkai:::shinkai_llm_prompt_processor",
                "local:::__official_shinkai:::x_twitter_post",
                "local:::__official_shinkai:::duckduckgo_search",
                "local:::__official_shinkai:::x_twitter_search",
            ]
            .iter()
            .map(|t| t.to_string())
            .collect();
            let user_tools: Vec<String> = tools.iter().map(|tools| tools.to_string_with_version()).collect();
            let all_tool_headers = db.clone().get_all_tool_headers(false)?;
            all_tool_headers
                .into_iter()
                .map(|tool| ToolRouterKey::from_string(&tool.tool_router_key))
                .filter(|tool| tool.is_ok())
                .map(|tool| tool.unwrap())
                .filter(|tool| {
                    let t = tool.to_string_without_version();
                    user_tools.contains(&t) || valid_tool_list.contains(&t)
                })
                .collect::<Vec<ToolRouterKey>>()
        } else {
            // If its a code-generation prompt, we only use the minimal number of tools
            // to generate the prompts.
            tools.clone()
        };

        let tool_definitions = match generate_tool_definitions(tools.clone(), language.clone(), db.clone(), true).await
        {
            Ok(definitions) => definitions,
            Err(err) => {
                let api_error = APIError {
                    code: StatusCode::INTERNAL_SERVER_ERROR.as_u16(),
                    error: "Internal Server Error".to_string(),
                    message: format!("Failed to generate tool definitions: {:?}", err),
                };
                let _ = res.send(Err(api_error)).await;
                return Ok(());
            }
        };

        let prompt = job_message.content.clone();
        let is_memory_required = tools.clone().iter().any(|tool| {
            tool.to_string_without_version() == "local:::__official_shinkai:::shinkai_sqlite_query_executor"
        });

        // Determine the code generation prompt so we can update the message with the
        // custom prompt if required
        let generate_code_prompt = match raw {
            true => prompt,
            false => match generate_code_prompt(language.clone(), is_memory_required, prompt, tool_definitions).await {
                Ok(prompt) => prompt,
                Err(err) => {
                    let api_error = APIError {
                        code: StatusCode::INTERNAL_SERVER_ERROR.as_u16(),
                        error: "Internal Server Error".to_string(),
                        message: format!("Failed to generate code prompt: {:?}", err),
                    };
                    let _ = res.send(Err(api_error)).await;
                    return Ok(());
                }
            },
        };

        // Disable tools for this job
        if let Err(err) = Self::disable_tools_for_job(db.clone(), bearer.clone(), job_message.job_id.clone()).await {
            let api_error = APIError {
                code: StatusCode::INTERNAL_SERVER_ERROR.as_u16(),
                error: "Internal Server Error".to_string(),
                message: err,
            };
            let _ = res.send(Err(api_error)).await;
            return Ok(());
        }

        // We copy the job message and update the content with the custom prompt
        let mut job_message_clone = job_message.clone();
        job_message_clone.content = generate_code_prompt;

        if post_check {
            let callback_action =
                CallbackAction::ImplementationCheck(language.to_dynamic_tool_type().unwrap(), tools.clone());
            job_message_clone.callback = Some(Box::new(callback_action));
        }

        Node::v2_job_message(
            db,
            node_name_clone,
            identity_manager_clone,
            job_manager_clone,
            bearer,
            job_message_clone,
            encryption_secret_key_clone,
            encryption_public_key_clone,
            signing_secret_key_clone,
            Some(true),
            res,
        )
        .await
    }

    pub async fn generate_tool_metadata_implementation(
        bearer: String,
        job_id: String,
        language: CodeLanguage,
        tools: Vec<ToolRouterKey>,
        db: Arc<SqliteManager>,
        node_name_clone: ShinkaiName,
        identity_manager: Arc<Mutex<IdentityManager>>,
        job_manager_clone: Arc<Mutex<JobManager>>,
        encryption_secret_key_clone: EncryptionStaticKey,
        encryption_public_key_clone: EncryptionPublicKey,
        signing_secret_key_clone: SigningKey,
        res: Sender<Result<Value, APIError>>,
    ) -> Result<(), NodeError> {
        if Self::validate_bearer_token(&bearer, db.clone(), &res).await.is_err() {
            return Ok(());
        }

        // We can automatically extract the code (last message from the AI in the job
        // inbox) using the job_id
        let job = match db.get_job_with_options(&job_id, true) {
            Ok(job) => job,
            Err(err) => {
                let api_error = APIError {
                    code: StatusCode::INTERNAL_SERVER_ERROR.as_u16(),
                    error: "Internal Server Error".to_string(),
                    message: format!("Failed to retrieve job: {}", err),
                };
                let _ = res.send(Err(api_error)).await;
                return Ok(());
            }
        };

        // Disable tools for this job
        if let Err(err) = Self::disable_tools_for_job(db.clone(), bearer.clone(), job_id.clone()).await {
            let api_error = APIError {
                code: StatusCode::INTERNAL_SERVER_ERROR.as_u16(),
                error: "Internal Server Error".to_string(),
                message: err,
            };
            let _ = res.send(Err(api_error)).await;
            return Ok(());
        }

        let last_message = {
            let inbox_name = InboxName::get_job_inbox_name_from_params(job_id.to_string())?;
            let messages = match db.get_last_messages_from_inbox(inbox_name.to_string(), 2, None) {
                Ok(messages) => messages,
                Err(err) => {
                    let api_error = APIError {
                        code: StatusCode::INTERNAL_SERVER_ERROR.as_u16(),
                        error: "Internal Server Error".to_string(),
                        message: format!("Failed to retrieve last messages from inbox: {}", err),
                    };
                    let _ = res.send(Err(api_error)).await;
                    return Ok(());
                }
            };
            if messages.len() < 2 {
                let api_error = APIError {
                    code: StatusCode::INTERNAL_SERVER_ERROR.as_u16(),
                    error: "Internal Server Error".to_string(),
                    message: "Most likely the LLM hasn't processed the code task yet".to_string(),
                };
                let _ = res.send(Err(api_error)).await;
                return Ok(());
            };

            // Handle the last message safely
            if let Some(last_message) = messages.last().and_then(|msg| msg.last()) {
                // Use last_message here
                last_message.clone()
            } else {
                let api_error = APIError {
                    code: StatusCode::INTERNAL_SERVER_ERROR.as_u16(),
                    error: "Internal Server Error".to_string(),
                    message: "Failed to retrieve the last message".to_string(),
                };
                let _ = res.send(Err(api_error)).await;
                return Ok(());
            }
        };

        let code = match last_message.get_message_content() {
            Ok(code) => code,
            Err(err) => {
                let api_error = APIError {
                    code: StatusCode::INTERNAL_SERVER_ERROR.as_u16(),
                    error: "Internal Server Error".to_string(),
                    message: format!("Failed to retrieve the last message content: {}", err),
                };
                let _ = res.send(Err(api_error)).await;
                return Ok(());
            }
        };

        let language_str = match language.clone() {
            CodeLanguage::Typescript => "typescript",
            CodeLanguage::Python => "python",
        };
        let start_pattern = &format!("```{}", language_str);
        let end_pattern = "```";
        // Extract code from triple backticks if present
        let code = if code.contains(start_pattern) {
            let start = code.find(start_pattern).unwrap_or(0);
            let end = code[(start + start_pattern.len())..]
                .find(end_pattern)
                .map(|i| i + start + start_pattern.len())
                .unwrap_or(code.len());

            // Skip language identifier if present
            let content_start = if code[start..].starts_with(start_pattern) {
                start + start_pattern.len()
            } else {
                start
            };

            code[content_start..end].trim().to_string()
        } else {
            code
        };

        // Generate the implementation
        let mut metadata =
            match tool_metadata_implementation_prompt(language.clone(), code, tools, identity_manager.clone()).await {
                Ok(metadata) => metadata,
                Err(err) => {
                    let _ = res.send(Err(err)).await;
                    return Ok(());
                }
            };

        // We auto create a new job with the same configuration as the one from job_id
        let job_creation_info = JobCreationInfo {
            scope: job.scope().clone(),
            is_hidden: Some(job.is_hidden()),
            associated_ui: None,
        };

        let is_code_generator = Self::is_code_generator(db.clone(), &job_id, identity_manager.clone()).await;
        if is_code_generator {
            metadata = format!(
                r"{}

<job_id>{}-{}</job_id>
",
                metadata, node_name_clone.node_name, job_id
            );
        }

        match v2_create_and_send_job_message(
            bearer,
            job_creation_info,
            job.parent_agent_or_llm_provider_id.clone(),
            metadata,
            None, // tools
            None, // fs_file_paths
            None, // job_filenames
            db,
            node_name_clone,
            identity_manager,
            job_manager_clone,
            encryption_secret_key_clone,
            encryption_public_key_clone,
            signing_secret_key_clone,
        )
        .await
        {
            Ok(job_id) => {
                let _ = res
                    .send(Ok(json!({
                        "job_id": job_id,
                    })))
                    .await;
                return Ok(());
            }
            Err(err) => {
                let _ = res.send(Err(err)).await;
                return Ok(());
            }
        }
    }

    pub async fn v2_api_tool_implementation_undo_to(
        bearer: String,
        db: Arc<SqliteManager>,
        message_hash: String,
        job_id: String,
        res: Sender<Result<Value, APIError>>,
    ) -> Result<(), NodeError> {
        // Validate the bearer token
        if Self::validate_bearer_token(&bearer, db.clone(), &res).await.is_err() {
            return Ok(());
        }

        // Use the fetch_message_and_hash method to retrieve the message
        let (message, _hash) = match db.fetch_message_and_hash(&message_hash) {
            Ok(result) => result,
            Err(err) => {
                let api_error = APIError {
                    code: StatusCode::NOT_FOUND.as_u16(),
                    error: "Not Found".to_string(),
                    message: format!("Message not found: {}", err),
                };
                let _ = res.send(Err(api_error)).await;
                return Ok(());
            }
        };

        // Determine if it's an AI or user message, if it's a user message then we need
        // to return an error
        if message.is_receiver_subidentity_agent() {
            let api_error = APIError {
                code: StatusCode::BAD_REQUEST.as_u16(),
                error: "Bad Request".to_string(),
                message: "Undo operation not allowed for user messages".to_string(),
            };
            let _ = res.send(Err(api_error)).await;
            return Ok(());
        }

        let mut new_message = message.clone();
        // Update the scheduled time to now so the messages are content wise the same
        // but produce a different hash
        new_message.external_metadata.scheduled_time = Utc::now().to_rfc3339();

        let inbox_name = match InboxName::get_job_inbox_name_from_params(job_id.clone()) {
            Ok(inbox) => inbox.to_string(),
            Err(err) => {
                let api_error = APIError {
                    code: StatusCode::INTERNAL_SERVER_ERROR.as_u16(),
                    error: "Internal Server Error".to_string(),
                    message: format!("Failed to get job inbox name: {}", err),
                };
                let _ = res.send(Err(api_error)).await;
                return Ok(());
            }
        };

        // Add the message as a response to the job inbox
        let parent_hash = match db.get_parent_message_hash(&inbox_name, &message_hash) {
            Ok(hash) => {
                if let Some(hash) = hash {
                    hash
                } else {
                    let api_error = APIError {
                        code: StatusCode::INTERNAL_SERVER_ERROR.as_u16(),
                        error: "Internal Server Error".to_string(),
                        message: "Failed to get message parent key".to_string(),
                    };
                    let _ = res.send(Err(api_error)).await;
                    return Ok(());
                }
            }
            Err(err) => {
                let api_error = APIError {
                    code: StatusCode::INTERNAL_SERVER_ERROR.as_u16(),
                    error: "Internal Server Error".to_string(),
                    message: format!("Failed to get message parent key: {}", err),
                };
                let _ = res.send(Err(api_error)).await;
                return Ok(());
            }
        };

        let undo_result = db
            .add_message_to_job_inbox(&job_id, &new_message, Some(parent_hash), None)
            .await;

        match undo_result {
            Ok(_) => {
                let response = json!({ "status": "success", "message": "Undo operation successful" });
                let _ = res.send(Ok(response)).await;
            }
            Err(err) => {
                let api_error = APIError {
                    code: StatusCode::INTERNAL_SERVER_ERROR.as_u16(),
                    error: "Internal Server Error".to_string(),
                    message: format!("Failed to undo tool implementation: {}", err),
                };
                let _ = res.send(Err(api_error)).await;
            }
        }

        Ok(())
    }

    async fn update_job_with_code(
        db: Arc<SqliteManager>,
        job_id: String,
        code: String,
        identity_manager: Arc<Mutex<IdentityManager>>,
        node_name: ShinkaiName,
        node_encryption_sk: EncryptionStaticKey,
        node_encryption_pk: EncryptionPublicKey,
        node_signing_sk: SigningKey,
    ) -> Result<(), APIError> {
        // Get the main identity from the identity manager
        let main_identity = {
            let identity_manager = identity_manager.lock().await;
            match identity_manager.get_main_identity() {
                Some(identity) => identity.clone(),
                None => {
                    return Err(APIError {
                        code: StatusCode::INTERNAL_SERVER_ERROR.as_u16(),
                        error: "Internal Server Error".to_string(),
                        message: "Failed to get main identity".to_string(),
                    });
                }
            }
        };

        // Retrieve the job to get the llm_provider
        let llm_provider = match db.get_job_with_options(&job_id, false) {
            Ok(job) => job.parent_agent_or_llm_provider_id.clone(),
            Err(err) => {
                return Err(APIError {
                    code: StatusCode::INTERNAL_SERVER_ERROR.as_u16(),
                    error: "Internal Server Error".to_string(),
                    message: format!("Failed to retrieve job: {}", err),
                });
            }
        };

        // Create a new job message
        let sender = match ShinkaiName::new(main_identity.get_full_identity_name()) {
            Ok(name) => name,
            Err(err) => {
                return Err(APIError {
                    code: StatusCode::INTERNAL_SERVER_ERROR.as_u16(),
                    error: "Internal Server Error".to_string(),
                    message: format!("Failed to create sender name: {}", err),
                });
            }
        };

        let recipient = match ShinkaiName::from_node_and_profile_names_and_type_and_name(
            node_name.node_name.clone(),
            "main".to_string(),
            ShinkaiSubidentityType::Agent,
            llm_provider,
        ) {
            Ok(name) => name,
            Err(err) => {
                return Err(APIError {
                    code: StatusCode::INTERNAL_SERVER_ERROR.as_u16(),
                    error: "Internal Server Error".to_string(),
                    message: format!("Failed to create recipient name: {}", err),
                });
            }
        };

        let job_message = JobMessage {
            job_id: job_id.clone(),
            content: format!("<input_command>Update the code to: {}</input_command>", code),
            parent: None,
            sheet_job_data: None,
            callback: None,
            metadata: None,
            tool_key: None,
            fs_files_paths: vec![],
            job_filenames: vec![],
            tools: None,
        };

        let shinkai_message = match Self::api_v2_create_shinkai_message(
            sender,
            recipient,
            &serde_json::to_string(&job_message).unwrap(),
            MessageSchemaType::JobMessageSchema,
            node_encryption_sk,
            node_signing_sk.clone(),
            node_encryption_pk,
            Some(job_id.clone()),
        ) {
            Ok(message) => message,
            Err(err) => {
                return Err(APIError {
                    code: StatusCode::INTERNAL_SERVER_ERROR.as_u16(),
                    error: "Internal Server Error".to_string(),
                    message: format!("Failed to create Shinkai message: {}", err),
                });
            }
        };

        // Add the Shinkai message to the job inbox
        let add_message_result = db.add_message_to_job_inbox(&job_id, &shinkai_message, None, None).await;

        if let Err(err) = add_message_result {
            return Err(APIError {
                code: StatusCode::INTERNAL_SERVER_ERROR.as_u16(),
                error: "Internal Server Error".to_string(),
                message: format!("Failed to add Shinkai message to job inbox: {}", err),
            });
        }

        // Create the AI message
        let identity_secret_key_clone = clone_signature_secret_key(&node_signing_sk);
        // TODO This should be retrieved from the job (?) or from the endpoint
        let language = "typescript";
        let ai_message_content = format!("```{}\n{}\n```", language, code);
        let ai_shinkai_message = ShinkaiMessageBuilder::job_message_from_llm_provider(
            job_id.to_string(),
            ai_message_content,
            vec![],
            None,
            identity_secret_key_clone,
            node_name.node_name.clone(),
            node_name.node_name.clone(),
        )
        .expect("Failed to build AI message");

        // Add the AI message to the job inbox
        let add_ai_message_result = db
            .add_message_to_job_inbox(&job_id, &ai_shinkai_message, None, None)
            .await;

        if let Err(err) = add_ai_message_result {
            return Err(APIError {
                code: StatusCode::INTERNAL_SERVER_ERROR.as_u16(),
                error: "Internal Server Error".to_string(),
                message: format!("Failed to add AI message to job inbox: {}", err),
            });
        }

        Ok(())
    }

    pub async fn v2_api_tool_implementation_code_update(
        bearer: String,
        db: Arc<SqliteManager>,
        job_id: String,
        code: String,
        identity_manager: Arc<Mutex<IdentityManager>>,
        node_name: ShinkaiName,
        node_encryption_sk: EncryptionStaticKey,
        node_encryption_pk: EncryptionPublicKey,
        node_signing_sk: SigningKey,
        res: Sender<Result<Value, APIError>>,
    ) -> Result<(), NodeError> {
        // Validate the bearer token
        if Self::validate_bearer_token(&bearer, db.clone(), &res).await.is_err() {
            return Ok(());
        }

        // Update the job with the code using the helper function
        let update_result = Self::update_job_with_code(
            db.clone(),
            job_id.clone(),
            code.clone(),
            identity_manager.clone(),
            node_name.clone(),
            node_encryption_sk.clone(),
            node_encryption_pk.clone(),
            node_signing_sk.clone(),
        )
        .await;

        // Send success or error response
        match update_result {
            Ok(_) => {
                let response = json!({ "status": "success", "message": "Code update operation successful" });
                let _ = res.send(Ok(response)).await;
            }
            Err(api_error) => {
                let _ = res.send(Err(api_error)).await;
            }
        }

        Ok(())
    }

    pub async fn v2_api_export_tool(
        db: Arc<SqliteManager>,
        bearer: String,
        shinkai_name: ShinkaiName,
        node_env: NodeEnvironment,
        tool_key_path: String,
        res: Sender<Result<Vec<u8>, APIError>>,
    ) -> Result<(), NodeError> {
        // Validate the bearer token
        if Self::validate_bearer_token(&bearer, db.clone(), &res).await.is_err() {
            return Ok(());
        }

        match db.get_tool_by_key(&tool_key_path.clone()) {
            Ok(tool) => {
                let file_bytes = generate_tool_zip(db.clone(), shinkai_name.clone(), node_env, tool, true).await;
                match file_bytes {
                    Ok(file_bytes) => {
                        let _ = res.send(Ok(file_bytes)).await;
                    }
                    Err(err) => {
                        let api_error = APIError {
                            code: StatusCode::INTERNAL_SERVER_ERROR.as_u16(),
                            error: "Internal Server Error".to_string(),
                            message: format!("Failed to generate tool zip: {}", err.message),
                        };
                        let _ = res.send(Err(api_error)).await;
                    }
                }
            }
            Err(err) => {
                let api_error = APIError {
                    code: StatusCode::INTERNAL_SERVER_ERROR.as_u16(),
                    error: "Internal Server Error".to_string(),
                    message: format!("Failed to export tool: {}", err),
                };
                let _ = res.send(Err(api_error)).await;
            }
        }
        Ok(())
    }

    pub async fn v2_api_publish_tool(
        db: Arc<SqliteManager>,
        bearer: String,
        shinkai_name: ShinkaiName,
        node_env: NodeEnvironment,
        tool_key_path: String,
        identity_manager: Arc<Mutex<IdentityManager>>,
        signing_secret_key: SigningKey,
        res: Sender<Result<Value, APIError>>,
    ) -> Result<(), NodeError> {
        // Validate the bearer token
        if Self::validate_bearer_token(&bearer, db.clone(), &res).await.is_err() {
            return Ok(());
        }
        let response = Self::publish_tool(
            db.clone(),
            shinkai_name,
            node_env,
            tool_key_path,
            identity_manager,
            signing_secret_key,
        )
        .await;

        match response {
            Ok(response) => {
                let _ = res.send(Ok(response)).await;
            }
            Err(err) => {
                let _ = res.send(Err(err)).await;
            }
        }
        Ok(())
    }

    async fn publish_tool(
        db: Arc<SqliteManager>,
        shinkai_name: ShinkaiName,
        node_env: NodeEnvironment,
        tool_key_path: String,
        identity_manager: Arc<Mutex<IdentityManager>>,
        signing_secret_key: SigningKey,
    ) -> Result<Value, APIError> {
        // Generate zip file.
        let tool = db.get_tool_by_key(&tool_key_path.clone()).map_err(|e| APIError {
            code: StatusCode::INTERNAL_SERVER_ERROR.as_u16(),
            error: "Internal Server Error".to_string(),
            message: format!("Failed to get tool: {}", e),
        })?;

        let file_bytes: Vec<u8> = generate_tool_zip(db.clone(), shinkai_name.clone(), node_env, tool, true)
            .await
            .map_err(|e| APIError {
                code: StatusCode::INTERNAL_SERVER_ERROR.as_u16(),
                error: "Internal Server Error".to_string(),
                message: format!("Failed to get tool zip: {}", e),
            })?;

        let identity_manager = identity_manager.lock().await;
        let local_node_name = identity_manager.local_node_name.clone();
        let identity_name = local_node_name.to_string();
        drop(identity_manager);

        // Hash
        let hash_raw = blake3::hash(&file_bytes.clone());
        let hash_hex = hash_raw.to_hex();
        let hash = hash_hex.to_string();

        // Signature
        let signature = signing_secret_key
            .clone()
            .try_sign(hash_hex.as_bytes())
            .map_err(|e| APIError {
                code: StatusCode::INTERNAL_SERVER_ERROR.as_u16(),
                error: "Internal Server Error".to_string(),
                message: format!("Failed to sign tool: {}", e),
            })?;

        let signature_bytes = signature.to_bytes();
        let signature_hex = hex::encode(signature_bytes);

        // Publish the tool to the store.
        let client = reqwest::Client::new();
        let form = reqwest::multipart::Form::new()
            .part(
                "file",
                reqwest::multipart::Part::bytes(file_bytes)
                    .file_name(format!("{}.zip", tool_key_path.replace(':', "_"))),
            )
            .text("type", "Tool")
            .text("routerKey", tool_key_path.clone())
            .text("hash", hash.clone())
            .text("signature", signature_hex.clone())
            .text("identity", identity_name.clone());

        println!("[Publish Tool] Type: {}", "tool");
        println!("[Publish Tool] Router Key: {}", tool_key_path.clone());
        println!("[Publish Tool] Hash: {}", hash.clone());
        println!("[Publish Tool] Signature: {}", signature_hex.clone());
        println!("[Publish Tool] Identity: {}", identity_name.clone());

        let store_url = env::var("SHINKAI_STORE_URL").unwrap_or("https://store-api.shinkai.com".to_string());
        let response = client
            .post(format!("{}/store/revisions", store_url))
            .multipart(form)
            .send()
            .await
            .map_err(|e| APIError {
                code: StatusCode::INTERNAL_SERVER_ERROR.as_u16(),
                error: "Internal Server Error".to_string(),
                message: format!("Failed to publish tool: {}", e),
            })?;

        let status = response.status();
        let response_text = response.text().await.unwrap_or_default().clone();
        println!("Response: {:?}", response_text);
        if status.is_success() {
            let r = json!({
                "status": "success",
                "message": "Tool published successfully",
                "tool_key": tool_key_path.clone(),
            });
            let r: Value = match r {
                Value::Object(mut map) => {
                    let response_json = serde_json::from_str(&response_text).unwrap_or_default();
                    map.insert("response".to_string(), response_json);
                    Value::Object(map)
                }
                _ => unreachable!(),
            };
            return Ok(r);
        } else {
            let api_error = APIError {
                code: StatusCode::INTERNAL_SERVER_ERROR.as_u16(),
                error: "Store Upload Error".to_string(),
                message: format!("Failed to upload to store: {}: {}", status, response_text),
            };
            return Err(api_error);
        }
    }

    pub async fn v2_api_import_tool_url(
        db: Arc<SqliteManager>,
        bearer: String,
        full_identity: ShinkaiName,
        node_env: NodeEnvironment,
        url: String,
        signing_secret_key: SigningKey,
        embedding_generator: Arc<dyn EmbeddingGenerator>,
        res: Sender<Result<Value, APIError>>,
    ) -> Result<(), NodeError> {
        // Validate the bearer token
        if Self::validate_bearer_token(&bearer, db.clone(), &res).await.is_err() {
            return Ok(());
        }

        let result = Self::v2_api_import_tool_url_internal(
            db,
            full_identity,
            node_env,
            url,
            signing_secret_key,
            embedding_generator,
        )
        .await;
        let _ = match result {
            Ok(response) => res.send(Ok(response)).await,
            Err(err) => res.send(Err(err)).await,
        };
        Ok(())
    }

    pub async fn v2_api_import_tool_url_internal(
        db: Arc<SqliteManager>,
        full_identity: ShinkaiName,
        node_env: NodeEnvironment,
        url: String,
        signing_secret_key: SigningKey,
        embedding_generator: Arc<dyn EmbeddingGenerator>,
    ) -> Result<Value, APIError> {
        let node_name = full_identity.node_name.clone();
        let zip_contents: ZipFileContents =
            match download_zip_from_url(url, "__tool.json".to_string(), node_name, signing_secret_key).await {
                Ok(contents) => contents,
                Err(err) => return Err(err),
            };

        // Parse the JSON into a ShinkaiTool
        let tool: ShinkaiTool = match serde_json::from_slice(&zip_contents.buffer) {
            Ok(tool) => tool,
            Err(err) => {
                return Err(APIError {
                    code: StatusCode::BAD_REQUEST.as_u16(),
                    error: "Invalid Tool JSON".to_string(),
                    message: format!("Failed to parse tool.json: {}", err),
                });
            }
        };

        let import_status = import_dependencies_tools(
            db.clone(),
            full_identity,
            node_env.clone(),
            zip_contents.archive.clone(),
            embedding_generator,
        )
        .await;
        if let Err(err) = import_status {
            return Err(err);
        }

        import_tool(db, node_env, zip_contents, tool).await
    }

    /// Resolves a Shinkai file protocol URL into actual file bytes.
    ///
    /// The Shinkai file protocol follows the format:
    /// `shinkai://file/{node_name}/{app-id}/{full-path}` This function
    /// validates the protocol format, constructs the actual file path in the
    /// node's storage, and returns the file contents as bytes.
    ///
    /// # Arguments
    /// * `bearer` - Bearer token for authentication
    /// * `db` - SQLite database manager for token validation
    /// * `shinkai_file_protocol` - The Shinkai file protocol URL to resolve
    /// * `node_storage_path` - Base path where tool files are stored
    /// * `res` - Channel sender to return the result
    ///
    /// # Returns
    /// * `Ok(())` - Operation completed (result sent through res channel)
    /// * `Err(NodeError)` - If there was an error in the operation
    ///
    /// # Protocol Format Example
    /// ```text
    /// shinkai://file/node123/app-456/path/to/file.txt
    /// ```
    ///
    /// The function will look for this file in:
    /// `{node_storage_path}/tools_storage/app-456/path/to/file.txt`
    pub async fn v2_api_resolve_shinkai_file_protocol(
        bearer: String,
        db: Arc<SqliteManager>,
        shinkai_file_protocol: String,
        node_storage_path: String,
        res: Sender<Result<Vec<u8>, APIError>>,
    ) -> Result<(), NodeError> {
        // Validate the bearer token
        if Self::validate_bearer_token(&bearer, db.clone(), &res).await.is_err() {
            return Ok(());
        }

        // Parse the shinkai file protocol
        // Format: shinkai://file/{node_name}/{app-id}/{full-path}
        let parts: Vec<&str> = shinkai_file_protocol.split('/').collect();
        if parts.len() < 5 || !shinkai_file_protocol.starts_with("shinkai://file/") {
            let api_error = APIError {
                code: StatusCode::BAD_REQUEST.as_u16(),
                error: "Invalid Protocol".to_string(),
                message: "Invalid shinkai file protocol format".to_string(),
            };
            let _ = res.send(Err(api_error)).await;
            return Ok(());
        }

        // TODO This should be verified (?)
        let _user_name = parts[3];
        let app_id = parts[4];
        let remaining_path = parts[5..].join("/");

        // Construct the full file path
        let mut file_path = PathBuf::from(&node_storage_path);
        file_path.push("tools_storage");
        file_path.push(app_id);
        file_path.push(&remaining_path);

        // Read and return the file directly
        match fs::read(&file_path).await {
            Ok(contents) => {
                let _ = res.send(Ok(contents)).await;
            }
            Err(err) => {
                let api_error = APIError {
                    code: StatusCode::NOT_FOUND.as_u16(),
                    error: "File Not Found".to_string(),
                    message: format!("Failed to read file: {}", err),
                };
                let _ = res.send(Err(api_error)).await;
            }
        }

        Ok(())
    }

    pub async fn disable_tools_for_job(db: Arc<SqliteManager>, bearer: String, job_id: String) -> Result<(), String> {
        // Get the current job config
        let (config_res_sender, config_res_receiver) = async_channel::bounded(1);

        let _ = Node::v2_api_get_job_config(db.clone(), bearer.clone(), job_id.clone(), config_res_sender).await;

        let current_config = match config_res_receiver.recv().await {
            Ok(Ok(config)) => config,
            Ok(Err(api_error)) => {
                return Err(format!("API error while getting job config: {}", api_error.message));
            }
            Err(err) => {
                return Err(format!("Failed to receive job config: {}", err));
            }
        };

        // Update the config to disable tools
        let new_config = JobConfig {
            use_tools: Some(false),
            ..current_config
        };

        // if new_config.use_tools is already false, don't update the config
        if !new_config.use_tools.unwrap_or(true) {
            return Ok(());
        }

        // Update the job config
        let (update_res_sender, update_res_receiver) = async_channel::bounded(1);

        let _ = Node::v2_api_update_job_config(
            db.clone(),
            bearer.clone(),
            job_id.clone(),
            new_config,
            update_res_sender,
        )
        .await;

        match update_res_receiver.recv().await {
            Ok(Ok(_)) => Ok(()),
            Ok(Err(api_error)) => Err(format!("API error while updating job config: {}", api_error.message)),
            Err(err) => Err(format!("Failed to update job config: {}", err)),
        }
    }

    pub async fn v2_api_upload_tool_asset(
        db: Arc<SqliteManager>,
        bearer: String,
        _tool_id: String,
        app_id: String,
        file_name: String,
        file_data: Vec<u8>,
        node_env: NodeEnvironment,
        res: Sender<Result<Value, APIError>>,
    ) -> Result<(), NodeError> {
        // Validate the bearer token
        if Self::validate_bearer_token(&bearer, db.clone(), &res).await.is_err() {
            return Ok(());
        }

        let mut file_path = PathBuf::from(&node_env.node_storage_path.unwrap_or_default());
        file_path.push(".tools_storage");
        file_path.push("playground");
        file_path.push(app_id);
        // Create directories if they don't exist
        if !file_path.exists() {
            std::fs::create_dir_all(&file_path)?;
        }
        file_path.push(&file_name);
        std::fs::write(&file_path, &file_data)?;

        let response = json!({
            "status": "success",
            "message": "Tool asset uploaded successfully",
            "file": file_data.len(),
            "file_name": file_name
        });
        let _ = res.send(Ok(response)).await;
        Ok(())
    }

    pub async fn v2_api_upload_playground_file(
        db: Arc<SqliteManager>,
        bearer: String,
        _tool_id: String,
        app_id: String,
        file_name: String,
        file_data: Vec<u8>,
        node_env: NodeEnvironment,
        res: Sender<Result<Value, APIError>>,
    ) -> Result<(), NodeError> {
        // Validate the bearer token
        if Self::validate_bearer_token(&bearer, db.clone(), &res).await.is_err() {
            return Ok(());
        }

        let mut file_path = PathBuf::from(&node_env.node_storage_path.unwrap_or_default());
        file_path.push(".tools_storage");
        file_path.push("playground_files");
        file_path.push(app_id);
        // Create directories if they don't exist
        if !file_path.exists() {
            std::fs::create_dir_all(&file_path)?;
        }
        file_path.push(&file_name);
        std::fs::write(&file_path, &file_data)?;
        let absolute_file_path = absolute(&file_path)?;
        let response = json!({
            "status": "success",
            "message": "Playground file uploaded successfully",
            "file": file_data.len(),
            "file_name": file_name,
            "file_path": absolute_file_path.to_string_lossy().to_string()
        });
        let _ = res.send(Ok(response)).await;
        Ok(())
    }

    pub async fn v2_api_list_tool_assets(
        db: Arc<SqliteManager>,
        bearer: String,
        _tool_id: String,
        app_id: String,
        node_env: NodeEnvironment,
        res: Sender<Result<Vec<String>, APIError>>,
    ) -> Result<(), NodeError> {
        // Validate the bearer token
        if Self::validate_bearer_token(&bearer, db.clone(), &res).await.is_err() {
            return Ok(());
        }

        let mut file_path = PathBuf::from(&node_env.node_storage_path.unwrap_or_default());
        file_path.push(".tools_storage");
        file_path.push("playground");
        file_path.push(app_id);
        let files = std::fs::read_dir(&file_path);
        if files.is_err() {
            let _ = res.send(Ok(vec![])).await;
            return Ok(());
        }
        let files = files.unwrap();
        let file_names = files
            .map(|file| file.unwrap().file_name().to_string_lossy().to_string())
            .collect();
        let _ = res.send(Ok(file_names)).await;
        Ok(())
    }

    pub async fn v2_api_delete_tool_asset(
        db: Arc<SqliteManager>,
        bearer: String,
        _tool_id: String,
        app_id: String,
        file_name: String,
        node_env: NodeEnvironment,
        res: Sender<Result<Value, APIError>>,
    ) -> Result<(), NodeError> {
        // Validate the bearer token
        if Self::validate_bearer_token(&bearer, db.clone(), &res).await.is_err() {
            return Ok(());
        }

        let mut file_path = PathBuf::from(&node_env.node_storage_path.unwrap_or_default());
        file_path.push(".tools_storage");
        file_path.push("playground");
        file_path.push(app_id);
        file_path.push(&file_name);
        let stat = std::fs::remove_file(&file_path).map_err(|err| APIError {
            code: StatusCode::INTERNAL_SERVER_ERROR.as_u16(),
            error: "Failed to delete file".to_string(),
            message: format!("Failed to delete file: {}", err),
        });
        match stat {
            Ok(_) => {
                let response = json!({
                    "status": "success",
                    "message": "Tool asset deleted successfully",
                    "file_name": file_name
                });
                let _ = res.send(Ok(response)).await;
            }
            Err(err) => {
                let _ = res.send(Err(err)).await;
            }
        }
        Ok(())
    }

    pub async fn v2_api_remove_tool(
        db: Arc<SqliteManager>,
        bearer: String,
        tool_key: String,
        res: Sender<Result<Value, APIError>>,
    ) -> Result<(), NodeError> {
        // Validate the bearer token
        if Self::validate_bearer_token(&bearer, db.clone(), &res).await.is_err() {
            return Ok(());
        }
        // Acquire a write lock on the database
        let db_write = db;

        let tool_router_key = ToolRouterKey::from_string(&tool_key);
        if tool_router_key.is_err() {
            let api_error = APIError {
                code: StatusCode::BAD_REQUEST.as_u16(),
                error: "Bad Request".to_string(),
                message: format!("Invalid tool key: {}", tool_router_key.err().unwrap()),
            };
            let _ = res.send(Err(api_error)).await;
            return Ok(());
        }
        let tool_router_key = tool_router_key.unwrap();
        let tool_key_name = tool_router_key.to_string_without_version();
        let version = tool_router_key.version;

        // Attempt to remove the playground tool first, warn on failure but continue
        if let Err(e) = db_write.remove_tool_playground(&tool_key) {
            log::warn!(
                "Attempt to remove associated playground tool for key '{}' failed (this might be expected if none exists): {}. Continuing with main tool removal.",
                tool_key,
                e
            );
        }

        // Remove the tool from the database
        match db_write.remove_tool(&tool_key_name, version) {
            Ok(_) => {
                let response = json!({ "status": "success", "message": "Tool and associated playground (if any) removed successfully" });
                let _ = res.send(Ok(response)).await;
                Ok(())
            }
            Err(err) => {
                let api_error = APIError {
                    code: StatusCode::INTERNAL_SERVER_ERROR.as_u16(),
                    error: "Internal Server Error".to_string(),
                    message: format!("Failed to remove tool: {}", err),
                };
                let _ = res.send(Err(api_error)).await;
                Ok(())
            }
        }
    }

    pub async fn v2_api_enable_all_tools(
        db: Arc<SqliteManager>,
        bearer: String,
        res: Sender<Result<Value, APIError>>,
    ) -> Result<(), NodeError> {
        // Validate the bearer token
        if Self::validate_bearer_token(&bearer, db.clone(), &res).await.is_err() {
            return Ok(());
        }

        // Get all tools
        match db.get_all_tool_headers(false) {
            Ok(tools) => {
                let mut tool_statuses: Vec<(String, bool)> = Vec::new();

                for tool in tools {
                    let version = match IndexableVersion::from_string(&tool.version) {
                        Ok(v) => v,
                        Err(_) => {
                            tool_statuses.push((tool.tool_router_key, false));
                            continue;
                        }
                    };

                    match db.get_tool_by_key_and_version(&tool.tool_router_key, Some(version)) {
                        Ok(mut shinkai_tool) => {
                            if shinkai_tool.can_be_enabled() {
                                shinkai_tool.enable();
                                if shinkai_tool.is_enabled() {
                                    let _ = db.update_tool(shinkai_tool.clone()).await.is_ok();
                                }
                            }
                            let activated = shinkai_tool.is_enabled();
                            tool_statuses.push((tool.tool_router_key, activated));
                        }
                        Err(_) => {
                            tool_statuses.push((tool.tool_router_key, false));
                        }
                    }
                }

                let response = json!(tool_statuses
                    .into_iter()
                    .map(|(key, activated)| { (key, json!({"activated": activated})) })
                    .collect::<Map<String, Value>>());
                let _ = res.send(Ok(response)).await;
                Ok(())
            }
            Err(err) => {
                let api_error = APIError {
                    code: StatusCode::INTERNAL_SERVER_ERROR.as_u16(),
                    error: "Internal Server Error".to_string(),
                    message: format!("Failed to list tools: {}", err),
                };
                let _ = res.send(Err(api_error)).await;
                Ok(())
            }
        }
    }

    pub async fn v2_api_disable_all_tools(
        db: Arc<SqliteManager>,
        bearer: String,
        res: Sender<Result<Value, APIError>>,
    ) -> Result<(), NodeError> {
        // Validate the bearer token
        if Self::validate_bearer_token(&bearer, db.clone(), &res).await.is_err() {
            return Ok(());
        }

        // Get all tools
        match db.get_all_tool_headers(false) {
            Ok(tools) => {
                let mut tool_statuses: Vec<(String, bool)> = Vec::new();

                for tool in tools {
                    let version = match IndexableVersion::from_string(&tool.version) {
                        Ok(v) => v,
                        Err(_) => {
                            tool_statuses.push((tool.tool_router_key, false));
                            continue;
                        }
                    };

                    match db.get_tool_by_key_and_version(&tool.tool_router_key, Some(version)) {
                        Ok(mut shinkai_tool) => {
                            shinkai_tool.disable();
                            if !shinkai_tool.is_enabled() {
                                let _ = db.update_tool(shinkai_tool.clone()).await.is_ok();
                            }

                            let activated = shinkai_tool.is_enabled();
                            tool_statuses.push((tool.tool_router_key, activated));
                        }
                        Err(_) => {
                            tool_statuses.push((tool.tool_router_key, false));
                        }
                    }
                }

                let response = json!(tool_statuses
                    .into_iter()
                    .map(|(key, activated)| { (key, json!({"activated": activated})) })
                    .collect::<Map<String, Value>>());
                let _ = res.send(Ok(response)).await;
                Ok(())
            }
            Err(err) => {
                let api_error = APIError {
                    code: StatusCode::INTERNAL_SERVER_ERROR.as_u16(),
                    error: "Internal Server Error".to_string(),
                    message: format!("Failed to list tools: {}", err),
                };
                let _ = res.send(Err(api_error)).await;
                Ok(())
            }
        }
    }

    pub async fn v2_api_duplicate_tool(
        db: Arc<SqliteManager>,
        bearer: String,
        tool_key_path: String,
        node_name: ShinkaiName,
        identity_manager: Arc<Mutex<IdentityManager>>,
        job_manager: Option<Arc<Mutex<JobManager>>>,
        encryption_secret_key: EncryptionStaticKey,
        encryption_public_key: EncryptionPublicKey,
        signing_secret_key: SigningKey,
        res: Sender<Result<Value, APIError>>,
    ) -> Result<(), NodeError> {
        // Validate the bearer token
        if Self::validate_bearer_token(&bearer, db.clone(), &res).await.is_err() {
            return Ok(());
        }
        let result = Self::duplicate_tool(
            db,
            tool_key_path,
            node_name,
            identity_manager,
            job_manager,
            bearer,
            encryption_secret_key,
            encryption_public_key,
            signing_secret_key,
        )
        .await;
        let _ = match result {
            Ok(result) => res.send(Ok(result)).await,
            Err(err) => res.send(Err(err)).await,
        };
        Ok(())
    }

    async fn create_job_for_duplicate_tool(
        db_clone: Arc<SqliteManager>,
        node_name_clone: ShinkaiName,
        identity_manager_clone: Arc<Mutex<IdentityManager>>,
        job_manager_clone: Option<Arc<Mutex<JobManager>>>,
        bearer: String,
        llm_provider: String,
        encryption_secret_key_clone: EncryptionStaticKey,
        encryption_public_key_clone: EncryptionPublicKey,
        signing_secret_key_clone: SigningKey,
    ) -> Result<String, APIError> {
        let (res_sender, res_receiver) = async_channel::bounded(1);

        let job_creation_info = JobCreationInfo {
            scope: MinimalJobScope::default(),
            is_hidden: Some(true),
            associated_ui: None,
        };
        let job_manager = match job_manager_clone {
            Some(job_manager) => job_manager,
            None => {
                return Err(APIError {
                    code: StatusCode::INTERNAL_SERVER_ERROR.as_u16(),
                    error: "Internal Server Error".to_string(),
                    message: "Job manager not found".to_string(),
                })
            }
        };
        let _ = Node::v2_create_new_job(
            db_clone.clone(),
            node_name_clone.clone(),
            identity_manager_clone.clone(),
            job_manager.clone(),
            bearer.clone(),
            job_creation_info,
            llm_provider,
            encryption_secret_key_clone.clone(),
            encryption_public_key_clone.clone(),
            signing_secret_key_clone.clone(),
            res_sender,
        )
        .await;

        let job_id = res_receiver
            .recv()
            .await
            .map_err(|e| Node::generic_api_error(&e.to_string()))
            .map_err(|_| APIError {
                code: StatusCode::INTERNAL_SERVER_ERROR.as_u16(),
                error: "Internal Server Error".to_string(),
                message: "Failed to create job".to_string(),
            })?;

        return job_id;
    }

    async fn duplicate_tool(
        db: Arc<SqliteManager>,
        tool_key_path: String,
        node_name: ShinkaiName,
        identity_manager: Arc<Mutex<IdentityManager>>,
        job_manager: Option<Arc<Mutex<JobManager>>>,
        bearer: String,
        encryption_secret_key: EncryptionStaticKey,
        encryption_public_key: EncryptionPublicKey,
        signing_secret_key: SigningKey,
    ) -> Result<Value, APIError> {
        // Get the original tool
        let original_tool = db.get_tool_by_key(&tool_key_path).map_err(|_| APIError {
            code: StatusCode::NOT_FOUND.as_u16(),
            error: "Not Found".to_string(),
            message: format!("Tool not found: {}", tool_key_path),
        })?;

        let llm_providers = db.get_all_llm_providers().map_err(|_| APIError {
            code: StatusCode::INTERNAL_SERVER_ERROR.as_u16(),
            error: "Internal Server Error".to_string(),
            message: "Failed to get all llm providers".to_string(),
        })?;
        if llm_providers.is_empty() {
            return Err(APIError {
                code: StatusCode::INTERNAL_SERVER_ERROR.as_u16(),
                error: "Internal Server Error".to_string(),
                message: "No LLM providers found".to_string(),
            });
        }
        let llm_provider = llm_providers[0].clone();

        // Create a copy of the tool with "_copy" appended to the name
        let mut new_tool = original_tool.clone();
        let new_name = format!(
            "{}_{}",
            original_tool.name(),
            chrono::Local::now().format("%Y%m%d_%H%M%S")
        );
        new_tool.update_name(new_name.clone());
        new_tool.update_author(node_name.node_name.clone());

        // Update the tool_router_key for Deno and Python tools since they store it explicitly
        match &mut new_tool {
            ShinkaiTool::Deno(deno_tool, _enabled) => {
                if deno_tool.tool_router_key.is_some() {
                    deno_tool.tool_router_key = Some(ToolRouterKey::new(
                        "local".to_string(),
                        node_name.node_name.clone(),
                        new_name,
                        None,
                    ));
                }
            }
            ShinkaiTool::Python(python_tool, _enabled) => {
                if python_tool.tool_router_key.is_some() {
                    python_tool.tool_router_key = Some(ToolRouterKey::new(
                        "local".to_string(),
                        node_name.node_name.clone(),
                        new_name,
                        None,
                    ));
                }
            }
            ShinkaiTool::Simulated(_, _) => {
                // TODO Simulated tools do not have a implicit tool_router_key.
                return Err(APIError {
                    code: StatusCode::BAD_REQUEST.as_u16(),
                    error: "Bad Request".to_string(),
                    message: "Agent tools cannot be duplicated".to_string(),
                });
            }
            ShinkaiTool::Agent(_, _) => {
                // AgentsTools are created/destroyed when the agent is created/destroyed.
                return Err(APIError {
                    code: StatusCode::BAD_REQUEST.as_u16(),
                    error: "Bad Request".to_string(),
                    message: "Agent tools cannot be duplicated".to_string(),
                });
            }
            ShinkaiTool::Network(_, _) => {
                // TOOD: How to handle this
                return Err(APIError {
                    code: StatusCode::BAD_REQUEST.as_u16(),
                    error: "Bad Request".to_string(),
                    message: "Network tools cannot be duplicated".to_string(),
                });
            }
            ShinkaiTool::Rust(_, _) => {
                // These tools cannot be duplicated, as they are implemented in the node.
                return Err(APIError {
                    code: StatusCode::BAD_REQUEST.as_u16(),
                    error: "Bad Request".to_string(),
                    message: "Rust tools cannot be duplicated".to_string(),
                });
            }
        }

        // Try to get the original playground tool, or create one from the tool data
        let (new_playground, is_new_playground) = match db.get_tool_playground(&tool_key_path) {
            Ok(playground) => {
                let mut new_playground = playground.clone();
                new_playground.metadata.name = new_tool.name();
                new_playground.metadata.author = new_tool.author();
                new_playground.job_id = Self::fork_job(
                    db.clone(),
                    node_name.clone(),
                    identity_manager.clone(),
                    playground.job_id,
                    None,
                    encryption_secret_key.clone(),
                    encryption_public_key.clone(),
                    signing_secret_key.clone(),
                )
                .await?;
                new_playground.job_id_history = vec![];
                new_playground.tool_router_key = Some(new_tool.tool_router_key().to_string_without_version());
                (new_playground, false)
            }
            Err(_) => {
                // Properly extract metadata from the original tool
                let language = match original_tool {
                    ShinkaiTool::Deno(_, _) => CodeLanguage::Typescript,
                    ShinkaiTool::Python(_, _) => CodeLanguage::Python,
                    _ => CodeLanguage::Typescript, // Default to typescript for other types
                };

                // Create playground with properly extracted metadata
                let playground = ToolPlayground {
                    language,
                    metadata: ToolPlaygroundMetadata {
                        name: new_tool.name(),
                        homepage: new_tool.get_homepage(),
                        version: new_tool.version(),
                        description: new_tool.description(),
                        author: new_tool.author(),
                        keywords: new_tool.get_keywords(),
                        configurations: new_tool.get_config(),
                        parameters: new_tool.input_args(),
                        result: match new_tool.clone() {
                            ShinkaiTool::Deno(deno_tool, _) => deno_tool.result,
                            ShinkaiTool::Python(python_tool, _) => python_tool.result,
                            _ => unreachable!(),
                        },
                        sql_tables: new_tool.sql_tables(),
                        sql_queries: new_tool.sql_queries(),
                        tools: Some(new_tool.get_tools()),
                        oauth: new_tool.get_oauth(),
                        runner: new_tool.get_runner(),
                        operating_system: new_tool.get_operating_system(),
                        tool_set: new_tool.get_tool_set(),
                    },
                    tool_router_key: Some(new_tool.tool_router_key().to_string_without_version()),
                    job_id: Self::create_job_for_duplicate_tool(
                        db.clone(),
                        node_name.clone(),
                        identity_manager.clone(),
                        job_manager.clone(),
                        bearer.clone(),
                        llm_provider.id.clone(),
                        encryption_secret_key.clone(),
                        encryption_public_key.clone(),
                        signing_secret_key.clone(),
                    )
                    .await?,
                    job_id_history: vec![],
                    code: new_tool.get_code(),
                    assets: new_tool.get_assets(),
                };

                (playground, true)
            }
        };

        // Add the new tool to the database
        let new_tool = db.add_tool(new_tool).await.map_err(|_| APIError {
            code: StatusCode::INTERNAL_SERVER_ERROR.as_u16(),
            error: "Internal Server Error".to_string(),
            message: "Failed to add duplicated tool".to_string(),
        })?;

        // Add the new playground tool
        db.set_tool_playground(&new_playground).map_err(|_| APIError {
            code: StatusCode::INTERNAL_SERVER_ERROR.as_u16(),
            error: "Internal Server Error".to_string(),
            message: "Failed to add duplicated playground tool".to_string(),
        })?;

        // If we created a new playground (tool_playground was not found), initialize the job with code
        if is_new_playground {
            // Update the job with an initial message containing the code
            if let Err(e) = Self::update_job_with_code(
                db.clone(),
                new_playground.job_id.clone(),
                new_playground.code.clone(),
                identity_manager.clone(),
                node_name.clone(),
                encryption_secret_key.clone(),
                encryption_public_key.clone(),
                signing_secret_key.clone(),
            )
            .await
            {
                eprintln!("Failed to update job with initial code: {:?}", e);
                // Continue anyway since this is not critical
            }
        }

        // Return the new tool's router key
        let response = json!({
            "tool_router_key": new_tool.tool_router_key().to_string_without_version(),
            "version": new_tool.version(),
            "job_id": new_playground.job_id,
        });
        Ok(response)
    }

    pub async fn install_tool_from_u8(
        db: Arc<SqliteManager>,
        full_identity: ShinkaiName,
        node_env: NodeEnvironment,
        zip_data: Vec<u8>,
        embedding_generator: Arc<dyn EmbeddingGenerator>,
    ) -> Result<Value, APIError> {
        // Create a cursor from the zip data
        let cursor = std::io::Cursor::new(zip_data);
        let mut archive = match zip::ZipArchive::new(cursor) {
            Ok(archive) => archive,
            Err(err) => {
                return Err(APIError {
                    code: StatusCode::BAD_REQUEST.as_u16(),
                    error: "Invalid Zip File".to_string(),
                    message: format!("Failed to read zip archive: {}", err),
                });
            }
        };

        // Extract and parse tool.json
        let mut buffer: Vec<u8> = Vec::new();
        {
            let mut file = match archive.by_name("__tool.json") {
                Ok(file) => file,
                Err(_) => {
                    return Err(APIError {
                        code: StatusCode::BAD_REQUEST.as_u16(),
                        error: "Invalid Zip File".to_string(),
                        message: "Archive does not contain __tool.json".to_string(),
                    });
                }
            };

            if let Err(err) = file.read_to_end(&mut buffer) {
                return Err(APIError {
                    code: StatusCode::BAD_REQUEST.as_u16(),
                    error: "Invalid Tool JSON".to_string(),
                    message: format!("Failed to read tool.json: {}", err),
                });
            }
        }

        // Parse the JSON into a ShinkaiTool
        let tool: ShinkaiTool = match serde_json::from_slice(&buffer) {
            Ok(tool) => tool,
            Err(err) => {
                return Err(APIError {
                    code: StatusCode::BAD_REQUEST.as_u16(),
                    error: "Invalid Tool JSON".to_string(),
                    message: format!("Failed to parse tool.json: {}", err),
                });
            }
        };
        let zip_contents = ZipFileContents { buffer, archive };
        let import_status = import_dependencies_tools(
            db.clone(),
            full_identity,
            node_env.clone(),
            zip_contents.archive.clone(),
            embedding_generator.clone(),
        )
        .await;
        if let Err(err) = import_status {
            return Err(err);
        }
        return import_tool(db, node_env, zip_contents, tool).await;
    }

    pub async fn v2_api_import_tool_zip(
        db: Arc<SqliteManager>,
        bearer: String,
        full_identity: ShinkaiName,
        node_env: NodeEnvironment,
        file_data: Vec<u8>,
        embedding_generator: Arc<dyn EmbeddingGenerator>,
        res: Sender<Result<Value, APIError>>,
    ) -> Result<(), NodeError> {
        // Validate the bearer token
        if Self::validate_bearer_token(&bearer, db.clone(), &res).await.is_err() {
            return Ok(());
        }

        let result = Self::install_tool_from_u8(db, full_identity, node_env, file_data, embedding_generator).await;
        let _ = res.send(result).await;
        Ok(())
    }

    pub async fn v2_api_store_proxy(
        db: Arc<SqliteManager>,
        bearer: String,
        tool_router_key: String,
        res: Sender<Result<Value, APIError>>,
    ) -> Result<(), NodeError> {
        // Validate the bearer token
        if Self::validate_bearer_token(&bearer, db.clone(), &res).await.is_err() {
            return Ok(());
        }

        let store_url = env::var("SHINKAI_STORE_URL").unwrap_or("https://store-api.shinkai.com".to_string());

        let client = reqwest::Client::new();

        // Make parallel requests using tokio::try_join!
        let assets_future = client
            .get(format!("{}/store/products/{}/assets", store_url, tool_router_key))
            .send();
        let product_future = client
            .get(format!("{}/store/products/{}", store_url, tool_router_key))
            .send();

        let (assets_response, product_response) = match tokio::try_join!(assets_future, product_future) {
            Ok((assets, product)) => (assets, product),
            Err(err) => {
                let api_error = APIError {
                    code: StatusCode::INTERNAL_SERVER_ERROR.as_u16(),
                    error: "Store Request Failed".to_string(),
                    message: format!("Failed to fetch from store: {}", err),
                };
                let _ = res.send(Err(api_error)).await;
                return Ok(());
            }
        };

        // Process responses
        let assets_json = match assets_response.json::<Value>().await {
            Ok(json) => json,
            Err(err) => {
                let api_error = APIError {
                    code: StatusCode::INTERNAL_SERVER_ERROR.as_u16(),
                    error: "Invalid Assets Response".to_string(),
                    message: format!("Failed to parse assets response: {}", err),
                };
                let _ = res.send(Err(api_error)).await;
                return Ok(());
            }
        };

        let product_json = match product_response.json::<Value>().await {
            Ok(json) => json,
            Err(err) => {
                let api_error = APIError {
                    code: StatusCode::INTERNAL_SERVER_ERROR.as_u16(),
                    error: "Invalid Product Response".to_string(),
                    message: format!("Failed to parse product response: {}", err),
                };
                let _ = res.send(Err(api_error)).await;
                return Ok(());
            }
        };

        // Combine responses
        let response = json!({
            "assets": assets_json,
            "product": product_json
        });

        let _ = res.send(Ok(response)).await;
        Ok(())
    }

    pub async fn v2_api_standalone_playground(
        db: Arc<SqliteManager>,
        node_name: ShinkaiName,
        bearer: String,
        node_env: NodeEnvironment,
        code: Option<String>,
        metadata: Option<Value>,
        assets: Option<Vec<String>>,
        language: CodeLanguage,
        tools: Option<Vec<ToolRouterKey>>,
        parameters: Option<Value>,
        config: Option<Value>,
        oauth: Option<Vec<OAuth>>,
        tool_id: String,
        app_id: String,
        llm_provider: String,
        res: Sender<Result<Value, APIError>>,
    ) -> Result<(), NodeError> {
        // Validate the bearer token
        if Self::validate_bearer_token(&bearer, db.clone(), &res).await.is_err() {
            return Ok(());
        }

        let result = Self::create_standalone_playground(
            node_name,
            code,
            metadata,
            assets,
            language,
            tools,
            parameters,
            config,
            oauth,
            tool_id,
            app_id,
            llm_provider,
            bearer,
            node_env,
            db.clone(),
        )
        .await;

        let _ = match result {
            Ok(result) => res.send(Ok(result)).await,
            Err(err) => res.send(Err(err)).await,
        };
        Ok(())
    }

    async fn create_standalone_playground(
        node_name: ShinkaiName,
        code: Option<String>,
        metadata: Option<Value>,
        assets: Option<Vec<String>>,
        language: CodeLanguage,
        _tools: Option<Vec<ToolRouterKey>>,
        _parameters: Option<Value>,
        _config: Option<Value>,
        _oauth: Option<Vec<OAuth>>,
        _tool_id: String,
        app_id: String,
        llm_provider: String,
        bearer: String,
        node_env: NodeEnvironment,
        db: Arc<SqliteManager>,
    ) -> Result<Value, APIError> {
        let mut temp_dir = std::env::temp_dir();
        temp_dir.push(format!("shinkai_playground_{}", uuid::Uuid::new_v4()));
        let _ = fs::create_dir_all(&temp_dir).await.map_err(|e| APIError {
            code: 500,
            error: "Failed to create temporary directory".to_string(),
            message: e.to_string(),
        })?;

        // Download and extract template from GitHub
        println!(
            "[Step 1] Downloading template from GitHub to {}",
            temp_dir.to_string_lossy().to_string()
        );

        let zip_url =
            "https://pub-e508ac8b539c45edb9724730588f74cc.r2.dev/shinkai-tool-boilerplate-feature-user-template.zip";

        let response = reqwest::get(zip_url).await.map_err(|e| APIError {
            code: 500,
            error: "Failed to download template".to_string(),
            message: e.to_string(),
        })?;
        if !response.status().is_success() {
            return Err(APIError {
                code: 500,
                error: "Failed to download template".to_string(),
                message: format!("Failed to download template: {}", response.status()),
            });
        }

        let response_bytes = response.bytes().await.map_err(|e| APIError {
            code: 500,
            error: "Failed to read template bytes".to_string(),
            message: e.to_string(),
        })?;

        let zip_reader = std::io::Cursor::new(response_bytes);
        let mut archive = zip::ZipArchive::new(zip_reader).map_err(|e| APIError {
            code: 500,
            error: "Failed to read ZIP archive".to_string(),
            message: e.to_string(),
        })?;

        archive.extract(&temp_dir).map_err(|e| APIError {
            code: 500,
            error: "Failed to extract template".to_string(),
            message: e.to_string(),
        })?;

        // Move contents from the extracted subdirectory to temp_dir
        let extracted_dir = temp_dir.join("shinkai-tool-boilerplate-feature-user-template");
        for entry in std::fs::read_dir(&extracted_dir).map_err(|e| APIError {
            code: 500,
            error: "Failed to read extracted directory".to_string(),
            message: e.to_string(),
        })? {
            let entry = entry.map_err(|e| APIError {
                code: 500,
                error: "Failed to read directory entry".to_string(),
                message: e.to_string(),
            })?;
            let target = temp_dir.join(entry.file_name());
            if entry.path() != target {
                std::fs::rename(entry.path(), target).map_err(|e| APIError {
                    code: 500,
                    error: "Failed to move template files".to_string(),
                    message: e.to_string(),
                })?;
            }
        }
        std::fs::remove_dir_all(&extracted_dir).map_err(|e| APIError {
            code: 500,
            error: "Failed to cleanup extracted directory".to_string(),
            message: e.to_string(),
        })?;

        // Install dependencies
        println!(
            "[Step 3] Installing dependencies: npm ci @ {}",
            temp_dir.to_string_lossy().to_string()
        );

        let npm_binary = env::var("NPM_BINARY_LOCATION").unwrap_or_else(|_| "npm".to_string());
        let result = Command::new(npm_binary)
            .current_dir(&temp_dir)
            .args(["ci"])
            .output()
            .await;

        if let Ok(output) = result {
            println!("{}", String::from_utf8_lossy(&output.stdout));
            println!("{}", String::from_utf8_lossy(&output.stderr));
        } else {
            println!("Failed to install dependencies (npm ci)");
        }

        // Get all tool-key-paths
        let tool_list: Vec<ToolRouterKey> = db
            .get_all_tool_headers(false)
            .map_err(|e| APIError {
                code: 500,
                error: "Failed to get tool headers".to_string(),
                message: e.to_string(),
            })?
            .into_iter()
            .filter_map(|tool| match ToolRouterKey::from_string(&tool.tool_router_key) {
                Ok(tool_router_key) => Some(tool_router_key),
                Err(_) => None,
            })
            .collect::<Vec<ToolRouterKey>>();

        println!("[Step 4] Updating shinkai-local-tools & shinkai-local-support files");
        // Update shinkai-local-tools & shinkai-local-support files
        let tool_definitions = generate_tool_definitions(tool_list.clone(), language.clone(), db, false).await?;
        for (tool_key, tool_definition) in tool_definitions {
            match language.clone() {
                CodeLanguage::Typescript => {
                    let tool_file_path = temp_dir
                        .clone()
                        .join(PathBuf::from("my-tool-typescript"))
                        .join(format!("{}.ts", tool_key));
                    fs::write(&tool_file_path, tool_definition.clone())
                        .await
                        .map_err(|e| APIError {
                            code: 500,
                            error: "Failed to write tool file".to_string(),
                            message: e.to_string(),
                        })?;
                }
                CodeLanguage::Python => {
                    let tool_file_path = temp_dir
                        .clone()
                        .join(PathBuf::from("my-tool-python"))
                        .join(format!("{}.py", tool_key));
                    fs::write(&tool_file_path, tool_definition.clone())
                        .await
                        .map_err(|e| APIError {
                            code: 500,
                            error: "Failed to write tool file".to_string(),
                            message: e.to_string(),
                        })?;
                }
            }
        }

        println!("[Step 5] Removing folder based on language");
        // Remove folder based on language
        let mut env_language = "";
        match language {
            CodeLanguage::Python => {
                env_language = "Python";
                let _ = std::fs::remove_dir_all(temp_dir.join("my-tool-typescript"));
            }
            CodeLanguage::Typescript => {
                env_language = "Typescript";
                let _ = std::fs::remove_dir_all(temp_dir.join("my-tool-python"));
            }
        }
        let _ = std::fs::remove_file(temp_dir.join(".env.example"));

        // Handle code replacement if provided
        if let Some(code_content) = code {
            let tool_file_path = match language {
                CodeLanguage::Python => temp_dir.join("my-tool-python").join("tool.py"),
                CodeLanguage::Typescript => temp_dir.join("my-tool-typescript").join("tool.ts"),
            };
            fs::write(&tool_file_path, code_content).await.map_err(|e| APIError {
                code: 500,
                error: "Failed to write tool code file".to_string(),
                message: e.to_string(),
            })?;
        }

        // Handle metadata replacement if provided
        if let Some(metadata_content) = metadata {
            let metadata_file_path = match language {
                CodeLanguage::Python => temp_dir.join("my-tool-python").join("metadata.json"),
                CodeLanguage::Typescript => temp_dir.join("my-tool-typescript").join("metadata.json"),
            };
            fs::write(
                &metadata_file_path,
                serde_json::to_string_pretty(&metadata_content).map_err(|e| APIError {
                    code: 500,
                    error: "Failed to serialize metadata".to_string(),
                    message: e.to_string(),
                })?,
            )
            .await
            .map_err(|e| APIError {
                code: 500,
                error: "Failed to write metadata file".to_string(),
                message: e.to_string(),
            })?;
        }

        // Handle assets if provided
        if let Some(asset_paths) = assets {
            let assets_dir = match language {
                CodeLanguage::Python => temp_dir.join("my-tool-python").join("assets"),
                CodeLanguage::Typescript => temp_dir.join("my-tool-typescript").join("assets"),
            };

            // Create assets directory if it doesn't exist
            fs::create_dir_all(&assets_dir).await.map_err(|e| APIError {
                code: 500,
                error: "Failed to create assets directory".to_string(),
                message: e.to_string(),
            })?;

            let node_storage_path = node_env.node_storage_path.clone().unwrap_or_else(|| "".to_string());
            let node_assets_path = PathBuf::from(&node_storage_path)
                .join(".tools_storage")
                .join("playground")
                .join(app_id.clone());

            // Copy each asset file
            for file_name in asset_paths {
                let source_path = node_assets_path.join(file_name.clone());
                let target_path = assets_dir.join(file_name.clone());

                fs::copy(&source_path, &target_path).await.map_err(|e| APIError {
                    code: 500,
                    error: "Failed to copy asset file".to_string(),
                    message: format!(
                        "Failed to copy {} to {}: {}",
                        source_path.display(),
                        target_path.display(),
                        e
                    ),
                })?;
            }
        }

        println!("[Step 6] Creating .env file");

        let api_url = format!(
            "http://{}:{}",
            node_env.api_listen_address.ip(),
            node_env.api_listen_address.port()
        );
        let random_uuid = uuid::Uuid::new_v4().to_string();
        let identity = node_name.get_node_name_string();
        // Create .env file with environment variables
        let env_content = format!(
            r#"
NODE_URL={api_url}
API_KEY={bearer}
LLM_PROVIDER={llm_provider}
DEBUG_HTTP_REQUESTS=false
X_SHINKAI_APP_ID=app-id-{random_uuid}
IDENTITY="{identity}"
LANGUAGE={env_language}
            "#,
        );
        fs::write(temp_dir.join(".env"), env_content)
            .await
            .map_err(|e| APIError {
                code: 500,
                error: "Failed to create .env file".to_string(),
                message: e.to_string(),
            })?;

        println!("[Step 7] Writing tool keys to .tool-key-path file");
        // Write tool keys to .tool-key-path file
        let tool_key_path = temp_dir.join(".tool-key-path");
        std::fs::write(
            &tool_key_path,
            tool_list
                .iter()
                .map(|tool| tool.to_string_without_version())
                .collect::<Vec<String>>()
                .join("\n"),
        )
        .map_err(|e| APIError {
            code: 500,
            error: "Failed to write tool keys".to_string(),
            message: e.to_string(),
        })?;

        println!(
            "Playground created successfully: {}",
            temp_dir.to_string_lossy().to_string()
        );

        println!("[Step 8] Launching IDE");
        // Finally launch the playground
        // First try to open with cursor
        let cursor_open = Command::new("cursor").arg(temp_dir.clone()).spawn();
        if cursor_open.is_err() {
            // If cursor fails try with the "code" command
            let code_open = Command::new("code").arg(temp_dir.clone()).spawn();
            if code_open.is_err() {
                // If cursor and code fails, try with open
                // Ignore error if any.
                let _ = open::that(temp_dir.clone());
            }
        }

        Ok(json!({
            "status": "success",
            "playground_path": temp_dir.to_string_lossy().to_string(),
        }))
    }

    pub async fn v2_api_list_all_shinkai_tools_versions(
        db: Arc<SqliteManager>,
        bearer: String,
        res: Sender<Result<Value, APIError>>,
    ) -> Result<(), NodeError> {
        // Validate the bearer token
        if Self::validate_bearer_token(&bearer, db.clone(), &res).await.is_err() {
            return Ok(());
        }

        // List all tools
        match db.get_all_tool_headers(false) {
            Ok(tools) => {
                // Group tools by their base key (without version)
                use std::collections::HashMap;
                let mut tool_groups: HashMap<String, Vec<ShinkaiToolHeader>> = HashMap::new();

                for tool in tools {
                    let tool_router_key = tool.tool_router_key.clone();
                    tool_groups.entry(tool_router_key).or_default().push(tool);
                }

                // For each group, sort versions and create the response structure
                let mut result = Vec::new();
                for (key, mut group) in tool_groups {
                    // Sort by version in descending order
                    group.sort_by(|a, b| {
                        let a_version = IndexableVersion::from_string(&a.version.clone())
                            .unwrap_or(IndexableVersion::from_number(0));
                        let b_version = IndexableVersion::from_string(&b.version.clone())
                            .unwrap_or(IndexableVersion::from_number(0));
                        b_version.cmp(&a_version)
                    });

                    // Extract versions
                    let versions: Vec<String> = group.iter().map(|tool| tool.version.clone()).collect();

                    result.push(json!({
                        "tool_router_key": key,
                        "versions": versions,
                    }));
                }

                let _ = res.send(Ok(json!(result))).await;
                Ok(())
            }
            Err(err) => {
                let api_error = APIError {
                    code: StatusCode::INTERNAL_SERVER_ERROR.as_u16(),
                    error: "Internal Server Error".to_string(),
                    message: format!("Failed to list tools: {}", err),
                };
                let _ = res.send(Err(api_error)).await;
                Ok(())
            }
        }
    }

    pub async fn v2_api_set_tool_enabled(
        db: Arc<SqliteManager>,
        bearer: String,
        tool_router_key: String,
        enabled: bool,
        res: Sender<Result<Value, APIError>>,
    ) -> Result<(), NodeError> {
        // Validate the bearer token
        if Self::validate_bearer_token(&bearer, db.clone(), &res).await.is_err() {
            return Ok(());
        }

        // Get the tool first to verify it exists
        let mut tool = match db.get_tool_by_key(&tool_router_key) {
            Ok(t) => t,
            Err(_) => {
                let err = APIError {
                    code: 404,
                    error: "Tool not found".to_string(),
                    message: format!("Tool not found: {}", tool_router_key),
                };
                let _ = res.send(Err(err)).await;
                return Ok(());
            }
        };
        // Check if the tool can be enabled
        if enabled && !tool.can_be_enabled() {
            let err = APIError {
                code: 400,
                error: "Tool Cannot Be Enabled".to_string(),
                message: "Tool Cannot Be Enabled".to_string(),
            };
            let _ = res.send(Err(err)).await;
            return Ok(());
        }
        // Enable or disable the tool
        if enabled {
            tool.enable();
        } else {
            tool.disable();
            tool.disable_mcp();
        }

        if let Err(e) = db.update_tool(tool).await {
            let err = APIError {
                code: 500,
                error: "Failed to update tool".to_string(),
                message: format!("Failed to update tool: {}", e),
            };
            let _ = res.send(Err(err)).await;
            return Ok(());
        }

        let response = json!({
            "tool_router_key": tool_router_key,
            "enabled": enabled,
            "success": true
        });
        let _ = res.send(Ok(response)).await;
        Ok(())
    }

    pub async fn v2_api_set_tool_mcp_enabled(
        db: Arc<SqliteManager>,
        bearer: String,
        tool_router_key: String,
        mcp_enabled: bool,
        res: Sender<Result<Value, APIError>>,
    ) -> Result<(), NodeError> {
        // Validate the bearer token
        if Self::validate_bearer_token(&bearer, db.clone(), &res).await.is_err() {
            return Ok(());
        }
        // Get the tool first to verify it exists
        match db.get_tool_by_key(&tool_router_key) {
            Ok(mut tool) => {
                if mcp_enabled {
                    tool.enable_mcp();
                } else {
                    tool.disable_mcp();
                }

                // Save the updated tool
                match db.update_tool(tool).await {
                    Ok(_) => {
                        let response = json!({
                            "tool_router_key": tool_router_key,
                            "mcp_enabled": mcp_enabled,
                            "success": true
                        });
                        let _ = res.send(Ok(response)).await;
                    }
                    Err(e) => {
                        let _ = res
                            .send(Err(APIError {
                                code: 500,
                                error: "Failed to update tool".to_string(),
                                message: format!("Failed to update tool: {}", e),
                            }))
                            .await;
                    }
                }
            }
            Err(_) => {
                let _ = res
                    .send(Err(APIError {
                        code: 404,
                        error: "Tool not found".to_string(),
                        message: format!("Tool with key '{}' not found", tool_router_key),
                    }))
                    .await;
            }
        }

        Ok(())
    }

    pub async fn v2_api_get_tools_from_toolset(
        db: Arc<SqliteManager>,
        bearer: String,
        tool_set_key: String,
        res: Sender<Result<Vec<ShinkaiTool>, APIError>>,
    ) {
        // Validate the bearer token
        if Self::validate_bearer_token(&bearer, db.clone(), &res).await.is_err() {
            return;
        }
        let result = match db.get_tools_by_tool_set(&tool_set_key) {
            Ok(tools) => Ok(tools),
            Err(e) => {
                eprintln!("Error getting tools by toolset '{}': {}", tool_set_key, e);
                Err(APIError {
                    code: 500,
                    error: "Failed to retrieve tools".to_string(),
                    message: format!("Failed to retrieve tools for toolset '{}': {}", tool_set_key, e),
                })
            }
        };
        let _ = res.send(result).await;
    }
    pub async fn v2_api_set_common_toolset_config(
        db: Arc<SqliteManager>,
        bearer: String,
        tool_set_key: String,
        values: HashMap<String, Value>,
        res: Sender<Result<Vec<String>, APIError>>,
    ) {
        if Self::validate_bearer_token(&bearer, db.clone(), &res).await.is_err() {
            return;
        }
        let result = match db.set_common_toolset_config(&tool_set_key, values).await {
            Ok(updated_keys) => Ok(updated_keys),
            Err(e) => {
                eprintln!(
                    "Error setting common config for toolset '{}': {}",
                    tool_set_key,
                    e
                );
                Err(APIError {
                    code: 500,
                    error: "Failed to set common config".to_string(),
                    message: format!("Failed to set common config for toolset '{}': {}", tool_set_key, e),
                })
            }
        };
        let _ = res.send(result).await;
    }
    pub async fn v2_api_copy_tool_assets(
        db: Arc<SqliteManager>,
        bearer: String,
        node_env: NodeEnvironment,
        is_first_playground: bool,
        first_path: String,
        is_second_playground: bool,
        second_path: String,
        res: Sender<Result<Value, APIError>>,
    ) -> Result<(), NodeError> {
        if Self::validate_bearer_token(&bearer, db.clone(), &res).await.is_err() {
            return Ok(());
        }

        let response = Self::v2_api_copy_tool_assets_internal(
            node_env,
            is_first_playground,
            first_path,
            is_second_playground,
            second_path,
        )
        .await;

        let _ = res.send(response).await;

        Ok(())
    }

    async fn v2_api_copy_tool_assets_internal(
        node_env: NodeEnvironment,
        is_first_playground: bool,
        first_path: String,
        is_second_playground: bool,
        second_path: String,
    ) -> Result<Value, APIError> {
        let storage_path = node_env.node_storage_path.unwrap_or_default();

        // Create source path
        let mut source_path = PathBuf::from(storage_path.clone());
        source_path.push(".tools_storage");
        if is_first_playground {
            source_path.push("playground");
            source_path.push(first_path);
        } else {
            source_path.push("tools");
            source_path.push(ToolRouterKey::from_string(&first_path)?.convert_to_path());
        }

        // Create destination path
        let mut dest_path = PathBuf::from(storage_path);
        dest_path.push(".tools_storage");
        if is_second_playground {
            dest_path.push("playground");
            dest_path.push(second_path);
        } else {
            dest_path.push("tools");
            dest_path.push(ToolRouterKey::from_string(&second_path)?.convert_to_path());
        }

        // Verify source exists
        if !source_path.exists() {
            return Ok(json!({
                "success": false,
                "message": "Nothing to copy. Source path does not exist"
            }));
        }

        if dest_path.exists() {
            std::fs::remove_dir_all(&dest_path).map_err(|e| APIError {
                code: StatusCode::INTERNAL_SERVER_ERROR.as_u16(),
                error: "Failed to remove destination directory".to_string(),
                message: format!("Error removing destination directory: {}", e),
            })?;
        }

        std::fs::create_dir_all(&dest_path).map_err(|e| APIError {
            code: StatusCode::INTERNAL_SERVER_ERROR.as_u16(),
            error: "Failed to create destination directory".to_string(),
            message: format!("Error creating destination directory: {}", e),
        })?;

        // Copy all files from source to destination
        let entries = std::fs::read_dir(&source_path).map_err(|e| APIError {
            code: StatusCode::INTERNAL_SERVER_ERROR.as_u16(),
            error: "Failed to read source directory".to_string(),
            message: format!("Error reading source directory: {}", e),
        })?;

        for entry_result in entries {
            let entry = match entry_result {
                Ok(entry) => entry,
                Err(e) => {
                    return Err(APIError {
                        code: StatusCode::INTERNAL_SERVER_ERROR.as_u16(),
                        error: "Failed to read directory entry".to_string(),
                        message: format!("Error reading directory entry: {}", e),
                    });
                }
            };

            let file_name = entry.file_name();
            let mut dest_file = dest_path.clone();
            dest_file.push(file_name);

            match entry.file_type() {
                Ok(file_type) if file_type.is_file() => {
                    std::fs::copy(entry.path(), dest_file).map_err(|e| APIError {
                        code: StatusCode::INTERNAL_SERVER_ERROR.as_u16(),
                        error: "Failed to copy file".to_string(),
                        message: format!("Error copying file: {}", e),
                    })?;
                }
                Ok(_) => continue, // Skip if not a file
                Err(e) => {
                    return Err(APIError {
                        code: StatusCode::INTERNAL_SERVER_ERROR.as_u16(),
                        error: "Failed to get file type".to_string(),
                        message: format!("Error getting file type: {}", e),
                    });
                }
            }
        }

        Ok(json!({
            "success": true,
            "message": "Tool assets copied successfully"
        }))
    }

    pub async fn check_tool(
        bearer: String,
        db: Arc<SqliteManager>,
        code: String,
        language: CodeLanguage,
        additional_headers: Option<HashMap<String, String>>,
        res: Sender<Result<Value, APIError>>,
    ) -> Result<(), NodeError> {
        if Self::validate_bearer_token(&bearer, db.clone(), &res).await.is_err() {
            return Ok(());
        }

        let tools: Vec<ToolRouterKey> = db
            .get_all_tool_headers(false)
            .map_err(|_| ToolError::ExecutionError("Failed to get tool headers".to_string()))?
            .iter()
            .filter_map(|tool| match ToolRouterKey::from_string(&tool.tool_router_key) {
                Ok(tool_router_key) => Some(tool_router_key),
                Err(_) => None,
            })
            .collect();

        let warnings = match language {
            CodeLanguage::Typescript => {
                let mut support_files = generate_tool_definitions(tools, CodeLanguage::Typescript, db.clone(), false)
                    .await
                    .map_err(|_| ToolError::ExecutionError("Failed to generate tool definitions".to_string()))?;
                // External additional headers can override the default support files
                match additional_headers {
                    Some(headers) => {
                        for (key, value) in headers {
                            support_files.insert(key, value);
                        }
                    }
                    None => (),
                }
                let tool = DenoTool::new(
                    "".to_string(),
                    None,
                    "".to_string(),
                    "".to_string(),
                    Some(false),
                    code.clone(),
                    vec![],
                    vec![],
                    "".to_string(),
                    vec![],
                    Parameters::new(),
                    ToolOutputArg { json: "".to_string() },
                    true,
                    None,
                    ToolResult::new("object".to_string(), serde_json::Value::Null, vec![]),
                    None,
                    None,
                    None,
                    None,
                    None,
                    RunnerType::Any,
                    vec![],
                    None,
                );
                tool.check_code(code.clone(), support_files).await
            }
            CodeLanguage::Python => {
                let mut support_files = generate_tool_definitions(tools, CodeLanguage::Python, db.clone(), false)
                    .await
                    .map_err(|_| ToolError::ExecutionError("Failed to generate tool definitions".to_string()))?;
                // External additional headers can override the default support files
                match additional_headers {
                    Some(headers) => {
                        for (key, value) in headers {
                            support_files.insert(key, value);
                        }
                    }
                    None => (),
                }

                let tool: PythonTool = PythonTool {
                    version: "".to_string(),
                    name: "".to_string(),
                    tool_router_key: None,
                    homepage: None,
                    author: "".to_string(),
                    mcp_enabled: Some(false),
                    py_code: code.clone(),
                    tools: vec![],
                    config: vec![],
                    description: "".to_string(),
                    keywords: vec![],
                    input_args: Parameters::new(),
                    output_arg: ToolOutputArg { json: "".to_string() },
                    activated: true,
                    embedding: None,
                    result: ToolResult::new("object".to_string(), serde_json::Value::Null, vec![]),
                    sql_tables: None,
                    sql_queries: None,
                    file_inbox: None,
                    oauth: None,
                    assets: None,
                    runner: RunnerType::Any,
                    operating_system: vec![],
                    tool_set: None,
                };
                tool.check_code(code.clone(), support_files).await
            }
        };

        match warnings {
            Ok(warnings) => {
                let _ = res
                    .send(Ok(json!({
                        "warnings": warnings,
                        "success": true
                    })))
                    .await;
            }
            Err(e) => {
                let _ = res
                    .send(Err(APIError {
                        code: 500,
                        error: "Check Failed".to_string(),
                        message: format!("Tool check failed: {}", e),
                    }))
                    .await;
            }
        }

        Ok(())
    }

<<<<<<< HEAD
    pub async fn v2_api_create_simulated_tool(
        db: Arc<SqliteManager>,
        bearer: String,
        name: String,
        prompt: String,
        agent_id: String,
        llm_provider: String,
        node_name: ShinkaiName,
        identity_manager: Arc<Mutex<IdentityManager>>,
        job_manager: Arc<Mutex<JobManager>>,
        encryption_secret_key: EncryptionStaticKey,
        encryption_public_key: EncryptionPublicKey,
        signing_secret_key: SigningKey,
=======
    pub async fn v2_api_get_shinkai_tool_metadata(
        db: Arc<SqliteManager>,
        bearer: String,
        tool_router_key: String,
>>>>>>> c02f9411
        res: Sender<Result<Value, APIError>>,
    ) -> Result<(), NodeError> {
        if Self::validate_bearer_token(&bearer, db.clone(), &res).await.is_err() {
            return Ok(());
        }

<<<<<<< HEAD
        let mut retries = 3;
        let mut tool_metadata_implementation;
        loop {
            tool_metadata_implementation = Self::create_tool_metadata_from_prompt(
                format!("{}: {}", name, prompt),
                llm_provider.clone(),
                db.clone(),
                bearer.clone(),
                node_name.clone(),
                identity_manager.clone(),
                job_manager.clone(),
                encryption_secret_key.clone(),
                encryption_public_key.clone(),
                signing_secret_key.clone(),
            )
            .await;

            if let Err(e) = tool_metadata_implementation {
                if retries > 0 {
                    retries -= 1;
                    continue;
                }
                let api_error = APIError {
                    code: StatusCode::INTERNAL_SERVER_ERROR.as_u16(),
                    error: "Internal Server Error".to_string(),
                    message: format!("Failed to create simulated tool: {:?}", e),
                };
                let _ = res.send(Err(api_error)).await;
                return Ok(());
            }
            break;
        }
        let tool_metadata_implementation = tool_metadata_implementation.unwrap();
        let random = Uuid::new_v4().to_string();
        let metadata: ToolPlaygroundMetadata = serde_json::from_value(tool_metadata_implementation).unwrap();

        // Create a simulated tool
        let simulated_tool = SimulatedTool {
            name: format!("{}-{}-{}", agent_id, metadata.name, random),
            description: metadata.description.to_string(),
            keywords: metadata.keywords,
            config: metadata.configurations,
            input_args: metadata.parameters,
            result: metadata.result,
            embedding: None,
        };

        // Save the tool
        let save_result = db.add_tool(ShinkaiTool::Simulated(simulated_tool.clone(), true)).await;
        if let Err(e) = save_result {
            let _ = res
                .send(Err(APIError {
                    code: StatusCode::INTERNAL_SERVER_ERROR.as_u16(),
                    error: "Internal Server Error".to_string(),
                    message: format!("Failed to create simulated tool: {}", e),
                }))
                .await;
            return Ok(());
        }

        let agent = db.clone().get_agent(&agent_id);
        if let Err(e) = agent {
            let _ = res
                .send(Err(APIError {
                    code: StatusCode::INTERNAL_SERVER_ERROR.as_u16(),
                    error: "Internal Server Error".to_string(),
                    message: format!("Failed to get agent: {}", e),
                }))
                .await;
            return Ok(());
        }
        let agent = agent.unwrap();
        if agent.is_none() {
            let _ = res
                .send(Err(APIError {
                    code: StatusCode::INTERNAL_SERVER_ERROR.as_u16(),
                    error: "Internal Server Error".to_string(),
                    message: "Failed to get agent".to_string(),
                }))
                .await;
            return Ok(());
        }

        let mut agent = agent.unwrap();
        agent.tools.push(simulated_tool.get_tool_router_key());
        let status = db.update_agent(agent);
        if let Err(e) = status {
            let _ = res
                .send(Err(APIError {
                    code: StatusCode::INTERNAL_SERVER_ERROR.as_u16(),
                    error: "Internal Server Error".to_string(),
                    message: format!("Failed to update agent: {}", e),
                }))
                .await;
            return Ok(());
        }

        let _ = res
            .send(Ok(json!({
                "status": "success",
                "message": "Simulated tool created successfully",
                "tool_router_key": simulated_tool.get_tool_router_key_string(),
            })))
            .await;
        Ok(())
    }

    async fn create_tool_metadata_from_prompt(
        tool_prompt: String,
        llm_provider: String,
        db: Arc<SqliteManager>,
        bearer: String,
        node_name: ShinkaiName,
        identity_manager: Arc<Mutex<IdentityManager>>,
        job_manager: Arc<Mutex<JobManager>>,
        encryption_secret_key: EncryptionStaticKey,
        encryption_public_key: EncryptionPublicKey,
        signing_secret_key: SigningKey,
    ) -> Result<Value, ToolError> {
        let tool_metadata_implementation = tool_metadata_implementation_prompt(
            CodeLanguage::Typescript,
            tool_prompt,
            vec![],
            identity_manager.clone(),
        )
        .await
        .map_err(|e| {
            ToolError::ExecutionError(format!(
                "Failed to generate tool metadata implementation: {}",
                e.message
            ))
        })?;

        let mut parameters = Map::new();
        parameters.insert("prompt".to_string(), tool_metadata_implementation.clone().into());
        parameters.insert("llm_provider".to_string(), llm_provider.clone().into());

        let body = LlmPromptProcessorTool::execute(
            bearer,
            "tool_id".to_string(),
            "app_id".to_string(),
            db,
            node_name,
            identity_manager,
            job_manager,
            encryption_secret_key,
            encryption_public_key,
            signing_secret_key,
            &parameters,
            llm_provider,
        )
        .await?;

        let message_value = body.get("message").unwrap();
        let message = message_value.as_str().unwrap_or_default();
        let mut message_split = message.split("\n").collect::<Vec<&str>>();
        let len = message_split.clone().len();

        if message_split[0] == "```json" {
            message_split[0] = "";
        }
        if message_split[len - 1] == "```" {
            message_split[len - 1] = "";
        }
        let cleaned_json = message_split.join(" ");

        serde_json::from_str::<serde_json::Value>(&cleaned_json)
            .map_err(|e| ToolError::ExecutionError(format!("Failed to parse JSON: {}", e)))
    }
=======
        let tool = db.get_tool_by_key(&tool_router_key);
        
        match tool {
            Ok(tool) => {
                let metadata_struct = tool.get_metadata();
                match serde_json::to_value(metadata_struct) {
                    Ok(metadata_value) => {
                        if res.send(Ok(metadata_value)).await.is_err() {
                            eprintln!("Failed to send metadata response");
                        }
                    }
                    Err(e) => {
                        eprintln!("Failed to serialize metadata: {}", e);
                        if res.send(Err(APIError {
                            code: 500,
                            error: "Serialization Error".to_string(),
                            message: format!("Failed to serialize tool metadata: {}", e),
                        })).await.is_err() {
                            eprintln!("Failed to send serialization error response");
                        }
                    }
                }
            }
            Err(e) => {
                let _ = res
                    .send(Err(APIError {
                        code: 500,
                        error: "Failed to get tool metadata".to_string(),
                        message: format!("Failed to get tool metadata: {}", e),
                    }))
                    .await;
            }
        }
        Ok(())
    }
>>>>>>> c02f9411
}

#[cfg(test)]
mod tests {
    use super::*;
    use serde_json::json;

    // TODO: update to not use workflow
    #[test]
    fn test_merge_json() {
        let existing_tool_value = json!({
            "content": [{
                "embedding": {
                    "id": "",
                    "vector": [0.1, 0.2, 0.3]
                },
                "workflow": {
                    "author": "@@official.shinkai",
                    "description": "Reviews in depth all the content to generate a summary.",
                    "name": "Extensive_summary",
                    "raw": "workflow Extensive_summary v0.1 { ... }",
                    "steps": [
                        {
                            "body": [
                                {
                                    "type": "composite",
                                    "value": [
                                        {
                                            "type": "registeroperation",
                                            "value": {
                                                "register": "$PROMPT",
                                                "value": "Summarize this: "
                                            }
                                        },
                                        {
                                            "type": "registeroperation",
                                            "value": {
                                                "register": "$EMBEDDINGS",
                                                "value": {
                                                    "args": [],
                                                    "name": "process_embeddings_in_job_scope"
                                                }
                                            }
                                        }
                                    ]
                                }
                            ],
                            "name": "Initialize"
                        },
                        {
                            "body": [
                                {
                                    "type": "registeroperation",
                                    "value": {
                                        "register": "$RESULT",
                                        "value": {
                                            "args": ["$PROMPT", "$EMBEDDINGS"],
                                            "name": "multi_inference"
                                        }
                                    }
                                }
                            ],
                            "name": "Summarize"
                        }
                    ],
                    "sticky": true,
                    "version": "0.1"
                }
            }],
            "type": "Workflow"
        });

        let input_value = json!({
            "content": [{
                "workflow": {
                    "description": "New description"
                }
            }],
            "type": "Workflow"
        });

        let expected_merged_value = json!({
            "content": [{
                "embedding": {
                    "id": "",
                    "vector": [0.1, 0.2, 0.3]
                },
                "workflow": {
                    "author": "@@official.shinkai",
                    "description": "New description",
                    "name": "Extensive_summary",
                    "raw": "workflow Extensive_summary v0.1 { ... }",
                    "steps": [
                        {
                            "body": [
                                {
                                    "type": "composite",
                                    "value": [
                                        {
                                            "type": "registeroperation",
                                            "value": {
                                                "register": "$PROMPT",
                                                "value": "Summarize this: "
                                            }
                                        },
                                        {
                                            "type": "registeroperation",
                                            "value": {
                                                "register": "$EMBEDDINGS",
                                                "value": {
                                                    "args": [],
                                                    "name": "process_embeddings_in_job_scope"
                                                }
                                            }
                                        }
                                    ]
                                }
                            ],
                            "name": "Initialize"
                        },
                        {
                            "body": [
                                {
                                    "type": "registeroperation",
                                    "value": {
                                        "register": "$RESULT",
                                        "value": {
                                            "args": ["$PROMPT", "$EMBEDDINGS"],
                                            "name": "multi_inference"
                                        }
                                    }
                                }
                            ],
                            "name": "Summarize"
                        }
                    ],
                    "sticky": true,
                    "version": "0.1"
                }
            }],
            "type": "Workflow"
        });

        let merged_value = Node::merge_tool(&existing_tool_value, &input_value);
        assert_eq!(merged_value, expected_merged_value);
    }

    #[test]
    fn test_merge_tool_configs_update_existing() {
        let existing_tool = json!({
            "content": [{
                "config": [
                    {
                        "BasicConfig": {
                            "key_name": "api_key",
                            "description": "API Key",
                            "required": true,
                            "type_name": "string",
                            "key_value": "old_key"
                        }
                    }
                ]
            }]
        });

        let input_value = json!({
            "content": [{
                "config": [
                    {
                        "BasicConfig": {
                            "key_name": "api_key",
                            "description": "Updated API Key",
                        }
                    }
                ]
            }]
        });

        let merged = Node::merge_tool(&existing_tool, &input_value);
        let merged_config = merged["content"][0]["config"][0]["BasicConfig"].as_object().unwrap();
        assert_eq!(merged_config["description"], "Updated API Key");
    }

    #[test]
    fn test_merge_tool_configs_add_new() {
        let existing_tool = json!({
            "content": [{
                "config": [
                    {
                        "BasicConfig": {
                            "key_name": "api_key",
                            "description": "API Key",
                            "required": true,
                            "type_name": "string",
                            "key_value": "old_key"
                        }
                    }
                ]
            }]
        });

        let input_value = json!({
            "content": [{
                "config": [
                    {
                        "BasicConfig": {
                            "key_name": "new_config",
                            "description": "New Config",
                            "required": false,
                            "type_name": "string",
                            "key_value": "new_value"
                        }
                    }
                ]
            }]
        });

        let merged = Node::merge_tool(&existing_tool, &input_value);
        let merged_configs = merged["content"][0]["config"].as_array().unwrap();
        assert_eq!(merged_configs.len(), 2);
    }

    #[test]
    fn test_merge_tool_configs_empty_existing() {
        let existing_tool = json!({
            "content": [{
                "config": []
            }]
        });

        let input_value = json!({
            "content": [{
                "config": [
                    {
                        "BasicConfig": {
                            "key_name": "new_config",
                            "description": "New Config",
                            "required": false,
                            "type_name": "string",
                            "key_value": "new_value"
                        }
                    }
                ]
            }]
        });

        let merged = Node::merge_tool(&existing_tool, &input_value);
        let merged_configs = merged["content"][0]["config"].as_array().unwrap();
        assert_eq!(merged_configs.len(), 1);
    }

    #[test]
    fn test_merge_tool_configs_update_dont_override_wrong_key() {
        let existing_tool = json!({
            "content": [{
                "config": [
                    {
                        "BasicConfig": {
                            "key_name": "api_key",
                            "description": "API Key",
                            "required": true,
                            "type_name": "string",
                            "key_value": "old_key"
                        }
                    },
                    {
                        "BasicConfig": {
                            "key_name": "api_key2",
                            "description": "API Key 2",
                            "required": true,
                            "type_name": "string",
                            "key_value": "old_key2"
                        }
                    }
                ]
            }]
        });

        let input_value = json!({
            "content": [{
                "config": [
                    {
                        "BasicConfig": {
                            "key_name": "api_key2",
                            "description": "Updated API Key 2",
                        }
                    }
                ]
            }]
        });

        let merged = Node::merge_tool(&existing_tool, &input_value);
        let merged_config = merged["content"][0]["config"][0]["BasicConfig"].as_object().unwrap();
        assert_eq!(merged_config["key_name"], "api_key");
        assert_eq!(merged["content"][0]["config"].as_array().unwrap().len(), 2);
        assert_eq!(merged["content"][0]["config"][1]["BasicConfig"]["key_name"], "api_key2");
    }
}<|MERGE_RESOLUTION|>--- conflicted
+++ resolved
@@ -28,17 +28,10 @@
 use shinkai_http_api::node_api_router::{APIError, SendResponseBodyData};
 use shinkai_message_primitives::{
     schemas::{
-<<<<<<< HEAD
-        inbox_name::InboxName, indexable_version::IndexableVersion, job::JobLike, job_config::JobConfig,
-        shinkai_name::ShinkaiSubidentityType, tool_router_key::ToolRouterKey,
-    },
-    schemas::{
-=======
         inbox_name::InboxName,
         indexable_version::IndexableVersion,
         job::JobLike,
         job_config::JobConfig,
->>>>>>> c02f9411
         shinkai_name::ShinkaiName,
         shinkai_name::ShinkaiSubidentityType,
         shinkai_tools::{CodeLanguage, DynamicToolType},
@@ -3982,11 +3975,7 @@
         let result = match db.set_common_toolset_config(&tool_set_key, values).await {
             Ok(updated_keys) => Ok(updated_keys),
             Err(e) => {
-                eprintln!(
-                    "Error setting common config for toolset '{}': {}",
-                    tool_set_key,
-                    e
-                );
+                eprintln!("Error setting common config for toolset '{}': {}", tool_set_key, e);
                 Err(APIError {
                     code: 500,
                     error: "Failed to set common config".to_string(),
@@ -4255,7 +4244,6 @@
         Ok(())
     }
 
-<<<<<<< HEAD
     pub async fn v2_api_create_simulated_tool(
         db: Arc<SqliteManager>,
         bearer: String,
@@ -4269,19 +4257,12 @@
         encryption_secret_key: EncryptionStaticKey,
         encryption_public_key: EncryptionPublicKey,
         signing_secret_key: SigningKey,
-=======
-    pub async fn v2_api_get_shinkai_tool_metadata(
-        db: Arc<SqliteManager>,
-        bearer: String,
-        tool_router_key: String,
->>>>>>> c02f9411
         res: Sender<Result<Value, APIError>>,
     ) -> Result<(), NodeError> {
         if Self::validate_bearer_token(&bearer, db.clone(), &res).await.is_err() {
             return Ok(());
         }
 
-<<<<<<< HEAD
         let mut retries = 3;
         let mut tool_metadata_implementation;
         loop {
@@ -4451,9 +4432,18 @@
         serde_json::from_str::<serde_json::Value>(&cleaned_json)
             .map_err(|e| ToolError::ExecutionError(format!("Failed to parse JSON: {}", e)))
     }
-=======
+
+    pub async fn v2_api_get_shinkai_tool_metadata(
+        db: Arc<SqliteManager>,
+        bearer: String,
+        tool_router_key: String,
+        res: Sender<Result<Value, APIError>>,
+    ) -> Result<(), NodeError> {
+        if Self::validate_bearer_token(&bearer, db.clone(), &res).await.is_err() {
+            return Ok(());
+        }
         let tool = db.get_tool_by_key(&tool_router_key);
-        
+
         match tool {
             Ok(tool) => {
                 let metadata_struct = tool.get_metadata();
@@ -4465,11 +4455,15 @@
                     }
                     Err(e) => {
                         eprintln!("Failed to serialize metadata: {}", e);
-                        if res.send(Err(APIError {
-                            code: 500,
-                            error: "Serialization Error".to_string(),
-                            message: format!("Failed to serialize tool metadata: {}", e),
-                        })).await.is_err() {
+                        if res
+                            .send(Err(APIError {
+                                code: 500,
+                                error: "Serialization Error".to_string(),
+                                message: format!("Failed to serialize tool metadata: {}", e),
+                            }))
+                            .await
+                            .is_err()
+                        {
                             eprintln!("Failed to send serialization error response");
                         }
                     }
@@ -4487,7 +4481,6 @@
         }
         Ok(())
     }
->>>>>>> c02f9411
 }
 
 #[cfg(test)]
