use crate::{
    llm_provider::job_manager::JobManager,
    managers::IdentityManager,
    network::{node_error::NodeError, Node},
    tools::{
        tool_definitions::definition_generation::{generate_tool_definitions, get_all_deno_tools},
        tool_execution::execution_coordinator::{execute_code, execute_tool_cmd},
        tool_generation::v2_create_and_send_job_message,
        tool_prompts::{generate_code_prompt, tool_metadata_implementation_prompt},
    },
    utils::environment::NodeEnvironment,
};
use std::io::Read;

use async_channel::Sender;
use ed25519_dalek::SigningKey;
use reqwest::StatusCode;
use serde_json::{json, Map, Value};

use shinkai_http_api::node_api_router::{APIError, SendResponseBodyData};
use shinkai_message_primitives::{
    schemas::{inbox_name::InboxName, job::JobLike, job_config::JobConfig, shinkai_name::ShinkaiSubidentityType},
    shinkai_message::shinkai_message_schemas::{CallbackAction, JobCreationInfo, MessageSchemaType},
    shinkai_utils::{
        job_scope::JobScope, shinkai_message_builder::ShinkaiMessageBuilder, signatures::clone_signature_secret_key,
    },
};
use shinkai_message_primitives::{
    schemas::{
        shinkai_name::ShinkaiName,
        shinkai_tools::{CodeLanguage, DynamicToolType},
    },
    shinkai_message::shinkai_message_schemas::JobMessage,
};
use shinkai_sqlite::{errors::SqliteManagerError, SqliteManager};
use shinkai_tools_primitives::tools::{
    deno_tools::DenoTool,
    error::ToolError,
    python_tools::PythonTool,
    shinkai_tool::ShinkaiTool,
    tool_config::{OAuth, ToolConfig},
    tool_output_arg::ToolOutputArg,
    tool_playground::ToolPlayground,
};
use shinkai_vector_fs::vector_fs::vector_fs::VectorFS;
use std::{fs::File, io::Write, path::Path, sync::Arc, time::Instant};
use tokio::sync::Mutex;
use zip::{write::FileOptions, ZipWriter};

use x25519_dalek::PublicKey as EncryptionPublicKey;
use x25519_dalek::StaticSecret as EncryptionStaticKey;

use chrono::Utc;

use std::path::PathBuf;
use tokio::fs;

impl Node {
    /// Searches for Shinkai tools using both vector and full-text search (FTS) methods.
    ///
    /// The function returns a total of 10 results based on the following logic:
    /// 1. All FTS results are added first.
    /// 2. If there is a vector search result with a score under 0.2, it is added as the second result.
    /// 3. Remaining FTS results are added.
    /// 4. If there are remaining slots after adding FTS results, they are filled with additional vector search results.
    ///
    /// # Arguments
    ///
    /// * `db` - A reference-counted, read-write lock on the SqliteManager.
    /// * `bearer` - A string representing the bearer token for authentication.
    /// * `query` - A string containing the search query.
    /// * `res` - A channel sender for sending the search results or errors.
    ///
    /// # Returns
    ///
    /// A `Result` indicating success or failure of the search operation.
    pub async fn v2_api_search_shinkai_tool(
        db: Arc<SqliteManager>,
        bearer: String,
        query: String,
        agent_or_llm: Option<String>,
        res: Sender<Result<Value, APIError>>,
    ) -> Result<(), NodeError> {
        // Validate the bearer token
        if Self::validate_bearer_token(&bearer, db.clone(), &res).await.is_err() {
            return Ok(());
        }

        // Sanitize the query to handle special characters
        let sanitized_query = query.replace(|c: char| !c.is_alphanumeric() && c != ' ', " ");

        // Attempt to get the agent's tools if agent_or_llm is provided
        let allowed_tools = if let Some(agent_id) = agent_or_llm {
            match db.get_agent(&agent_id) {
                Ok(Some(agent)) => Some(agent.tools),
                Ok(None) | Err(_) => None,
            }
        } else {
            None
        };

        // Start the timer for logging purposes
        let start_time = Instant::now();

        // Start the timer for vector search
        let vector_start_time = Instant::now();

        // Use different search method based on whether we have allowed_tools
        let vector_search_result = if let Some(tools) = allowed_tools {
            // First generate the embedding from the query
            let embedding = db
                .generate_embeddings(&sanitized_query)
                .await
                .map_err(|e| ToolError::DatabaseError(e.to_string()))?;

            // Then use the embedding with the limited search
            db.tool_vector_search_with_vector_limited(embedding, 5, tools)
        } else {
            db.tool_vector_search(&sanitized_query, 5, false, true).await
        };

        let vector_elapsed_time = vector_start_time.elapsed();
        println!("Time taken for vector search: {:?}", vector_elapsed_time);

        // Start the timer for FTS search
        let fts_start_time = Instant::now();
        let fts_search_result = db.search_tools_fts(&sanitized_query);
        let fts_elapsed_time = fts_start_time.elapsed();
        println!("Time taken for FTS search: {:?}", fts_elapsed_time);

        match (vector_search_result, fts_search_result) {
            (Ok(vector_tools), Ok(fts_tools)) => {
                let mut combined_tools = Vec::new();
                let mut seen_ids = std::collections::HashSet::new();

                // Always add the first FTS result
                if let Some(first_fts_tool) = fts_tools.first() {
                    if seen_ids.insert(first_fts_tool.tool_router_key.clone()) {
                        combined_tools.push(first_fts_tool.clone());
                    }
                }

                // Check if the top vector search result has a score under 0.2
                if let Some((tool, score)) = vector_tools.first() {
                    if *score < 0.2 {
                        if seen_ids.insert(tool.tool_router_key.clone()) {
                            combined_tools.push(tool.clone());
                        }
                    }
                }

                // Add remaining FTS results
                for tool in fts_tools.iter().skip(1) {
                    if seen_ids.insert(tool.tool_router_key.clone()) {
                        combined_tools.push(tool.clone());
                    }
                }

                // Add remaining vector search results
                for (tool, _) in vector_tools.iter().skip(1) {
                    if seen_ids.insert(tool.tool_router_key.clone()) {
                        combined_tools.push(tool.clone());
                    }
                }

                // Serialize the combined results to JSON
                let tools_json = serde_json::to_value(combined_tools).map_err(|err| NodeError {
                    message: format!("Failed to serialize tools: {}", err),
                })?;

                // Log the elapsed time and result count if LOG_ALL is set to 1
                if std::env::var("LOG_ALL").unwrap_or_default() == "1" {
                    let elapsed_time = start_time.elapsed();
                    let result_count = tools_json.as_array().map_or(0, |arr| arr.len());
                    println!("Time taken for tool search: {:?}", elapsed_time);
                    println!("Number of tool results: {}", result_count);
                }
                let _ = res.send(Ok(tools_json)).await;
                Ok(())
            }
            (Err(err), _) | (_, Err(err)) => {
                let api_error = APIError {
                    code: StatusCode::INTERNAL_SERVER_ERROR.as_u16(),
                    error: "Internal Server Error".to_string(),
                    message: format!("Failed to search tools: {}", err),
                };
                let _ = res.send(Err(api_error)).await;
                Ok(())
            }
        }
    }

    pub async fn v2_api_list_all_shinkai_tools(
        db: Arc<SqliteManager>,
        bearer: String,
        res: Sender<Result<Value, APIError>>,
    ) -> Result<(), NodeError> {
        // Validate the bearer token
        if Self::validate_bearer_token(&bearer, db.clone(), &res).await.is_err() {
            return Ok(());
        }

        // List all tools
        match db.get_all_tool_headers() {
            Ok(tools) => {
                let response = json!(tools);
                let _ = res.send(Ok(response)).await;
                Ok(())
            }
            Err(err) => {
                let api_error = APIError {
                    code: StatusCode::INTERNAL_SERVER_ERROR.as_u16(),
                    error: "Internal Server Error".to_string(),
                    message: format!("Failed to list tools: {}", err),
                };
                let _ = res.send(Err(api_error)).await;
                Ok(())
            }
        }
    }

    pub async fn v2_api_set_shinkai_tool(
        db: Arc<SqliteManager>,
        bearer: String,
        tool_router_key: String,
        input_value: Value,
        res: Sender<Result<ShinkaiTool, APIError>>,
    ) -> Result<(), NodeError> {
        // Validate the bearer token
        if Self::validate_bearer_token(&bearer, db.clone(), &res).await.is_err() {
            return Ok(());
        }

        // Get the full tool from db
        let existing_tool = match db.get_tool_by_key(&tool_router_key) {
            Ok(tool) => tool,
            Err(SqliteManagerError::ToolNotFound(_)) => {
                let api_error = APIError {
                    code: StatusCode::NOT_FOUND.as_u16(),
                    error: "Not Found".to_string(),
                    message: "Tool not found in LanceShinkaiDb".to_string(),
                };
                let _ = res.send(Err(api_error)).await;
                return Ok(());
            }
            Err(err) => {
                let api_error = APIError {
                    code: StatusCode::INTERNAL_SERVER_ERROR.as_u16(),
                    error: "Internal Server Error".to_string(),
                    message: format!("Failed to fetch tool from LanceShinkaiDb: {}", err),
                };
                let _ = res.send(Err(api_error)).await;
                return Ok(());
            }
        };

        // Convert existing_tool to Value
        let existing_tool_value = match serde_json::to_value(&existing_tool) {
            Ok(value) => value,
            Err(err) => {
                let api_error = APIError {
                    code: StatusCode::INTERNAL_SERVER_ERROR.as_u16(),
                    error: "Internal Server Error".to_string(),
                    message: format!("Failed to convert existing tool to Value: {}", err),
                };
                let _ = res.send(Err(api_error)).await;
                return Ok(());
            }
        };

        // Merge existing_tool_value with input_value
        let merged_value = Self::merge_json(existing_tool_value, input_value);

        // Convert merged_value to ShinkaiTool
        let merged_tool: ShinkaiTool = match serde_json::from_value(merged_value) {
            Ok(tool) => tool,
            Err(err) => {
                let api_error = APIError {
                    code: StatusCode::BAD_REQUEST.as_u16(),
                    error: "Bad Request".to_string(),
                    message: format!("Failed to convert merged Value to ShinkaiTool: {}", err),
                };
                let _ = res.send(Err(api_error)).await;
                return Ok(());
            }
        };

        // Save the tool to the LanceShinkaiDb
        let save_result = db.update_tool(merged_tool).await;

        match save_result {
            Ok(tool) => {
                let _ = res.send(Ok(tool)).await;
                Ok(())
            }
            Err(err) => {
                let api_error = APIError {
                    code: StatusCode::INTERNAL_SERVER_ERROR.as_u16(),
                    error: "Internal Server Error".to_string(),
                    message: format!("Failed to add tool to LanceShinkaiDb: {}", err),
                };
                let _ = res.send(Err(api_error)).await;
                Ok(())
            }
        }
    }

    pub async fn v2_api_add_shinkai_tool(
        db: Arc<SqliteManager>,
        bearer: String,
        new_tool: ShinkaiTool,
        res: Sender<Result<Value, APIError>>,
    ) -> Result<(), NodeError> {
        // Validate the bearer token
        if Self::validate_bearer_token(&bearer, db.clone(), &res).await.is_err() {
            return Ok(());
        }

        // Save the new tool to the LanceShinkaiDb
        let save_result = db.add_tool(new_tool).await;

        match save_result {
            Ok(tool) => {
                let tool_key = tool.tool_router_key();
                let response = json!({ "status": "success", "message": format!("Tool added with key: {}", tool_key) });
                let _ = res.send(Ok(response)).await;
                Ok(())
            }
            Err(err) => {
                let api_error = APIError {
                    code: StatusCode::INTERNAL_SERVER_ERROR.as_u16(),
                    error: "Internal Server Error".to_string(),
                    message: format!("Failed to add tool to LanceShinkaiDb: {}", err),
                };
                let _ = res.send(Err(api_error)).await;
                Ok(())
            }
        }
    }

    pub async fn v2_api_get_shinkai_tool(
        db: Arc<SqliteManager>,
        bearer: String,
        payload: String,
        res: Sender<Result<Value, APIError>>,
    ) -> Result<(), NodeError> {
        // Validate the bearer token
        if Self::validate_bearer_token(&bearer, db.clone(), &res).await.is_err() {
            return Ok(());
        }

        // Get the tool from the database using get_tool_by_key
        match db.get_tool_by_key(&payload) {
            Ok(tool) => {
                let response = json!(tool);
                let _ = res.send(Ok(response)).await;
                Ok(())
            }
            Err(SqliteManagerError::ToolNotFound(_)) => {
                let api_error = APIError {
                    code: StatusCode::NOT_FOUND.as_u16(),
                    error: "Not Found".to_string(),
                    message: "Tool not found".to_string(),
                };
                let _ = res.send(Err(api_error)).await;
                Ok(())
            }
            Err(err) => {
                let api_error = APIError {
                    code: StatusCode::INTERNAL_SERVER_ERROR.as_u16(),
                    error: "Internal Server Error".to_string(),
                    message: format!("Failed to get tool: {:?}", err),
                };
                let _ = res.send(Err(api_error)).await;
                Ok(())
            }
        }
    }

    pub fn merge_json(existing: Value, input: Value) -> Value {
        match (existing, input) {
            (Value::Object(mut existing_map), Value::Object(input_map)) => {
                for (key, input_value) in input_map {
                    let existing_value = existing_map.remove(&key).unwrap_or(Value::Null);
                    existing_map.insert(key, Self::merge_json(existing_value, input_value));
                }
                Value::Object(existing_map)
            }
            (Value::Array(mut existing_array), Value::Array(input_array)) => {
                for (i, input_value) in input_array.into_iter().enumerate() {
                    if i < existing_array.len() {
                        existing_array[i] = Self::merge_json(existing_array[i].take(), input_value);
                    } else {
                        existing_array.push(input_value);
                    }
                }
                Value::Array(existing_array)
            }
            (_, input) => input,
        }
    }

    pub async fn v2_api_set_playground_tool(
        db: Arc<SqliteManager>,
        bearer: String,
        payload: ToolPlayground,
        node_env: NodeEnvironment,
        _tool_id: String,
        app_id: String,
        res: Sender<Result<Value, APIError>>,
    ) -> Result<(), NodeError> {
        // Validate the bearer token
        if Self::validate_bearer_token(&bearer, db.clone(), &res).await.is_err() {
            return Ok(());
        }

        let toolkit_name = {
            let name = format!(
                "{}_{}",
                payload
                    .metadata
                    .name
                    .to_lowercase()
                    .replace(" ", "_")
                    .replace("-", "_")
                    .replace(":", "_"),
                payload
                    .metadata
                    .author
                    .to_lowercase()
                    .replace(" ", "_")
                    .replace("-", "_")
                    .replace(":", "_")
            );
            // Use a regex to filter out unwanted characters
            let re = regex::Regex::new(r"[^a-z0-9_]").unwrap();
            re.replace_all(&name, "").to_string()
        };

        let mut updated_payload = payload.clone();

        let shinkai_tool = match payload.language {
            CodeLanguage::Typescript => {
                let tool = DenoTool {
                    toolkit_name,
                    name: payload.metadata.name.clone(),
                    author: payload.metadata.author.clone(),
                    js_code: payload.code.clone(),
                    tools: payload.metadata.tools.clone(),
                    config: payload.metadata.configurations.clone(),
                    oauth: payload.metadata.oauth.clone(),
                    description: payload.metadata.description.clone(),
                    keywords: payload.metadata.keywords.clone(),
                    input_args: payload.metadata.parameters.clone(),
                    output_arg: ToolOutputArg { json: "".to_string() },
                    activated: false, // TODO: maybe we want to add this as an option in the UI?
                    embedding: None,
                    result: payload.metadata.result,
                    sql_tables: Some(payload.metadata.sql_tables),
                    sql_queries: Some(payload.metadata.sql_queries),
                    file_inbox: None,
                    assets: payload.assets.clone(),
                };
                ShinkaiTool::Deno(tool, false)
            }
            CodeLanguage::Python => {
                let tool = PythonTool {
                    toolkit_name,
                    name: payload.metadata.name.clone(),
                    author: payload.metadata.author.clone(),
                    py_code: payload.code.clone(),
                    tools: payload.metadata.tools.clone(),
                    config: payload.metadata.configurations.clone(),
                    oauth: payload.metadata.oauth.clone(),
                    description: payload.metadata.description.clone(),
                    keywords: payload.metadata.keywords.clone(),
                    input_args: payload.metadata.parameters.clone(),
                    output_arg: ToolOutputArg { json: "".to_string() },
                    activated: false, // TODO: maybe we want to add this as an option in the UI?
                    embedding: None,
                    result: payload.metadata.result,
                    sql_tables: Some(payload.metadata.sql_tables),
                    sql_queries: Some(payload.metadata.sql_queries),
                    file_inbox: None,
                    assets: payload.assets.clone(),
                };
                ShinkaiTool::Python(tool, false)
            }
        };

        updated_payload.tool_router_key = Some(shinkai_tool.tool_router_key());

        let storage_path = node_env.node_storage_path.unwrap_or_default();
        // Check all asset files exist in the {storage}/tool_storage/assets/{app_id}/
        let mut origin_path: PathBuf = PathBuf::from(storage_path.clone());
        origin_path.push(".tools_storage");
        origin_path.push("playground");
        origin_path.push(app_id);
        if let Some(assets) = payload.assets.clone() {
            for file_name in assets {
                let mut asset_path: PathBuf = origin_path.clone();
                asset_path.push(file_name.clone());
                if !asset_path.exists() {
                    let api_error = APIError {
                        code: StatusCode::BAD_REQUEST.as_u16(),
                        error: "Bad Request".to_string(),
                        message: format!("Asset file {} does not exist", file_name.clone()),
                    };
                    let _ = res.send(Err(api_error)).await;
                    return Ok(());
                }
            }
        }

        // Copy asset to permanent tool_storage folder {storage}/tool_storage/{tool_key}.assets/
        let mut perm_file_path = PathBuf::from(storage_path.clone());
        perm_file_path.push(".tools_storage");
        perm_file_path.push("tools");
        perm_file_path.push(shinkai_tool.tool_router_key());
        if let Err(err) = std::fs::create_dir_all(&perm_file_path) {
            let api_error = APIError {
                code: StatusCode::INTERNAL_SERVER_ERROR.as_u16(),
                error: "Internal Server Error".to_string(),
                message: format!("Failed to create permanent storage directory: {}", err),
            };
            let _ = res.send(Err(api_error)).await;
            return Ok(());
        }
        if let Some(assets) = payload.assets.clone() {
            for file_name in assets {
                let mut tool_path = origin_path.clone();
                tool_path.push(file_name.clone());
                let mut perm_path = perm_file_path.clone();
                perm_path.push(file_name.clone());
                println!(
                    "copying {} to {}",
                    tool_path.to_string_lossy(),
                    perm_path.to_string_lossy()
                );
                let copy_res = std::fs::copy(tool_path, perm_path);
                if copy_res.is_err() {
                    let api_error = APIError {
                        code: StatusCode::INTERNAL_SERVER_ERROR.as_u16(),
                        error: "Internal Server Error".to_string(),
                        message: format!(
                            "Failed to copy asset file {} to permanent storage: {}",
                            file_name.clone(),
                            copy_res.err().unwrap()
                        ),
                    };
                    let _ = res.send(Err(api_error)).await;
                    return Ok(());
                }
            }
        }

        // Function to handle saving metadata and sending response
        async fn save_metadata_and_respond(
            db: Arc<SqliteManager>,
            res: &Sender<Result<Value, APIError>>,
            updated_payload: ToolPlayground,
            tool: ShinkaiTool,
        ) -> Result<(), NodeError> {
            // Acquire a write lock on the db
            let db_write = db;

            if let Err(err) = db_write.set_tool_playground(&updated_payload) {
                let api_error = APIError {
                    code: StatusCode::INTERNAL_SERVER_ERROR.as_u16(),
                    error: "Internal Server Error".to_string(),
                    message: format!("Failed to save playground tool: {}", err),
                };
                let _ = res.send(Err(api_error)).await;
                return Ok(());
            }

            match serde_json::to_value(&tool) {
                Ok(tool_json) => {
                    let response = json!({
                        "shinkai_tool": tool_json,
                        "metadata": updated_payload
                    });
                    let _ = res.send(Ok(response)).await;
                }
                Err(_) => {
                    let api_error = APIError {
                        code: StatusCode::INTERNAL_SERVER_ERROR.as_u16(),
                        error: "Internal Server Error".to_string(),
                        message: "Failed to serialize tool to JSON".to_string(),
                    };
                    let _ = res.send(Err(api_error)).await;
                }
            }

            Ok(())
        }

        // Create a longer-lived binding for the db clone

        match db.tool_exists(&shinkai_tool.tool_router_key()) {
            Ok(true) => {
                // Tool already exists, update it
                match db.update_tool(shinkai_tool).await {
                    Ok(tool) => save_metadata_and_respond(db, &res, updated_payload, tool).await,
                    Err(err) => {
                        let api_error = APIError {
                            code: StatusCode::INTERNAL_SERVER_ERROR.as_u16(),
                            error: "Internal Server Error".to_string(),
                            message: format!("Failed to update tool in SqliteManager: {}", err),
                        };
                        let _ = res.send(Err(api_error)).await;
                        Ok(())
                    }
                }
            }
            Ok(false) => {
                // Add the tool to the LanceShinkaiDb
                match db.add_tool(shinkai_tool.clone()).await {
                    Ok(tool) => save_metadata_and_respond(db, &res, updated_payload, tool).await,
                    Err(err) => {
                        let api_error = APIError {
                            code: StatusCode::INTERNAL_SERVER_ERROR.as_u16(),
                            error: "Internal Server Error".to_string(),
                            message: format!("Failed to add tool to SqliteManager: {}", err),
                        };
                        let _ = res.send(Err(api_error)).await;
                        Ok(())
                    }
                }
            }
            Err(err) => {
                let api_error = APIError {
                    code: StatusCode::INTERNAL_SERVER_ERROR.as_u16(),
                    error: "Internal Server Error".to_string(),
                    message: format!("Failed to check if tool exists: {}", err),
                };
                let _ = res.send(Err(api_error)).await;
                Ok(())
            }
        }
    }

    pub async fn v2_api_list_playground_tools(
        db: Arc<SqliteManager>,
        bearer: String,
        res: Sender<Result<Value, APIError>>,
    ) -> Result<(), NodeError> {
        // Validate the bearer token
        if Self::validate_bearer_token(&bearer, db.clone(), &res).await.is_err() {
            return Ok(());
        }

        // List all playground tools
        match db.get_all_tool_playground() {
            Ok(tools) => {
                let response = json!(tools);
                let _ = res.send(Ok(response)).await;
                Ok(())
            }
            Err(err) => {
                let api_error = APIError {
                    code: StatusCode::INTERNAL_SERVER_ERROR.as_u16(),
                    error: "Internal Server Error".to_string(),
                    message: format!("Failed to list playground tools: {}", err),
                };
                let _ = res.send(Err(api_error)).await;
                Ok(())
            }
        }
    }

    pub async fn v2_api_remove_playground_tool(
        db: Arc<SqliteManager>,
        bearer: String,
        tool_key: String,
        res: Sender<Result<Value, APIError>>,
    ) -> Result<(), NodeError> {
        // Validate the bearer token
        if Self::validate_bearer_token(&bearer, db.clone(), &res).await.is_err() {
            return Ok(());
        }

        // Remove the playground tool from the SqliteManager
        let db_write = db;
        match db_write.remove_tool_playground(&tool_key) {
            Ok(_) => {
                // Also remove the underlying tool from the SqliteManager
                match db_write.remove_tool(&tool_key) {
                    Ok(_) => {
                        let response =
                            json!({ "status": "success", "message": "Tool and underlying data removed successfully" });
                        let _ = res.send(Ok(response)).await;
                        Ok(())
                    }
                    Err(err) => {
                        let api_error = APIError {
                            code: StatusCode::INTERNAL_SERVER_ERROR.as_u16(),
                            error: "Internal Server Error".to_string(),
                            message: format!("Failed to remove underlying tool: {}", err),
                        };
                        let _ = res.send(Err(api_error)).await;
                        Ok(())
                    }
                }
            }
            Err(err) => {
                let api_error = APIError {
                    code: StatusCode::INTERNAL_SERVER_ERROR.as_u16(),
                    error: "Internal Server Error".to_string(),
                    message: format!("Failed to remove playground tool: {}", err),
                };
                let _ = res.send(Err(api_error)).await;
                Ok(())
            }
        }
    }

    pub async fn v2_api_get_playground_tool(
        db: Arc<SqliteManager>,
        bearer: String,
        tool_key: String,
        res: Sender<Result<Value, APIError>>,
    ) -> Result<(), NodeError> {
        // Validate the bearer token
        if Self::validate_bearer_token(&bearer, db.clone(), &res).await.is_err() {
            return Ok(());
        }

        // Get the playground tool
        match db.get_tool_playground(&tool_key) {
            Ok(tool) => {
                let response = json!(tool);
                let _ = res.send(Ok(response)).await;
                Ok(())
            }
            Err(SqliteManagerError::ToolPlaygroundNotFound(_)) => {
                let api_error = APIError {
                    code: StatusCode::NOT_FOUND.as_u16(),
                    error: "Not Found".to_string(),
                    message: "Playground tool not found".to_string(),
                };
                let _ = res.send(Err(api_error)).await;
                Ok(())
            }
            Err(err) => {
                let api_error = APIError {
                    code: StatusCode::INTERNAL_SERVER_ERROR.as_u16(),
                    error: "Internal Server Error".to_string(),
                    message: format!("Failed to get playground tool: {}", err),
                };
                let _ = res.send(Err(api_error)).await;
                Ok(())
            }
        }
    }

    // ------------------------------------------------------------
    // TOOLS
    // ------------------------------------------------------------

    pub async fn get_tool_definitions(
        bearer: String,
        db: Arc<SqliteManager>,
        language: CodeLanguage,
        tools: Vec<String>,
        res: Sender<Result<Value, APIError>>,
    ) -> Result<(), NodeError> {
        if Self::validate_bearer_token(&bearer, db.clone(), &res).await.is_err() {
            return Ok(());
        }

        let definitions = generate_tool_definitions(tools, language, db, false).await;
        match definitions {
            Ok(definitions) => {
                let mut map: Map<String, Value> = Map::new();
                definitions.into_iter().for_each(|(key, value)| {
                    map.insert(key, Value::String(value));
                });

                let _ = res.send(Ok(Value::Object(map))).await;
            }
            Err(e) => {
                let _ = res.send(Err(e)).await;
            }
        }
        Ok(())
    }

    pub async fn execute_tool(
        bearer: String,
        node_name: ShinkaiName,
        db: Arc<SqliteManager>,
        vector_fs: Arc<VectorFS>,
        tool_router_key: String,
        parameters: Map<String, Value>,
        tool_id: String,
        app_id: String,
        llm_provider: String,
        extra_config: Map<String, Value>,
        identity_manager: Arc<Mutex<IdentityManager>>,
        job_manager: Arc<Mutex<JobManager>>,
        encryption_secret_key: EncryptionStaticKey,
        encryption_public_key: EncryptionPublicKey,
        signing_secret_key: SigningKey,
        res: Sender<Result<Value, APIError>>,
    ) -> Result<(), NodeError> {
        if Self::validate_bearer_token(&bearer, db.clone(), &res).await.is_err() {
            return Ok(());
        }

        // Convert extra_config to Vec<ToolConfig> using basic_config_from_value
        let tool_configs = ToolConfig::basic_config_from_value(&Value::Object(extra_config));

        // Execute the tool directly
        let result = execute_tool_cmd(
            bearer,
            node_name,
            db,
            vector_fs,
            tool_router_key.clone(),
            parameters,
            tool_id,
            app_id,
            llm_provider,
            tool_configs,
            identity_manager,
            job_manager,
            encryption_secret_key,
            encryption_public_key,
            signing_secret_key,
        )
        .await;

        match result {
            Ok(result) => {
                println!("[execute_command] Tool execution successful: {}", tool_router_key);
                let _ = res.send(Ok(result)).await;
            }
            Err(e) => {
                println!("[execute_command] Tool execution failed {}: {}", tool_router_key, e);
                let _ = res
                    .send(Err(APIError {
                        code: StatusCode::INTERNAL_SERVER_ERROR.as_u16(),
                        error: "Internal Server Error".to_string(),
                        message: format!("Error executing tool: {}", e),
                    }))
                    .await;
            }
        }

        Ok(())
    }

    pub async fn run_execute_code(
        bearer: String,
        db: Arc<SqliteManager>,
        tool_type: DynamicToolType,
        code: String,
        tools: Vec<String>,
        parameters: Map<String, Value>,
        extra_config: Map<String, Value>,
        oauth: Option<Vec<OAuth>>,
        tool_id: String,
        app_id: String,
        llm_provider: String,
        node_name: ShinkaiName,
        res: Sender<Result<Value, APIError>>,
    ) -> Result<(), NodeError> {
        if Self::validate_bearer_token(&bearer, db.clone(), &res).await.is_err() {
            return Ok(());
        }

        // Convert extra_config to Vec<ToolConfig> using basic_config_from_value
        let tool_configs = ToolConfig::basic_config_from_value(&Value::Object(extra_config));

        // Convert oauth to Vec<ToolConfig> if you have a similar method for OAuth
        // let oauth_configs = ToolConfig::oauth_from_value(&Value::Object(oauth));

        // Execute the tool directly
        let result = execute_code(
            tool_type.clone(),
            code,
            tools,
            parameters,
            tool_configs,
            oauth,
            db,
            tool_id,
            app_id,
            llm_provider,
            bearer,
            node_name,
        )
        .await;

        match result {
            Ok(result) => {
                println!("[execute_command] Tool execution successful: {}", tool_type);
                let _ = res.send(Ok(result)).await;
            }
            Err(e) => {
                let _ = res
                    .send(Err(APIError {
                        code: StatusCode::INTERNAL_SERVER_ERROR.as_u16(),
                        error: "Internal Server Error".to_string(),
                        message: format!("Error executing tool: {}", e),
                    }))
                    .await;
            }
        }

        Ok(())
    }

    pub async fn generate_tool_fetch_query(
        bearer: String,
        db: Arc<SqliteManager>,
        language: CodeLanguage,
        tools: Vec<String>,
        code: String,
        res: Sender<Result<Value, APIError>>,
    ) -> Result<(), NodeError> {
        if Self::validate_bearer_token(&bearer, db.clone(), &res).await.is_err() {
            return Ok(());
        }

        let tool_definitions = match generate_tool_definitions(tools.clone(), language.clone(), db.clone(), true).await
        {
            Ok(definitions) => definitions,
            Err(err) => {
                let api_error = APIError {
                    code: StatusCode::INTERNAL_SERVER_ERROR.as_u16(),
                    error: "Internal Server Error".to_string(),
                    message: format!("Failed to generate tool definitions: {:?}", err),
                };
                let _ = res.send(Err(api_error)).await;
                return Ok(());
            }
        };

        let is_memory_required = tools
            .iter()
            .any(|tool| tool.contains("local:::rust_toolkit:::shinkai_sqlite_query_executor"));
        let code_prompt =
            match generate_code_prompt(language.clone(), is_memory_required, "".to_string(), tool_definitions).await {
                Ok(prompt) => prompt,
                Err(err) => {
                    let api_error = APIError {
                        code: StatusCode::INTERNAL_SERVER_ERROR.as_u16(),
                        error: "Internal Server Error".to_string(),
                        message: format!("Failed to generate code prompt: {:?}", err),
                    };
                    let _ = res.send(Err(api_error)).await;
                    return Ok(());
                }
            };

        let metadata_prompt =
            match tool_metadata_implementation_prompt(language.clone(), code.clone(), tools.clone()).await {
                Ok(prompt) => prompt,
                Err(err) => {
                    let api_error = APIError {
                        code: StatusCode::INTERNAL_SERVER_ERROR.as_u16(),
                        error: "Internal Server Error".to_string(),
                        message: format!("Failed to generate tool definitions: {:?}", err),
                    };
                    let _ = res.send(Err(api_error)).await;
                    return Ok(());
                }
            };

        let library_code = match generate_tool_definitions(tools.clone(), language.clone(), db.clone(), false).await {
            Ok(code) => code,
            Err(err) => {
                let api_error = APIError {
                    code: StatusCode::INTERNAL_SERVER_ERROR.as_u16(),
                    error: "Internal Server Error".to_string(),
                    message: format!("Failed to generate tool definitions: {:?}", err),
                };
                let _ = res.send(Err(api_error)).await;
                return Ok(());
            }
        };

        let header_code = match generate_tool_definitions(tools.clone(), language.clone(), db.clone(), true).await {
            Ok(code) => code,
            Err(err) => {
                let api_error = APIError {
                    code: StatusCode::INTERNAL_SERVER_ERROR.as_u16(),
                    error: "Internal Server Error".to_string(),
                    message: format!("Failed to generate tool definitions: {:?}", err),
                };
                let _ = res.send(Err(api_error)).await;
                return Ok(());
            }
        };

        let _ = res
            .send(Ok(json!({
                "availableTools": get_all_deno_tools(db.clone()).await.into_iter().map(|tool| tool.tool_router_key).collect::<Vec<String>>(),
                "libraryCode": library_code.clone(),
                "headers": header_code.clone(),
                "codePrompt": code_prompt.clone(),
                "metadataPrompt": metadata_prompt.clone(),
            })))
            .await;
        Ok(())
    }

    pub async fn generate_tool_implementation(
        bearer: String,
        db: Arc<SqliteManager>,
        job_message: JobMessage,
        language: CodeLanguage,
        tools: Vec<String>,
        node_name_clone: ShinkaiName,
        identity_manager_clone: Arc<Mutex<IdentityManager>>,
        job_manager_clone: Arc<Mutex<JobManager>>,
        encryption_secret_key_clone: EncryptionStaticKey,
        encryption_public_key_clone: EncryptionPublicKey,
        signing_secret_key_clone: SigningKey,
        post_check: bool,
        raw: bool,
        res: Sender<Result<SendResponseBodyData, APIError>>,
    ) -> Result<(), NodeError> {
        // Note: Later (inside v2_job_message), we validate the bearer token again,
        // we do it here to make sure we have a valid bearer token at this point
        if Self::validate_bearer_token(&bearer, db.clone(), &res).await.is_err() {
            return Ok(());
        }
        // Generate tool definitions
        let tool_definitions = match generate_tool_definitions(tools.clone(), language.clone(), db.clone(), true).await
        {
            Ok(definitions) => definitions,
            Err(err) => {
                let api_error = APIError {
                    code: StatusCode::INTERNAL_SERVER_ERROR.as_u16(),
                    error: "Internal Server Error".to_string(),
                    message: format!("Failed to generate tool definitions: {:?}", err),
                };
                let _ = res.send(Err(api_error)).await;
                return Ok(());
            }
        };

        let prompt = job_message.content.clone();
        let is_memory_required = tools
            .clone()
            .iter()
            .any(|tool| tool.contains("local:::rust_toolkit:::shinkai_sqlite_query_executor"));

        // Determine the code generation prompt so we can update the message with the custom prompt if required
        let generate_code_prompt = match raw {
            true => prompt,
            false => match generate_code_prompt(language.clone(), is_memory_required, prompt, tool_definitions).await {
                Ok(prompt) => prompt,
                Err(err) => {
                    let api_error = APIError {
                        code: StatusCode::INTERNAL_SERVER_ERROR.as_u16(),
                        error: "Internal Server Error".to_string(),
                        message: format!("Failed to generate code prompt: {:?}", err),
                    };
                    let _ = res.send(Err(api_error)).await;
                    return Ok(());
                }
            },
        };

        // Disable tools for this job
        if let Err(err) = Self::disable_tools_for_job(db.clone(), bearer.clone(), job_message.job_id.clone()).await {
            let api_error = APIError {
                code: StatusCode::INTERNAL_SERVER_ERROR.as_u16(),
                error: "Internal Server Error".to_string(),
                message: err,
            };
            let _ = res.send(Err(api_error)).await;
            return Ok(());
        }

        // We copy the job message and update the content with the custom prompt
        let mut job_message_clone = job_message.clone();
        job_message_clone.content = generate_code_prompt;

        if post_check {
            let callback_action =
                CallbackAction::ImplementationCheck(language.to_dynamic_tool_type().unwrap(), tools.clone());
            job_message_clone.callback = Some(Box::new(callback_action));
        }

        Node::v2_job_message(
            db,
            node_name_clone,
            identity_manager_clone,
            job_manager_clone,
            bearer,
            job_message_clone,
            encryption_secret_key_clone,
            encryption_public_key_clone,
            signing_secret_key_clone,
            res,
        )
        .await
    }

    pub async fn generate_tool_metadata_implementation(
        bearer: String,
        job_id: String,
        language: CodeLanguage,
        tools: Vec<String>,
        db: Arc<SqliteManager>,
        node_name_clone: ShinkaiName,
        identity_manager_clone: Arc<Mutex<IdentityManager>>,
        job_manager_clone: Arc<Mutex<JobManager>>,
        encryption_secret_key_clone: EncryptionStaticKey,
        encryption_public_key_clone: EncryptionPublicKey,
        signing_secret_key_clone: SigningKey,
        res: Sender<Result<Value, APIError>>,
    ) -> Result<(), NodeError> {
        if Self::validate_bearer_token(&bearer, db.clone(), &res).await.is_err() {
            return Ok(());
        }

        // We can automatically extract the code (last message from the AI in the job inbox) using the job_id
        let job = match db.get_job_with_options(&job_id, true, true) {
            Ok(job) => job,
            Err(err) => {
                let api_error = APIError {
                    code: StatusCode::INTERNAL_SERVER_ERROR.as_u16(),
                    error: "Internal Server Error".to_string(),
                    message: format!("Failed to retrieve job: {}", err),
                };
                let _ = res.send(Err(api_error)).await;
                return Ok(());
            }
        };

        // Disable tools for this job
        if let Err(err) = Self::disable_tools_for_job(db.clone(), bearer.clone(), job_id.clone()).await {
            let api_error = APIError {
                code: StatusCode::INTERNAL_SERVER_ERROR.as_u16(),
                error: "Internal Server Error".to_string(),
                message: err,
            };
            let _ = res.send(Err(api_error)).await;
            return Ok(());
        }

        let last_message = {
            let inbox_name = InboxName::get_job_inbox_name_from_params(job_id.to_string())?;
            let messages = match db.get_last_messages_from_inbox(inbox_name.to_string(), 2, None) {
                Ok(messages) => messages,
                Err(err) => {
                    let api_error = APIError {
                        code: StatusCode::INTERNAL_SERVER_ERROR.as_u16(),
                        error: "Internal Server Error".to_string(),
                        message: format!("Failed to retrieve last messages from inbox: {}", err),
                    };
                    let _ = res.send(Err(api_error)).await;
                    return Ok(());
                }
            };
            if messages.len() < 2 {
                let api_error = APIError {
                    code: StatusCode::INTERNAL_SERVER_ERROR.as_u16(),
                    error: "Internal Server Error".to_string(),
                    message: "Most likely the LLM hasn't processed the code task yet".to_string(),
                };
                let _ = res.send(Err(api_error)).await;
                return Ok(());
            };

            // Handle the last message safely
            if let Some(last_message) = messages.last().and_then(|msg| msg.last()) {
                // Use last_message here
                last_message.clone()
            } else {
                let api_error = APIError {
                    code: StatusCode::INTERNAL_SERVER_ERROR.as_u16(),
                    error: "Internal Server Error".to_string(),
                    message: "Failed to retrieve the last message".to_string(),
                };
                let _ = res.send(Err(api_error)).await;
                return Ok(());
            }
        };

        let code = match last_message.get_message_content() {
            Ok(code) => code,
            Err(err) => {
                let api_error = APIError {
                    code: StatusCode::INTERNAL_SERVER_ERROR.as_u16(),
                    error: "Internal Server Error".to_string(),
                    message: format!("Failed to retrieve the last message content: {}", err),
                };
                let _ = res.send(Err(api_error)).await;
                return Ok(());
            }
        };

        // Generate the implementation
        let metadata = match tool_metadata_implementation_prompt(language, code, tools).await {
            Ok(metadata) => metadata,
            Err(err) => {
                let _ = res.send(Err(err)).await;
                return Ok(());
            }
        };

        // We auto create a new job with the same configuration as the one from job_id
        let job_creation_info = JobCreationInfo {
            scope: job.scope_with_files().cloned().unwrap_or(JobScope::new_default()),
            is_hidden: Some(job.is_hidden()),
            associated_ui: None,
        };

        match v2_create_and_send_job_message(
            bearer,
            job_creation_info,
            job.parent_agent_or_llm_provider_id.clone(),
            metadata,
            db,
            node_name_clone,
            identity_manager_clone,
            job_manager_clone,
            encryption_secret_key_clone,
            encryption_public_key_clone,
            signing_secret_key_clone,
        )
        .await
        {
            Ok(job_id) => {
                let _ = res
                    .send(Ok(json!({
                        "job_id": job_id,
                    })))
                    .await;
                return Ok(());
            }
            Err(err) => {
                let _ = res.send(Err(err)).await;
                return Ok(());
            }
        }
    }

    pub async fn v2_api_tool_implementation_undo_to(
        bearer: String,
        db: Arc<SqliteManager>,
        message_hash: String,
        job_id: String,
        res: Sender<Result<Value, APIError>>,
    ) -> Result<(), NodeError> {
        // Validate the bearer token
        if Self::validate_bearer_token(&bearer, db.clone(), &res).await.is_err() {
            return Ok(());
        }

        // Use the fetch_message_and_hash method to retrieve the message
        let (message, _hash) = match db.fetch_message_and_hash(&message_hash) {
            Ok(result) => result,
            Err(err) => {
                let api_error = APIError {
                    code: StatusCode::NOT_FOUND.as_u16(),
                    error: "Not Found".to_string(),
                    message: format!("Message not found: {}", err),
                };
                let _ = res.send(Err(api_error)).await;
                return Ok(());
            }
        };

        // Determine if it's an AI or user message, if it's a user message then we need to return an error
        if message.is_receiver_subidentity_agent() {
            let api_error = APIError {
                code: StatusCode::BAD_REQUEST.as_u16(),
                error: "Bad Request".to_string(),
                message: "Undo operation not allowed for user messages".to_string(),
            };
            let _ = res.send(Err(api_error)).await;
            return Ok(());
        }

        let mut new_message = message.clone();
        // Update the scheduled time to now so the messages are content wise the same but produce a different hash
        new_message.external_metadata.scheduled_time = Utc::now().to_rfc3339();

        let inbox_name = match InboxName::get_job_inbox_name_from_params(job_id.clone()) {
            Ok(inbox) => inbox.to_string(),
            Err(err) => {
                let api_error = APIError {
                    code: StatusCode::INTERNAL_SERVER_ERROR.as_u16(),
                    error: "Internal Server Error".to_string(),
                    message: format!("Failed to get job inbox name: {}", err),
                };
                let _ = res.send(Err(api_error)).await;
                return Ok(());
            }
        };

        // Add the message as a response to the job inbox
        let parent_hash = match db.get_parent_message_hash(&inbox_name, &message_hash) {
            Ok(hash) => {
                if let Some(hash) = hash {
                    hash
                } else {
                    let api_error = APIError {
                        code: StatusCode::INTERNAL_SERVER_ERROR.as_u16(),
                        error: "Internal Server Error".to_string(),
                        message: "Failed to get message parent key".to_string(),
                    };
                    let _ = res.send(Err(api_error)).await;
                    return Ok(());
                }
            }
            Err(err) => {
                let api_error = APIError {
                    code: StatusCode::INTERNAL_SERVER_ERROR.as_u16(),
                    error: "Internal Server Error".to_string(),
                    message: format!("Failed to get message parent key: {}", err),
                };
                let _ = res.send(Err(api_error)).await;
                return Ok(());
            }
        };

        let undo_result = db
            .add_message_to_job_inbox(&job_id, &new_message, Some(parent_hash), None)
            .await;

        match undo_result {
            Ok(_) => {
                let response = json!({ "status": "success", "message": "Undo operation successful" });
                let _ = res.send(Ok(response)).await;
            }
            Err(err) => {
                let api_error = APIError {
                    code: StatusCode::INTERNAL_SERVER_ERROR.as_u16(),
                    error: "Internal Server Error".to_string(),
                    message: format!("Failed to undo tool implementation: {}", err),
                };
                let _ = res.send(Err(api_error)).await;
            }
        }

        Ok(())
    }

    pub async fn v2_api_tool_implementation_code_update(
        bearer: String,
        db: Arc<SqliteManager>,
        job_id: String,
        code: String,
        identity_manager: Arc<Mutex<IdentityManager>>,
        node_name: ShinkaiName,
        node_encryption_sk: EncryptionStaticKey,
        node_encryption_pk: EncryptionPublicKey,
        node_signing_sk: SigningKey,
        res: Sender<Result<Value, APIError>>,
    ) -> Result<(), NodeError> {
        // Validate the bearer token
        if Self::validate_bearer_token(&bearer, db.clone(), &res).await.is_err() {
            return Ok(());
        }

        // Plan
        // Create the user message and add it
        // The user message should be something like: "Update the code to: <code>"

        // Create the AI message and add it
        // Updated code: <code>
        // Done

        // Get the main identity from the identity manager
        let main_identity = {
            let identity_manager = identity_manager.lock().await;
            match identity_manager.get_main_identity() {
                Some(identity) => identity.clone(),
                None => {
                    let api_error = APIError {
                        code: StatusCode::INTERNAL_SERVER_ERROR.as_u16(),
                        error: "Internal Server Error".to_string(),
                        message: "Failed to get main identity".to_string(),
                    };
                    let _ = res.send(Err(api_error)).await;
                    return Ok(());
                }
            }
        };

        // Retrieve the job to get the llm_provider
        let llm_provider = match db.get_job_with_options(&job_id, false, false) {
            Ok(job) => job.parent_agent_or_llm_provider_id.clone(),
            Err(err) => {
                let api_error = APIError {
                    code: StatusCode::INTERNAL_SERVER_ERROR.as_u16(),
                    error: "Internal Server Error".to_string(),
                    message: format!("Failed to retrieve job: {}", err),
                };
                let _ = res.send(Err(api_error)).await;
                return Ok(());
            }
        };

        // Create a new job message
        let sender = match ShinkaiName::new(main_identity.get_full_identity_name()) {
            Ok(name) => name,
            Err(err) => {
                let api_error = APIError {
                    code: StatusCode::INTERNAL_SERVER_ERROR.as_u16(),
                    error: "Internal Server Error".to_string(),
                    message: format!("Failed to create sender name: {}", err),
                };
                let _ = res.send(Err(api_error)).await;
                return Ok(());
            }
        };

        let recipient = match ShinkaiName::from_node_and_profile_names_and_type_and_name(
            node_name.node_name.clone(),
            "main".to_string(),
            ShinkaiSubidentityType::Agent,
            llm_provider,
        ) {
            Ok(name) => name,
            Err(err) => {
                let api_error = APIError {
                    code: StatusCode::INTERNAL_SERVER_ERROR.as_u16(),
                    error: "Internal Server Error".to_string(),
                    message: format!("Failed to create recipient name: {}", err),
                };
                let _ = res.send(Err(api_error)).await;
                return Ok(());
            }
        };

        let job_message = JobMessage {
            job_id: job_id.clone(),
            content: format!("<input_command>Update the code to: {}</input_command>", code),
            files_inbox: "".to_string(),
            parent: None,
            sheet_job_data: None,
            callback: None,
            metadata: None,
            tool_key: None,
        };

        let shinkai_message = match Self::api_v2_create_shinkai_message(
            sender,
            recipient,
            &serde_json::to_string(&job_message).unwrap(),
            MessageSchemaType::JobMessageSchema,
            node_encryption_sk,
            node_signing_sk.clone(),
            node_encryption_pk,
            Some(job_id.clone()),
        ) {
            Ok(message) => message,
            Err(err) => {
                let api_error = APIError {
                    code: StatusCode::INTERNAL_SERVER_ERROR.as_u16(),
                    error: "Internal Server Error".to_string(),
                    message: format!("Failed to create Shinkai message: {}", err),
                };
                let _ = res.send(Err(api_error)).await;
                return Ok(());
            }
        };

        // Add the Shinkai message to the job inbox
        let add_message_result = db.add_message_to_job_inbox(&job_id, &shinkai_message, None, None).await;

        if let Err(err) = add_message_result {
            let api_error = APIError {
                code: StatusCode::INTERNAL_SERVER_ERROR.as_u16(),
                error: "Internal Server Error".to_string(),
                message: format!("Failed to add Shinkai message to job inbox: {}", err),
            };
            let _ = res.send(Err(api_error)).await;
            return Ok(());
        }

        // Create the AI message
        let identity_secret_key_clone = clone_signature_secret_key(&node_signing_sk);
        // TODO This should be retrieved from the job (?) or from the endpoint
        let language = "typescript";
        let ai_message_content = format!("```{}\n{}\n```", language, code);
        let ai_shinkai_message = ShinkaiMessageBuilder::job_message_from_llm_provider(
            job_id.to_string(),
            ai_message_content,
            "".to_string(),
            None,
            identity_secret_key_clone,
            node_name.node_name.clone(),
            node_name.node_name.clone(),
        )
        .expect("Failed to build AI message");

        // Add the AI message to the job inbox
        let add_ai_message_result = db
            .add_message_to_job_inbox(&job_id, &ai_shinkai_message, None, None)
            .await;

        if let Err(err) = add_ai_message_result {
            let api_error = APIError {
                code: StatusCode::INTERNAL_SERVER_ERROR.as_u16(),
                error: "Internal Server Error".to_string(),
                message: format!("Failed to add AI message to job inbox: {}", err),
            };
            let _ = res.send(Err(api_error)).await;
            return Ok(());
        }

        // Send success response
        let response = json!({ "status": "success", "message": "Code update operation successful" });
        let _ = res.send(Ok(response)).await;

        Ok(())
    }

    pub async fn v2_api_export_tool(
        db: Arc<SqliteManager>,
        bearer: String,
        node_env: NodeEnvironment,
        tool_key_path: String,
        res: Sender<Result<Vec<u8>, APIError>>,
    ) -> Result<(), NodeError> {
        // Validate the bearer token
        if Self::validate_bearer_token(&bearer, db.clone(), &res).await.is_err() {
            return Ok(());
        }

        let sqlite_manager_read = db;
        match sqlite_manager_read.get_tool_by_key(&tool_key_path.clone()) {
            Ok(tool) => {
                let tool_bytes = serde_json::to_vec(&tool).unwrap();

                let name = format!("{}.zip", tool.tool_router_key().replace(':', "_"));
                let path = Path::new(&name);
                let file = File::create(&path).map_err(|e| NodeError::from(e.to_string()))?;

                let mut zip = ZipWriter::new(file);

                let assets = PathBuf::from(&node_env.node_storage_path.unwrap_or_default())
                    .join(".tools_storage")
                    .join("tools")
                    .join(tool.tool_router_key());
                if assets.exists() {
                    for entry in std::fs::read_dir(assets).unwrap() {
                        let entry = entry.unwrap();
                        let path = entry.path();
                        if path.is_file() {
                            zip.start_file::<_, ()>(
                                path.file_name().unwrap().to_str().unwrap(),
                                FileOptions::default(),
                            )
                            .unwrap();
                            zip.write_all(&fs::read(path).await.unwrap()).unwrap();
                        }
                    }
                }

                zip.start_file::<_, ()>("__tool.json", FileOptions::default())
                    .map_err(|e| NodeError::from(e.to_string()))?;
                zip.write_all(&tool_bytes).map_err(|e| NodeError::from(e.to_string()))?;
                zip.finish().map_err(|e| NodeError::from(e.to_string()))?;

                println!("Zip file created successfully!");
                let file_bytes = fs::read(&path).await?;
                // Delete the zip file after reading it
                fs::remove_file(&path)
                    .await
                    .map_err(|e| NodeError::from(e.to_string()))?;
                let _ = res.send(Ok(file_bytes)).await;
            }
            Err(err) => {
                let api_error = APIError {
                    code: StatusCode::INTERNAL_SERVER_ERROR.as_u16(),
                    error: "Internal Server Error".to_string(),
                    message: format!("Failed to export tool: {}", err),
                };
                let _ = res.send(Err(api_error)).await;
            }
        }
        Ok(())
    }

    pub async fn v2_api_import_tool(
        db: Arc<SqliteManager>,
        bearer: String,
        node_env: NodeEnvironment,
        url: String,
        res: Sender<Result<Value, APIError>>,
    ) -> Result<(), NodeError> {
        // Validate the bearer token
        if Self::validate_bearer_token(&bearer, db.clone(), &res).await.is_err() {
            return Ok(());
        }

        let result = Self::v2_api_import_tool_internal(db, node_env, url).await;
        match result {
            Ok(response) => {
                let _ = res.send(Ok(response)).await;
            }
            Err(err) => {
                let _ = res.send(Err(err)).await;
            }
        }
        Ok(())
    }

<<<<<<< HEAD
    async fn v2_api_import_tool_internal(
        db: Arc<RwLock<SqliteManager>>,
        node_env: NodeEnvironment,
        url: String,
    ) -> Result<Value, APIError> {
=======
    async fn v2_api_import_tool_internal(db: Arc<SqliteManager>, url: String) -> Result<Value, APIError> {
>>>>>>> 0819a872
        // Download the zip file
        let response = match reqwest::get(&url).await {
            Ok(response) => response,
            Err(err) => {
                return Err(APIError {
                    code: StatusCode::BAD_REQUEST.as_u16(),
                    error: "Download Failed".to_string(),
                    message: format!("Failed to download tool from URL: {}", err),
                });
            }
        };

        // Get the bytes from the response
        let bytes = match response.bytes().await {
            Ok(bytes) => bytes,
            Err(err) => {
                return Err(APIError {
                    code: StatusCode::INTERNAL_SERVER_ERROR.as_u16(),
                    error: "Download Failed".to_string(),
                    message: format!("Failed to read response bytes: {}", err),
                });
            }
        };

        // Create a cursor from the bytes
        let cursor = std::io::Cursor::new(bytes);

        // Create a zip archive from the cursor
        let mut archive = match zip::ZipArchive::new(cursor) {
            Ok(archive) => archive,
            Err(err) => {
                return Err(APIError {
                    code: StatusCode::BAD_REQUEST.as_u16(),
                    error: "Invalid Zip File".to_string(),
                    message: format!("Failed to read zip archive: {}", err),
                });
            }
        };

        // Extract and parse tool.json
        let mut buffer = Vec::new();
        {
            let mut tool_file = match archive.by_name("__tool.json") {
                Ok(file) => file,
                Err(_) => {
                    return Err(APIError {
                        code: StatusCode::BAD_REQUEST.as_u16(),
                        error: "Invalid Tool Archive".to_string(),
                        message: "Archive does not contain tool.json".to_string(),
                    });
                }
            };

            // Read the tool file contents into a buffer
            if let Err(err) = tool_file.read_to_end(&mut buffer) {
                return Err(APIError {
                    code: StatusCode::INTERNAL_SERVER_ERROR.as_u16(),
                    error: "Read Error".to_string(),
                    message: format!("Failed to read tool.json contents: {}", err),
                });
            }
        } // `tool_file` goes out of scope here

        // Parse the JSON into a ShinkaiTool
        let tool: ShinkaiTool = match serde_json::from_slice(&buffer) {
            Ok(tool) => tool,
            Err(err) => {
                return Err(APIError {
                    code: StatusCode::BAD_REQUEST.as_u16(),
                    error: "Invalid Tool JSON".to_string(),
                    message: format!("Failed to parse tool.json: {}", err),
                });
            }
        };

        // Save the tool to the database
        let mut db_write = db;
        match db_write.add_tool(tool).await {
            Ok(tool) => {
                let archive_clone = archive.clone();
                let files = archive_clone.file_names();
                for file in files {
                    println!("File: {:?}", file);
                    if file == "__tool.json" {
                        continue;
                    }
                    let mut buffer = Vec::new();
                    {
                        let file = archive.by_name(file);
                        let mut tool_file = match file {
                            Ok(file) => file,
                            Err(_) => {
                                return Err(APIError {
                                    code: StatusCode::BAD_REQUEST.as_u16(),
                                    error: "Invalid Tool Archive".to_string(),
                                    message: "Archive does not contain tool.json".to_string(),
                                });
                            }
                        };

                        // Read the tool file contents into a buffer
                        if let Err(err) = tool_file.read_to_end(&mut buffer) {
                            return Err(APIError {
                                code: StatusCode::INTERNAL_SERVER_ERROR.as_u16(),
                                error: "Read Error".to_string(),
                                message: format!("Failed to read tool.json contents: {}", err),
                            });
                        }
                    } // `tool_file` goes out of scope here

                    let mut file_path = PathBuf::from(&node_env.node_storage_path.clone().unwrap_or_default())
                        .join(".tools_storage")
                        .join("tools")
                        .join(tool.tool_router_key());
                    if !file_path.exists() {
                        let s = std::fs::create_dir_all(&file_path);
                        if s.is_err() {
                            return Err(APIError {
                                code: StatusCode::INTERNAL_SERVER_ERROR.as_u16(),
                                error: "Failed to create directory".to_string(),
                                message: format!("Failed to create directory: {}", s.err().unwrap()),
                            });
                        }
                    }
                    file_path.push(file);
                    let s = std::fs::write(&file_path, &buffer);
                    if s.is_err() {
                        return Err(APIError {
                            code: StatusCode::INTERNAL_SERVER_ERROR.as_u16(),
                            error: "Failed to write file".to_string(),
                            message: format!("Failed to write file: {}", s.err().unwrap()),
                        });
                    }
                }

                Ok(json!({
                    "status": "success",
                    "message": "Tool imported successfully",
                    "tool_key": tool.tool_router_key(),
                    "tool": tool
                }))
            }
            Err(err) => Err(APIError {
                code: StatusCode::INTERNAL_SERVER_ERROR.as_u16(),
                error: "Database Error".to_string(),
                message: format!("Failed to save tool to database: {}", err),
            }),
        }
    }

    pub async fn v2_api_resolve_shinkai_file_protocol(
        bearer: String,
        db: Arc<SqliteManager>,
        shinkai_file_protocol: String,
        node_storage_path: String,
        res: Sender<Result<Vec<u8>, APIError>>,
    ) -> Result<(), NodeError> {
        // Validate the bearer token
        if Self::validate_bearer_token(&bearer, db.clone(), &res).await.is_err() {
            return Ok(());
        }

        // Parse the shinkai file protocol
        // Format: shinkai://file/{node_name}/{app-id}/{full-path}
        let parts: Vec<&str> = shinkai_file_protocol.split('/').collect();
        if parts.len() < 5 || !shinkai_file_protocol.starts_with("shinkai://file/") {
            let api_error = APIError {
                code: StatusCode::BAD_REQUEST.as_u16(),
                error: "Invalid Protocol".to_string(),
                message: "Invalid shinkai file protocol format".to_string(),
            };
            let _ = res.send(Err(api_error)).await;
            return Ok(());
        }

        // TODO This should be verified (?)
        let _user_name = parts[3];
        let app_id = parts[4];
        let remaining_path = parts[5..].join("/");

        // Construct the full file path
        let mut file_path = PathBuf::from(&node_storage_path);
        file_path.push("tools_storage");
        file_path.push(app_id);
        file_path.push(&remaining_path);

        // Read and return the file directly
        match fs::read(&file_path).await {
            Ok(contents) => {
                let _ = res.send(Ok(contents)).await;
            }
            Err(err) => {
                let api_error = APIError {
                    code: StatusCode::NOT_FOUND.as_u16(),
                    error: "File Not Found".to_string(),
                    message: format!("Failed to read file: {}", err),
                };
                let _ = res.send(Err(api_error)).await;
            }
        }

        Ok(())
    }

    pub async fn disable_tools_for_job(db: Arc<SqliteManager>, bearer: String, job_id: String) -> Result<(), String> {
        // Get the current job config
        let (config_res_sender, config_res_receiver) = async_channel::bounded(1);

        let _ = Node::v2_api_get_job_config(db.clone(), bearer.clone(), job_id.clone(), config_res_sender).await;

        let current_config = match config_res_receiver.recv().await {
            Ok(Ok(config)) => config,
            Ok(Err(api_error)) => {
                return Err(format!("API error while getting job config: {}", api_error.message));
            }
            Err(err) => {
                return Err(format!("Failed to receive job config: {}", err));
            }
        };

        // Update the config to disable tools
        let new_config = JobConfig {
            use_tools: Some(false),
            ..current_config
        };

        // if new_config.use_tools is already false, don't update the config
        if !new_config.use_tools.unwrap_or(true) {
            return Ok(());
        }

        // Update the job config
        let (update_res_sender, update_res_receiver) = async_channel::bounded(1);

        let _ = Node::v2_api_update_job_config(
            db.clone(),
            bearer.clone(),
            job_id.clone(),
            new_config,
            update_res_sender,
        )
        .await;

        match update_res_receiver.recv().await {
            Ok(Ok(_)) => Ok(()),
            Ok(Err(api_error)) => Err(format!("API error while updating job config: {}", api_error.message)),
            Err(err) => Err(format!("Failed to update job config: {}", err)),
        }
    }

    pub async fn v2_api_upload_tool_asset(
        db: Arc<RwLock<SqliteManager>>,
        bearer: String,
        _tool_id: String,
        app_id: String,
        file_name: String,
        file_data: Vec<u8>,
        node_env: NodeEnvironment,

        res: Sender<Result<Value, APIError>>,
    ) -> Result<(), NodeError> {
        // Validate the bearer token
        if Self::validate_bearer_token(&bearer, db.clone(), &res).await.is_err() {
            return Ok(());
        }

        let mut file_path = PathBuf::from(&node_env.node_storage_path.unwrap_or_default());
        file_path.push(".tools_storage");
        file_path.push("playground");
        file_path.push(app_id);
        // Create directories if they don't exist
        if !file_path.exists() {
            std::fs::create_dir_all(&file_path)?;
        }
        file_path.push(&file_name);
        std::fs::write(&file_path, &file_data)?;

        let response = json!({
            "status": "success",
            "message": "Tool asset uploaded successfully",
            "file": file_data.len(),
            "file_name": file_name
        });
        let _ = res.send(Ok(response)).await;
        Ok(())
    }

    pub async fn v2_api_list_tool_assets(
        db: Arc<RwLock<SqliteManager>>,
        bearer: String,
        tool_id: String,
        app_id: String,
        node_env: NodeEnvironment,
        res: Sender<Result<Vec<String>, APIError>>,
    ) -> Result<(), NodeError> {
        // Validate the bearer token
        if Self::validate_bearer_token(&bearer, db.clone(), &res).await.is_err() {
            return Ok(());
        }

        let mut file_path = PathBuf::from(&node_env.node_storage_path.unwrap_or_default());
        file_path.push(".tools_storage");
        file_path.push("playground");
        file_path.push(app_id);
        let files = std::fs::read_dir(&file_path);
        if files.is_err() {
            let _ = res.send(Ok(vec![])).await;
            return Ok(());
        }
        let files = files.unwrap();
        let file_names = files
            .map(|file| file.unwrap().file_name().to_string_lossy().to_string())
            .collect();
        let _ = res.send(Ok(file_names)).await;
        Ok(())
    }

    pub async fn v2_api_delete_tool_asset(
        db: Arc<RwLock<SqliteManager>>,
        bearer: String,
        tool_id: String,
        app_id: String,
        file_name: String,
        node_env: NodeEnvironment,
        res: Sender<Result<Value, APIError>>,
    ) -> Result<(), NodeError> {
        // Validate the bearer token
        if Self::validate_bearer_token(&bearer, db.clone(), &res).await.is_err() {
            return Ok(());
        }

        let mut file_path = PathBuf::from(&node_env.node_storage_path.unwrap_or_default());
        file_path.push(".tools_storage");
        file_path.push("playground");
        file_path.push(app_id);
        file_path.push(&file_name);
        let stat = std::fs::remove_file(&file_path).map_err(|err| APIError {
            code: StatusCode::INTERNAL_SERVER_ERROR.as_u16(),
            error: "Failed to delete file".to_string(),
            message: format!("Failed to delete file: {}", err),
        });
        match stat {
            Ok(_) => {
                let response = json!({
                    "status": "success",
                    "message": "Tool asset deleted successfully",
                    "file_name": file_name
                });
                let _ = res.send(Ok(response)).await;
            }
            Err(err) => {
                let _ = res.send(Err(err)).await;
            }
        }
        Ok(())
    }

    pub async fn v2_api_remove_tool(
        db: Arc<SqliteManager>,
        bearer: String,
        tool_key: String,
        res: Sender<Result<Value, APIError>>,
    ) -> Result<(), NodeError> {
        // Validate the bearer token
        if Self::validate_bearer_token(&bearer, db.clone(), &res).await.is_err() {
            return Ok(());
        }
        // Acquire a write lock on the database
        let db_write = db;

        // Attempt to remove the playground tool first
        let _ = db_write.remove_tool_playground(&tool_key);

        // Remove the tool from the database
        match db_write.remove_tool(&tool_key) {
            Ok(_) => {
                let response = json!({ "status": "success", "message": "Tool and associated playground (if any) removed successfully" });
                let _ = res.send(Ok(response)).await;
                Ok(())
            }
            Err(err) => {
                let api_error = APIError {
                    code: StatusCode::INTERNAL_SERVER_ERROR.as_u16(),
                    error: "Internal Server Error".to_string(),
                    message: format!("Failed to remove tool: {}", err),
                };
                let _ = res.send(Err(api_error)).await;
                Ok(())
            }
        }
    }
}

#[cfg(test)]
mod tests {
    use super::*;
    use serde_json::json;

    // TODO: update to not use workflow
    #[test]
    fn test_merge_json() {
        let existing_tool_value = json!({
            "content": [{
                "embedding": {
                    "id": "",
                    "vector": [0.1, 0.2, 0.3]
                },
                "workflow": {
                    "author": "@@official.shinkai",
                    "description": "Reviews in depth all the content to generate a summary.",
                    "name": "Extensive_summary",
                    "raw": "workflow Extensive_summary v0.1 { ... }",
                    "steps": [
                        {
                            "body": [
                                {
                                    "type": "composite",
                                    "value": [
                                        {
                                            "type": "registeroperation",
                                            "value": {
                                                "register": "$PROMPT",
                                                "value": "Summarize this: "
                                            }
                                        },
                                        {
                                            "type": "registeroperation",
                                            "value": {
                                                "register": "$EMBEDDINGS",
                                                "value": {
                                                    "args": [],
                                                    "name": "process_embeddings_in_job_scope"
                                                }
                                            }
                                        }
                                    ]
                                }
                            ],
                            "name": "Initialize"
                        },
                        {
                            "body": [
                                {
                                    "type": "registeroperation",
                                    "value": {
                                        "register": "$RESULT",
                                        "value": {
                                            "args": ["$PROMPT", "$EMBEDDINGS"],
                                            "name": "multi_inference"
                                        }
                                    }
                                }
                            ],
                            "name": "Summarize"
                        }
                    ],
                    "sticky": true,
                    "version": "v0.1"
                }
            }],
            "type": "Workflow"
        });

        let input_value = json!({
            "content": [{
                "workflow": {
                    "description": "New description"
                }
            }],
            "type": "Workflow"
        });

        let expected_merged_value = json!({
            "content": [{
                "embedding": {
                    "id": "",
                    "vector": [0.1, 0.2, 0.3]
                },
                "workflow": {
                    "author": "@@official.shinkai",
                    "description": "New description",
                    "name": "Extensive_summary",
                    "raw": "workflow Extensive_summary v0.1 { ... }",
                    "steps": [
                        {
                            "body": [
                                {
                                    "type": "composite",
                                    "value": [
                                        {
                                            "type": "registeroperation",
                                            "value": {
                                                "register": "$PROMPT",
                                                "value": "Summarize this: "
                                            }
                                        },
                                        {
                                            "type": "registeroperation",
                                            "value": {
                                                "register": "$EMBEDDINGS",
                                                "value": {
                                                    "args": [],
                                                    "name": "process_embeddings_in_job_scope"
                                                }
                                            }
                                        }
                                    ]
                                }
                            ],
                            "name": "Initialize"
                        },
                        {
                            "body": [
                                {
                                    "type": "registeroperation",
                                    "value": {
                                        "register": "$RESULT",
                                        "value": {
                                            "args": ["$PROMPT", "$EMBEDDINGS"],
                                            "name": "multi_inference"
                                        }
                                    }
                                }
                            ],
                            "name": "Summarize"
                        }
                    ],
                    "sticky": true,
                    "version": "v0.1"
                }
            }],
            "type": "Workflow"
        });

        let merged_value = Node::merge_json(existing_tool_value, input_value);
        assert_eq!(merged_value, expected_merged_value);
    }
}<|MERGE_RESOLUTION|>--- conflicted
+++ resolved
@@ -1608,15 +1608,11 @@
         Ok(())
     }
 
-<<<<<<< HEAD
     async fn v2_api_import_tool_internal(
         db: Arc<RwLock<SqliteManager>>,
         node_env: NodeEnvironment,
         url: String,
     ) -> Result<Value, APIError> {
-=======
-    async fn v2_api_import_tool_internal(db: Arc<SqliteManager>, url: String) -> Result<Value, APIError> {
->>>>>>> 0819a872
         // Download the zip file
         let response = match reqwest::get(&url).await {
             Ok(response) => response,
