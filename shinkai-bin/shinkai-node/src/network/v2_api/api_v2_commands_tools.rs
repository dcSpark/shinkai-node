use crate::{
<<<<<<< HEAD
    llm_provider::job_manager::JobManager,
    managers::{tool_router::ToolRouter, IdentityManager},
    network::{node_error::NodeError, node_shareable_logic::download_zip_file, Node},
    tools::tool_implementation::{
        native_tools::llm_prompt_processor::LlmPromptProcessorTool, tool_traits::ToolExecutor,
    },
    tools::{
        tool_definitions::definition_generation::{generate_tool_definitions, get_all_tools},
        tool_execution::execution_coordinator::{execute_code, execute_mcp_tool_cmd, execute_tool_cmd},
        tool_generation::v2_create_and_send_job_message,
        tool_prompts::{generate_code_prompt, tool_metadata_implementation_prompt},
    },
    utils::environment::NodeEnvironment,
=======
    llm_provider::job_manager::JobManager, managers::{tool_router::ToolRouter, IdentityManager}, network::{
        node_error::NodeError, node_shareable_logic::{download_zip_file, ZipFileContents}, Node
    }, tools::{
        tool_definitions::definition_generation::{generate_tool_definitions, get_all_tools}, tool_execution::execution_coordinator::{execute_code, execute_mcp_tool_cmd, execute_tool_cmd}, tool_generation::v2_create_and_send_job_message, tool_prompts::{generate_code_prompt, tool_metadata_implementation_prompt}
    }, utils::environment::NodeEnvironment
>>>>>>> a3029e9f
};
use async_channel::Sender;
use chrono::Utc;
use ed25519_dalek::ed25519::signature::SignerMut;
use ed25519_dalek::SigningKey;
use reqwest::StatusCode;
use serde_json::{json, Map, Value};
use shinkai_http_api::node_api_router::{APIError, SendResponseBodyData};
use shinkai_message_primitives::{
    schemas::{
        inbox_name::InboxName, indexable_version::IndexableVersion, job::JobLike, job_config::JobConfig,
        shinkai_name::ShinkaiSubidentityType, tool_router_key::ToolRouterKey,
    },
    shinkai_message::shinkai_message_schemas::{CallbackAction, JobCreationInfo, MessageSchemaType},
    shinkai_utils::{
        job_scope::MinimalJobScope, shinkai_message_builder::ShinkaiMessageBuilder,
        signatures::clone_signature_secret_key,
    },
};
use shinkai_message_primitives::{
    schemas::{
        shinkai_name::ShinkaiName,
        shinkai_tools::{CodeLanguage, DynamicToolType},
    },
    shinkai_message::shinkai_message_schemas::JobMessage,
};
use shinkai_sqlite::{errors::SqliteManagerError, SqliteManager};
use shinkai_tools_primitives::tools::{
    deno_tools::DenoTool,
    error::ToolError,
    parameters::Parameters,
    python_tools::PythonTool,
    shinkai_tool::{ShinkaiTool, ShinkaiToolWithAssets},
    simulated_tool::SimulatedTool,
    tool_config::{OAuth, ToolConfig},
    tool_output_arg::ToolOutputArg,
    tool_playground::{ToolPlayground, ToolPlaygroundMetadata},
};
use shinkai_tools_primitives::tools::{
    shinkai_tool::ShinkaiToolHeader,
    tool_types::{OperatingSystem, RunnerType, ToolResult},
};
use std::sync::Arc;
use std::{collections::HashMap, path::PathBuf};
use std::{
    env,
    fs::File,
    io::{Read, Write},
    time::Instant,
};
use tokio::fs;
use tokio::process::Command;
use tokio::sync::Mutex;
use uuid::Uuid;
use x25519_dalek::PublicKey as EncryptionPublicKey;
use x25519_dalek::StaticSecret as EncryptionStaticKey;
use zip::{write::FileOptions, ZipWriter};

// Helper function to serialize Vec<ToolConfig> into the specific object format
fn serialize_tool_config_to_schema_and_form_data(configs: &Vec<ToolConfig>) -> Value {
    let mut schema_properties = Map::new();
    let mut schema_required = Vec::new();
    let mut config_form_data = Map::new();

    for config in configs {
        if let ToolConfig::BasicConfig(basic) = config {
            // --- Build Schema Part ---
            let mut property_details = Map::new();
            property_details.insert("description".to_string(), json!(basic.description));
            let type_value = basic
                .type_name
                .as_ref()
                .map_or_else(|| "string".to_string(), |t| t.clone());
            property_details.insert("type".to_string(), json!(type_value));
            schema_properties.insert(basic.key_name.clone(), Value::Object(property_details));

            if basic.required {
                schema_required.push(json!(basic.key_name.clone()));
            }

            // --- Build configFormData Part ---
            // Use json! macro which converts Option<String> to Value::String or Value::Null
            config_form_data.insert(basic.key_name.clone(), json!(basic.key_value));
        }
        // Note: Still ignores non-BasicConfig variants for both parts.
    }

    // Construct the final schema object
    let schema_object = json!({
        "type": "object",
        "properties": schema_properties,
        "required": schema_required
    });

    // Construct the final configFormData object
    let config_form_data_object = Value::Object(config_form_data);

    // Construct the final return object containing both parts
    json!({
        "schema": schema_object,
        "configFormData": config_form_data_object
    })
}

impl Node {
    /// Searches for Shinkai tools using both vector and full-text search (FTS)
    /// methods.
    ///
    /// The function returns a total of 10 results based on the following logic:
    /// 1. All FTS results are added first.
    /// 2. If there is a vector search result with a score under 0.2, it is added as the second result.
    /// 3. Remaining FTS results are added.
    /// 4. If there are remaining slots after adding FTS results, they are filled with additional vector search results.
    ///
    /// # Arguments
    ///
    /// * `db` - A reference-counted, read-write lock on the SqliteManager.
    /// * `bearer` - A string representing the bearer token for authentication.
    /// * `query` - A string containing the search query.
    /// * `res` - A channel sender for sending the search results or errors.
    ///
    /// # Returns
    ///
    /// A `Result` indicating success or failure of the search operation.
    pub async fn v2_api_search_shinkai_tool(
        db: Arc<SqliteManager>,
        bearer: String,
        query: String,
        agent_or_llm: Option<String>,
        res: Sender<Result<Value, APIError>>,
    ) -> Result<(), NodeError> {
        // Validate the bearer token
        if Self::validate_bearer_token(&bearer, db.clone(), &res).await.is_err() {
            return Ok(());
        }

        // Sanitize the query to handle special characters
        let sanitized_query = query.replace(|c: char| !c.is_alphanumeric() && c != ' ', " ");

        // Attempt to get the agent's tools if agent_or_llm is provided
        let allowed_tools = if let Some(agent_id) = agent_or_llm {
            match db.get_agent(&agent_id) {
                Ok(Some(agent)) => Some(agent.tools),
                Ok(None) | Err(_) => None,
            }
        } else {
            None
        };

        // Start the timer for logging purposes
        let start_time = Instant::now();

        // Start the timer for vector search
        let vector_start_time = Instant::now();

        // Use different search method based on whether we have allowed_tools
        let vector_search_result = if let Some(tools) = allowed_tools {
            // First generate the embedding from the query
            let embedding = db
                .generate_embeddings(&sanitized_query)
                .await
                .map_err(|e| ToolError::DatabaseError(e.to_string()))?;

            // Then use the embedding with the limited search
            let tool_names = tools
                .iter()
                .map(|tool| tool.to_string_without_version())
                .collect::<Vec<String>>();
            db.tool_vector_search_with_vector_limited(embedding, 5, tool_names, false)
        } else {
            db.tool_vector_search(&sanitized_query, 5, false, true, false).await
        };

        let vector_elapsed_time = vector_start_time.elapsed();
        println!("Time taken for vector search: {:?}", vector_elapsed_time);

        // Start the timer for FTS search
        let fts_start_time = Instant::now();
        let fts_search_result = db.search_tools_fts(&sanitized_query, false);
        let fts_elapsed_time = fts_start_time.elapsed();
        println!("Time taken for FTS search: {:?}", fts_elapsed_time);

        match (vector_search_result, fts_search_result) {
            (Ok(vector_tools), Ok(fts_tools)) => {
                let mut combined_tools = Vec::new();
                let mut seen_ids = std::collections::HashSet::new();

                // Always add the first FTS result
                if let Some(first_fts_tool) = fts_tools.first() {
                    if seen_ids.insert(first_fts_tool.tool_router_key.clone()) {
                        combined_tools.push(first_fts_tool.clone());
                    }
                }

                // Check if the top vector search result has a score under 0.2
                if let Some((tool, score)) = vector_tools.first() {
                    if *score < 0.2 {
                        if seen_ids.insert(tool.tool_router_key.clone()) {
                            combined_tools.push(tool.clone());
                        }
                    }
                }

                // Add remaining FTS results
                for tool in fts_tools.iter().skip(1) {
                    if seen_ids.insert(tool.tool_router_key.clone()) {
                        combined_tools.push(tool.clone());
                    }
                }

                // Add remaining vector search results
                for (tool, _) in vector_tools.iter().skip(1) {
                    if seen_ids.insert(tool.tool_router_key.clone()) {
                        combined_tools.push(tool.clone());
                    }
                }

                // Serialize the combined results to JSON
                let tools_json = serde_json::to_value(combined_tools).map_err(|err| NodeError {
                    message: format!("Failed to serialize tools: {}", err),
                })?;

                // Log the elapsed time and result count if LOG_ALL is set to 1
                if std::env::var("LOG_ALL").unwrap_or_default() == "1" {
                    let elapsed_time = start_time.elapsed();
                    let result_count = tools_json.as_array().map_or(0, |arr| arr.len());
                    println!("Time taken for tool search: {:?}", elapsed_time);
                    println!("Number of tool results: {}", result_count);
                }
                let _ = res.send(Ok(tools_json)).await;
                Ok(())
            }
            (Err(err), _) | (_, Err(err)) => {
                let api_error = APIError {
                    code: StatusCode::INTERNAL_SERVER_ERROR.as_u16(),
                    error: "Internal Server Error".to_string(),
                    message: format!("Failed to search tools: {}", err),
                };
                let _ = res.send(Err(api_error)).await;
                Ok(())
            }
        }
    }

    pub async fn v2_api_list_all_shinkai_tools(
        db: Arc<SqliteManager>,
        bearer: String,
        node_name: ShinkaiName,
        category: Option<String>,
        include_simulated: bool,
        tool_router: Option<Arc<ToolRouter>>,
        res: Sender<Result<Value, APIError>>,
    ) -> Result<(), NodeError> {
        // Validate the bearer token
        if Self::validate_bearer_token(&bearer, db.clone(), &res).await.is_err() {
            return Ok(());
        }

        // List all tools
        match db.get_all_tool_headers(include_simulated) {
            Ok(tools) => {
                // Group tools by their base key (without version)
                use std::collections::HashMap;
                let mut tool_groups: HashMap<String, Vec<ShinkaiToolHeader>> = HashMap::new();

                for tool in tools {
                    let tool_router_key = tool.tool_router_key.clone();
                    tool_groups.entry(tool_router_key).or_default().push(tool);
                }

                // For each group, keep only the tool with the highest version
                let mut latest_tools = Vec::new();
                for (_, mut group) in tool_groups {
                    if group.len() == 1 {
                        latest_tools.push(group.pop().unwrap());
                    } else {
                        // Sort by version in descending order
                        group.sort_by(|a, b| {
                            let a_version = IndexableVersion::from_string(&a.version.clone())
                                .unwrap_or(IndexableVersion::from_number(0));
                            let b_version = IndexableVersion::from_string(&b.version.clone())
                                .unwrap_or(IndexableVersion::from_number(0));
                            b_version.cmp(&a_version)
                        });

                        // Take the first one (highest version)
                        latest_tools.push(group.remove(0));
                    }
                }

                // Filter by category if provided
                // Downloaded -> anything else
                // Default Tools -> is default
                // System Tools -> Rust tools
                // My Tools -> author localhost.* or author == MY_ID
                let filtered_tools = if let Some(category) = category {
                    match category.to_lowercase().as_str() {
                        "downloaded" => {
                            // Get default tool keys as a HashSet for O(1) lookups if ToolRouter is provided
                            let default_tool_keys = if let Some(router) = &tool_router {
                                Some(router.get_default_tool_router_keys_as_set().await)
                            } else {
                                None
                            };

                            let node_name_string = node_name.get_node_name_string();

                            latest_tools
                                .into_iter()
                                .filter(|tool| {
                                    // Not default
                                    let is_not_default = if let Some(default_keys) = &default_tool_keys {
                                        !default_keys.contains(&tool.tool_router_key)
                                    } else {
                                        true // If we can't determine default tools, assume it's not default
                                    };

                                    // Author doesn't start with "localhost."
                                    let is_not_localhost = !tool.author.starts_with("localhost.");

                                    // Author is not the same as node_name.get_node_name_string()
                                    let is_not_node_name = tool.author != node_name_string;

                                    // Not a Rust tool
                                    let is_not_rust = !matches!(tool.tool_type.to_lowercase().as_str(), "rust");

                                    is_not_default && is_not_localhost && is_not_node_name && is_not_rust
                                })
                                .collect()
                        }
                        "default" => {
                            // Get default tool keys as a HashSet for O(1) lookups if ToolRouter is provided
                            let default_tool_keys = if let Some(router) = &tool_router {
                                Some(router.get_default_tool_router_keys_as_set().await)
                            } else {
                                None
                            };

                            if let Some(default_keys) = &default_tool_keys {
                                // Use O(1) lookup with HashSet
                                latest_tools
                                    .into_iter()
                                    .filter(|tool| default_keys.contains(&tool.tool_router_key))
                                    .collect()
                            } else {
                                // Fallback if ToolRouter not provided
                                latest_tools
                            }
                        }
                        "system" => latest_tools
                            .into_iter()
                            .filter(|tool| matches!(tool.tool_type.to_lowercase().as_str(), "rust"))
                            .collect(),
                        "my_tools" => {
                            let node_name_string = node_name.get_node_name_string();
                            latest_tools
                                .into_iter()
                                .filter(|tool| tool.author.starts_with("localhost.") || tool.author == node_name_string)
                                .collect()
                        }
                        _ => latest_tools, // If an unknown category is provided, return all tools
                    }
                } else {
                    latest_tools
                };

                let t = filtered_tools.iter().map(|tool| json!(tool)).collect();
                let _ = res.send(Ok(t)).await;
                Ok(())
            }
            Err(err) => {
                let api_error = APIError {
                    code: StatusCode::INTERNAL_SERVER_ERROR.as_u16(),
                    error: "Internal Server Error".to_string(),
                    message: format!("Failed to list tools: {}", err),
                };
                let _ = res.send(Err(api_error)).await;
                Ok(())
            }
        }
    }

    pub async fn v2_api_list_all_mcp_shinkai_tools(
        db: Arc<SqliteManager>,
        node_name: ShinkaiName,
        category: Option<String>,
        tool_router: Option<Arc<ToolRouter>>,
        res: Sender<Result<Value, APIError>>,
    ) -> Result<(), NodeError> {
        let _bearer = Self::get_bearer_token(db.clone(), &res).await?;

        // List all tools
        match db.get_all_tool_headers(false) {
            Ok(tools) => {
                // Group tools by their base key (without version)
                use std::collections::HashMap;
                let mut tool_groups: HashMap<String, Vec<ShinkaiToolHeader>> = HashMap::new();

                for tool in tools {
                    if tool.mcp_enabled.unwrap_or(false) {
                        let tool_router_key = tool.tool_router_key.clone();
                        tool_groups.entry(tool_router_key).or_default().push(tool);
                    }
                }

                // For each group, keep only the tool with the highest version
                let mut latest_tools = Vec::new();
                for (_, mut group) in tool_groups {
                    if group.len() == 1 {
                        latest_tools.push(group.pop().unwrap());
                    } else {
                        // Sort by version in descending order
                        group.sort_by(|a, b| {
                            let a_version = IndexableVersion::from_string(&a.version.clone())
                                .unwrap_or(IndexableVersion::from_number(0));
                            let b_version = IndexableVersion::from_string(&b.version.clone())
                                .unwrap_or(IndexableVersion::from_number(0));
                            b_version.cmp(&a_version)
                        });

                        // Take the first one (highest version)
                        latest_tools.push(group.remove(0));
                    }
                }

                // Filter by category if provided
                // Downloaded -> anything else
                // Default Tools -> is default
                // System Tools -> Rust tools
                // My Tools -> author localhost.* or author == MY_ID
                let filtered_tools = if let Some(category) = category {
                    match category.to_lowercase().as_str() {
                        "downloaded" => {
                            // Get default tool keys as a HashSet for O(1) lookups if ToolRouter is provided
                            let default_tool_keys = if let Some(router) = &tool_router {
                                Some(router.get_default_tool_router_keys_as_set().await)
                            } else {
                                None
                            };

                            let node_name_string = node_name.get_node_name_string();

                            latest_tools
                                .into_iter()
                                .filter(|tool| {
                                    // If tool is not mcp enabled, return false
                                    if !tool.mcp_enabled.unwrap_or(false) {
                                        return false;
                                    }
                                    // Not default
                                    let is_not_default = if let Some(default_keys) = &default_tool_keys {
                                        !default_keys.contains(&tool.tool_router_key)
                                    } else {
                                        true // If we can't determine default tools, assume it's not default
                                    };

                                    // Author doesn't start with "localhost."
                                    let is_not_localhost = !tool.author.starts_with("localhost.");

                                    // Author is not the same as node_name.get_node_name_string()
                                    let is_not_node_name = tool.author != node_name_string;

                                    // Not a Rust tool
                                    let is_not_rust = !matches!(tool.tool_type.to_lowercase().as_str(), "rust");

                                    is_not_default && is_not_localhost && is_not_node_name && is_not_rust
                                })
                                .collect()
                        }
                        "default" => {
                            // Get default tool keys as a HashSet for O(1) lookups if ToolRouter is provided
                            let default_tool_keys = if let Some(router) = &tool_router {
                                Some(router.get_default_tool_router_keys_as_set().await)
                            } else {
                                None
                            };

                            if let Some(default_keys) = &default_tool_keys {
                                // Use O(1) lookup with HashSet
                                latest_tools
                                    .into_iter()
                                    .filter(|tool| default_keys.contains(&tool.tool_router_key))
                                    .collect()
                            } else {
                                // Fallback if ToolRouter not provided
                                latest_tools
                            }
                        }
                        "system" => latest_tools
                            .into_iter()
                            .filter(|tool| matches!(tool.tool_type.to_lowercase().as_str(), "rust"))
                            .collect(),
                        "my_tools" => {
                            let node_name_string = node_name.get_node_name_string();
                            latest_tools
                                .into_iter()
                                .filter(|tool| tool.author.starts_with("localhost.") || tool.author == node_name_string)
                                .collect()
                        }
                        _ => latest_tools, // If an unknown category is provided, return all tools
                    }
                } else {
                    latest_tools
                };
                let t = filtered_tools
                    .iter()
                    .filter(|tool| tool.mcp_enabled.unwrap_or(false))
                    .map(|tool| json!(tool))
                    .collect();
                let _ = res.send(Ok(t)).await;
                Ok(())
            }
            Err(err) => {
                let api_error = APIError {
                    code: StatusCode::INTERNAL_SERVER_ERROR.as_u16(),
                    error: "Internal Server Error".to_string(),
                    message: format!("Failed to list mcp tools: {}", err),
                };
                let _ = res.send(Err(api_error)).await;
                Ok(())
            }
        }
    }

    /// Merges tool, handling both existing and new configs.
    /// This method supports modifying existing config items and adding new ones,
    /// but does not support deleting config items.
    pub fn merge_tool(existing_tool_value: &Value, input_value: &Value) -> Value {
        let mut merged_value = Self::merge_json(existing_tool_value.clone(), input_value.clone());

        if let Some(Value::Array(input_configs)) = input_value
            .get("content")
            .and_then(|v| v.as_array().and_then(|v| v.first()).and_then(|v| v.get("config")))
        {
            let existing_configs = existing_tool_value
                .get("content")
                .and_then(|v| v.as_array().and_then(|v| v.first()).and_then(|v| v.get("config")))
                .and_then(|v| v.as_array())
                .unwrap_or(&vec![])
                .to_vec();
            let mut new_configs = existing_configs;

            // For each input config, either merge with existing or add new
            for input_config in input_configs {
                let input_key_name = input_config
                    .get("BasicConfig")
                    .and_then(|c| c.get("key_name"))
                    .and_then(|k| k.as_str());

                if let Some(key_name) = input_key_name {
                    // Try to find matching existing config
                    if let Some(existing_idx) = new_configs.iter().position(|c| {
                        c.get("BasicConfig")
                            .and_then(|c| c.get("key_name"))
                            .and_then(|k| k.as_str())
                            == Some(key_name)
                    }) {
                        // Merge with existing config
                        new_configs[existing_idx] =
                            Self::merge_json(new_configs[existing_idx].clone(), input_config.clone());
                    } else {
                        // Add new config
                        new_configs.push(input_config.clone());
                    }
                }
            }

            // Update the merged value with new configs
            if let Some(content_array) = merged_value.get_mut("content").and_then(|v| v.as_array_mut()) {
                if let Some(first_content) = content_array.get_mut(0) {
                    if let Some(obj) = first_content.as_object_mut() {
                        obj.insert("config".to_string(), Value::Array(new_configs));
                    }
                }
            }
        }

        merged_value
    }

    pub async fn v2_api_set_shinkai_tool(
        db: Arc<SqliteManager>,
        bearer: String,
        tool_router_key: String,
        input_value: Value,
        res: Sender<Result<ShinkaiTool, APIError>>,
    ) -> Result<(), NodeError> {
        // Validate the bearer token
        if Self::validate_bearer_token(&bearer, db.clone(), &res).await.is_err() {
            return Ok(());
        }

        // Get the full tool from db
        let existing_tool = match db.get_tool_by_key(&tool_router_key) {
            Ok(tool) => tool,
            Err(SqliteManagerError::ToolNotFound(_)) => {
                let api_error = APIError {
                    code: StatusCode::NOT_FOUND.as_u16(),
                    error: "Not Found".to_string(),
                    message: "Tool not found in LanceShinkaiDb".to_string(),
                };
                let _ = res.send(Err(api_error)).await;
                return Ok(());
            }
            Err(err) => {
                let api_error = APIError {
                    code: StatusCode::INTERNAL_SERVER_ERROR.as_u16(),
                    error: "Internal Server Error".to_string(),
                    message: format!("Failed to fetch tool from LanceShinkaiDb: {}", err),
                };
                let _ = res.send(Err(api_error)).await;
                return Ok(());
            }
        };

        // Convert existing_tool to Value
        let existing_tool_value = match serde_json::to_value(&existing_tool) {
            Ok(value) => value,
            Err(err) => {
                let api_error = APIError {
                    code: StatusCode::INTERNAL_SERVER_ERROR.as_u16(),
                    error: "Internal Server Error".to_string(),
                    message: format!("Failed to convert existing tool to Value: {}", err),
                };
                let _ = res.send(Err(api_error)).await;
                return Ok(());
            }
        };

        let merged_value = Self::merge_tool(&existing_tool_value, &input_value);

        // Convert merged_value to ShinkaiTool
        let merged_tool: ShinkaiTool = match serde_json::from_value(merged_value) {
            Ok(tool) => tool,
            Err(err) => {
                let api_error = APIError {
                    code: StatusCode::BAD_REQUEST.as_u16(),
                    error: "Bad Request".to_string(),
                    message: format!("Failed to convert merged Value to ShinkaiTool: {}", err),
                };
                let _ = res.send(Err(api_error)).await;
                return Ok(());
            }
        };

        // Save the tool to the LanceShinkaiDb
        let save_result = db.update_tool(merged_tool).await;

        match save_result {
            Ok(tool) => {
                let _ = res.send(Ok(tool)).await;
                Ok(())
            }
            Err(err) => {
                let api_error = APIError {
                    code: StatusCode::INTERNAL_SERVER_ERROR.as_u16(),
                    error: "Internal Server Error".to_string(),
                    message: format!("Failed to add tool to LanceShinkaiDb: {}", err),
                };
                let _ = res.send(Err(api_error)).await;
                Ok(())
            }
        }
    }

    pub async fn v2_api_add_shinkai_tool(
        db: Arc<SqliteManager>,
        bearer: String,
        node_env: NodeEnvironment,
        new_tool_with_assets: ShinkaiToolWithAssets,
        res: Sender<Result<Value, APIError>>,
    ) -> Result<(), NodeError> {
        // Validate the bearer token
        if Self::validate_bearer_token(&bearer, db.clone(), &res).await.is_err() {
            return Ok(());
        }

        let new_tool = new_tool_with_assets.tool;
        let dependencies = new_tool.get_tools();
        for dependency in dependencies {
            let tool = db.get_tool_by_key(&dependency.to_string_without_version());
            if tool.is_err() {
                let api_error = APIError {
                    code: StatusCode::BAD_REQUEST.as_u16(),
                    error: "Bad Request".to_string(),
                    message: format!("Tool not found: {}", dependency.to_string_without_version()),
                };
                let _ = res.send(Err(api_error)).await;
                return Ok(());
            }
        }

        let save_result = db.add_tool(new_tool).await;

        match save_result {
            Ok(tool) => {
                let tool_key = tool.tool_router_key();

                if let Some(assets) = new_tool_with_assets.assets {
                    if !assets.is_empty() {
                        let file_path = PathBuf::from(&node_env.node_storage_path.clone().unwrap_or_default())
                            .join(".tools_storage")
                            .join("tools")
                            .join(tool.tool_router_key().convert_to_path());
                        if !file_path.exists() {
                            let s = std::fs::create_dir_all(&file_path);
                            if s.is_err() {
                                let api_error = APIError {
                                    code: StatusCode::INTERNAL_SERVER_ERROR.as_u16(),
                                    error: "Failed to create directory".to_string(),
                                    message: format!("Failed to create directory: {}", s.err().unwrap()),
                                };
                                let _ = res.send(Err(api_error)).await;
                                return Ok(());
                            }
                        }
                        // Create the assets
                        for asset in assets {
                            let asset_path = file_path.join(asset.file_name);
                            let asset_content = base64::decode(asset.data).unwrap();
                            let status = fs::write(asset_path, asset_content).await;
                            if status.is_err() {
                                let api_error = APIError {
                                    code: StatusCode::INTERNAL_SERVER_ERROR.as_u16(),
                                    error: "Failed to create directory".to_string(),
                                    message: format!("Failed to create directory: {}", status.err().unwrap()),
                                };
                                let _ = res.send(Err(api_error)).await;
                                return Ok(());
                            }
                        }
                    }
                }

                let response = json!({ "status": "success", "message": format!("Tool added with key: {}", tool_key.to_string_without_version()) });
                let _ = res.send(Ok(response)).await;
                Ok(())
            }
            Err(err) => {
                let api_error = APIError {
                    code: StatusCode::INTERNAL_SERVER_ERROR.as_u16(),
                    error: "Internal Server Error".to_string(),
                    message: format!("Failed to add tool to LanceShinkaiDb: {}", err),
                };
                let _ = res.send(Err(api_error)).await;
                Ok(())
            }
        }
    }

    pub async fn v2_api_get_shinkai_tool(
        db: Arc<SqliteManager>,
        bearer: String,
        tool_key: String,
        serialize_config: bool,
        res: Sender<Result<Value, APIError>>,
    ) -> Result<(), NodeError> {
        // Validate the bearer token
        if Self::validate_bearer_token(&bearer, db.clone(), &res).await.is_err() {
            return Ok(());
        }

        // Get the tool from the database using the tool_key directly
        match db.get_tool_by_key(&tool_key) {
            // Use tool_key directly
            Ok(tool) => {
                // Serialize the tool object to JSON value first.
                let mut response_value = match serde_json::to_value(&tool) {
                    Ok(val) => val,
                    Err(e) => {
                        let api_error = APIError {
                            code: StatusCode::INTERNAL_SERVER_ERROR.as_u16(),
                            error: "Internal Server Error".to_string(),
                            message: format!("Failed to serialize tool: {:?}", e),
                        };
                        let _ = res.send(Err(api_error)).await;
                        return Ok(());
                    }
                };

                // If serialize_config is true, replace the 'config' field
                if serialize_config {
                    if let Value::Object(ref mut map) = response_value {
                        // Get the original config Vec from the tool struct
                        let original_config = tool.get_config(); // Assumes ShinkaiTool implements GetConfig trait or similar
                                                                 // Serialize the config vector using the updated helper function
                        let serialized_config_data = serialize_tool_config_to_schema_and_form_data(&original_config); // Use new function name
                                                                                                                      // Replace the existing 'config' field in the JSON map with the new structure
                        if let Some(Value::Object(ref mut contents_map)) = map
                            .get_mut("content")
                            .and_then(|v| v.as_array_mut())
                            .and_then(|arr| arr.get_mut(0))
                        {
                            contents_map.insert(
                                "configurations".to_string(),
                                serialized_config_data.get("schema").unwrap().clone(),
                            );
                            contents_map.insert(
                                "configFormData".to_string(),
                                serialized_config_data.get("configFormData").unwrap().clone(),
                            );
                        }
                    }
                }
                // Otherwise, the default serialization (config as array) is used.

                let _ = res.send(Ok(response_value)).await;
                Ok(())
            }
            Err(SqliteManagerError::ToolNotFound(_)) => {
                let api_error = APIError {
                    code: StatusCode::NOT_FOUND.as_u16(),
                    error: "Not Found".to_string(),
                    message: "Tool not found".to_string(),
                };
                let _ = res.send(Err(api_error)).await;
                Ok(())
            }
            Err(err) => {
                let api_error = APIError {
                    code: StatusCode::INTERNAL_SERVER_ERROR.as_u16(),
                    error: "Internal Server Error".to_string(),
                    message: format!("Failed to get tool: {:?}", err),
                };
                let _ = res.send(Err(api_error)).await;
                Ok(())
            }
        }
    }

    pub fn merge_json(existing: Value, input: Value) -> Value {
        match (existing, input) {
            (Value::Object(mut existing_map), Value::Object(input_map)) => {
                for (key, input_value) in input_map {
                    let existing_value = existing_map.remove(&key).unwrap_or(Value::Null);
                    existing_map.insert(key, Self::merge_json(existing_value, input_value));
                }
                Value::Object(existing_map)
            }
            (Value::Array(mut existing_array), Value::Array(input_array)) => {
                for (i, input_value) in input_array.into_iter().enumerate() {
                    if i < existing_array.len() {
                        existing_array[i] = Self::merge_json(existing_array[i].take(), input_value);
                    } else {
                        existing_array.push(input_value);
                    }
                }
                Value::Array(existing_array)
            }
            (_, input) => input,
        }
    }

    pub async fn v2_api_set_playground_tool(
        db: Arc<SqliteManager>,
        bearer: String,
        payload: ToolPlayground,
        node_env: NodeEnvironment,
        _tool_id: String,
        app_id: String,
        original_tool_key_path: Option<String>,
        res: Sender<Result<Value, APIError>>,
    ) -> Result<(), NodeError> {
        // Validate the bearer token
        if Self::validate_bearer_token(&bearer, db.clone(), &res).await.is_err() {
            return Ok(());
        }

        let result = Self::set_playground_tool(db, payload, node_env, app_id, original_tool_key_path).await;
        let _ = match result {
            Ok(result) => res.send(Ok(result)).await,
            Err(err) => res.send(Err(err)).await,
        };
        return Ok(());
    }

    async fn set_playground_tool(
        db: Arc<SqliteManager>,
        payload: ToolPlayground,
        node_env: NodeEnvironment,
        app_id: String,
        original_tool_key_path: Option<String>,
    ) -> Result<Value, APIError> {
        let mut updated_payload = payload.clone();
        let dependencies = updated_payload.metadata.tools.clone().unwrap_or_default();
        for dependency in dependencies {
            let _ = db
                .get_tool_by_key(&dependency.to_string_without_version())
                .map_err(|e| APIError {
                    code: StatusCode::INTERNAL_SERVER_ERROR.as_u16(),
                    error: "Internal Server Error".to_string(),
                    message: format!("Failed to get tool: {}", e),
                })?;
        }

        let shinkai_tool = match payload.language {
            CodeLanguage::Typescript => {
                let tool_router_key = ToolRouterKey::new(
                    "local".to_string(),
                    payload.metadata.author.clone(),
                    payload.metadata.name.clone(),
                    None,
                );
                let tool = DenoTool {
                    name: payload.metadata.name.clone(),
                    tool_router_key: Some(tool_router_key.clone()),
                    homepage: payload.metadata.homepage.clone(),
                    author: payload.metadata.author.clone(),
                    version: payload.metadata.version.clone(),
                    js_code: payload.code.clone(),
                    tools: payload.metadata.tools.clone().unwrap_or_default(),
                    config: payload.metadata.configurations.clone(),
                    oauth: payload.metadata.oauth.clone(),
                    description: payload.metadata.description.clone(),
                    keywords: payload.metadata.keywords.clone(),
                    input_args: payload.metadata.parameters.clone(),
                    output_arg: ToolOutputArg { json: "".to_string() },
                    activated: false, // TODO: maybe we want to add this as an option in the UI?
                    mcp_enabled: Some(false),
                    embedding: None,
                    result: payload.metadata.result,
                    sql_tables: Some(payload.metadata.sql_tables),
                    sql_queries: Some(payload.metadata.sql_queries),
                    file_inbox: None,
                    assets: payload.assets.clone(),
                    runner: payload.metadata.runner,
                    operating_system: payload.metadata.operating_system,
                    tool_set: payload.metadata.tool_set,
                };
                ShinkaiTool::Deno(tool, false)
            }
            CodeLanguage::Python => {
                let tool_router_key = ToolRouterKey::new(
                    "local".to_string(),
                    payload.metadata.author.clone(),
                    payload.metadata.name.clone(),
                    None,
                );

                let tool = PythonTool {
                    name: payload.metadata.name.clone(),
                    tool_router_key: Some(tool_router_key.clone()),
                    homepage: payload.metadata.homepage.clone(),
                    version: payload.metadata.version.clone(),
                    author: payload.metadata.author.clone(),
                    py_code: payload.code.clone(),
                    tools: payload.metadata.tools.clone().unwrap_or_default(),
                    config: payload.metadata.configurations.clone(),
                    oauth: payload.metadata.oauth.clone(),
                    description: payload.metadata.description.clone(),
                    keywords: payload.metadata.keywords.clone(),
                    input_args: payload.metadata.parameters.clone(),
                    output_arg: ToolOutputArg { json: "".to_string() },
                    activated: false, // TODO: maybe we want to add this as an option in the UI?
                    mcp_enabled: Some(false),
                    embedding: None,
                    result: payload.metadata.result,
                    sql_tables: Some(payload.metadata.sql_tables),
                    sql_queries: Some(payload.metadata.sql_queries),
                    file_inbox: None,
                    assets: payload.assets.clone(),
                    runner: payload.metadata.runner,
                    operating_system: payload.metadata.operating_system,
                    tool_set: payload.metadata.tool_set,
                };
                ShinkaiTool::Python(tool, false)
            }
        };

        updated_payload.tool_router_key = Some(shinkai_tool.tool_router_key().to_string_without_version());

        let mut delete_old_tool = false;
        if let Some(original_tool_key_path) = original_tool_key_path.clone() {
            let original_tool_key = ToolRouterKey::from_string(&original_tool_key_path)?;
            println!("old tool_key: {:?}", original_tool_key);
            delete_old_tool = original_tool_key.to_string_without_version()
                != shinkai_tool.tool_router_key().to_string_without_version();
        }
        println!("new tool_key: {:?}", updated_payload.tool_router_key);
        println!("delete_old_tool: {:?}", delete_old_tool);

        let storage_path = node_env.node_storage_path.unwrap_or_default();
        // Check all asset files exist in the {storage}/tool_storage/assets/{app_id}/
        let mut origin_path: PathBuf = PathBuf::from(storage_path.clone());
        origin_path.push(".tools_storage");
        origin_path.push("playground");
        origin_path.push(app_id);
        // Read all files from origin directory
        let origin_files = if origin_path.exists() {
            Some(std::fs::read_dir(&origin_path).map_err(|e| APIError {
                code: StatusCode::INTERNAL_SERVER_ERROR.as_u16(),
                error: "Internal Server Error".to_string(),
                message: format!("Failed to read origin directory: {}", e),
            })?)
        } else {
            None
        };
        // Create destination directory path
        let mut perm_file_path = PathBuf::from(storage_path.clone());
        perm_file_path.push(".tools_storage");
        perm_file_path.push("tools");
        perm_file_path.push(shinkai_tool.tool_router_key().convert_to_path());

        // Clear destination directory if it exists
        if perm_file_path.exists() {
            std::fs::remove_dir_all(&perm_file_path).map_err(|e| APIError {
                code: StatusCode::INTERNAL_SERVER_ERROR.as_u16(),
                error: "Internal Server Error".to_string(),
                message: format!("Failed to clear destination directory: {}", e),
            })?;
        }

        // Create destination directory
        std::fs::create_dir_all(&perm_file_path).map_err(|e| APIError {
            code: StatusCode::INTERNAL_SERVER_ERROR.as_u16(),
            error: "Internal Server Error".to_string(),
            message: format!("Failed to create permanent storage directory: {}", e),
        })?;

        // Copy all files from origin to destination
        if let Some(origin_files) = origin_files {
            for entry in origin_files {
                let entry = entry.map_err(|e| APIError {
                    code: StatusCode::INTERNAL_SERVER_ERROR.as_u16(),
                    error: "Internal Server Error".to_string(),
                    message: format!("Failed to read directory entry: {}", e),
                })?;

                let file_name = entry.file_name();
                let mut dest_path = perm_file_path.clone();
                dest_path.push(&file_name);

                println!(
                    "copying {} to {}",
                    entry.path().to_string_lossy(),
                    dest_path.to_string_lossy()
                );

                std::fs::copy(entry.path(), dest_path).map_err(|e| APIError {
                    code: StatusCode::INTERNAL_SERVER_ERROR.as_u16(),
                    error: "Internal Server Error".to_string(),
                    message: format!("Failed to copy file {}: {}", file_name.to_string_lossy(), e),
                })?;
            }
        }

        // Create a longer-lived binding for the db clone
        let version = shinkai_tool.version_indexable()?;
        let version = Some(version);
        let exists = db
            .tool_exists(&shinkai_tool.tool_router_key().to_string_without_version(), version)
            .map_err(|e| APIError {
                code: StatusCode::INTERNAL_SERVER_ERROR.as_u16(),
                error: "Internal Server Error".to_string(),
                message: format!("Failed to check if tool exists: {}", e),
            })?;

        let tool = match exists {
            // Tool already exists, update it
            true => db.update_tool(shinkai_tool).await,
            // Add the tool to the LanceShinkaiDb
            false => db.add_tool(shinkai_tool.clone()).await,
        }
        .map_err(|e| APIError {
            code: StatusCode::INTERNAL_SERVER_ERROR.as_u16(),
            error: "Internal Server Error".to_string(),
            message: format!("Failed to add tool to SqliteManager: {}", e),
        })?;

        db.set_tool_playground(&updated_payload).map_err(|e| APIError {
            code: StatusCode::INTERNAL_SERVER_ERROR.as_u16(),
            error: "Internal Server Error".to_string(),
            message: format!("Failed to save playground tool: {}", e),
        })?;

        // Let's delete the old tool if it exists
        if delete_old_tool {
            if let Some(original_tool_key_path) = original_tool_key_path {
                let original_tool_key = ToolRouterKey::from_string(&original_tool_key_path)?;
                println!(
                    "removing tool with key: {:?}",
                    original_tool_key.to_string_without_version()
                );
                let delete_tool_playground = db.remove_tool_playground(&original_tool_key.to_string_without_version());
                let delete_tool = db.remove_tool(&original_tool_key.to_string_without_version(), None);
                println!("remove tool playground: {:?}", delete_tool_playground);
                println!("remove tool: {:?}", delete_tool);
            }
        }
        // Return playground as Value
        let tool_json = serde_json::to_value(&tool).map_err(|e| APIError {
            code: StatusCode::INTERNAL_SERVER_ERROR.as_u16(),
            error: "Internal Server Error".to_string(),
            message: format!("Failed to serialize tool to JSON: {}", e),
        })?;

        return Ok(json!({
            "shinkai_tool": tool_json,
            "metadata": updated_payload
        }));
    }

    pub async fn v2_api_list_playground_tools(
        db: Arc<SqliteManager>,
        bearer: String,
        res: Sender<Result<Value, APIError>>,
    ) -> Result<(), NodeError> {
        // Validate the bearer token
        if Self::validate_bearer_token(&bearer, db.clone(), &res).await.is_err() {
            return Ok(());
        }

        // List all playground tools
        match db.get_all_tool_playground() {
            Ok(tools) => {
                let response = json!(tools);
                let _ = res.send(Ok(response)).await;
                Ok(())
            }
            Err(err) => {
                let api_error = APIError {
                    code: StatusCode::INTERNAL_SERVER_ERROR.as_u16(),
                    error: "Internal Server Error".to_string(),
                    message: format!("Failed to list playground tools: {}", err),
                };
                let _ = res.send(Err(api_error)).await;
                Ok(())
            }
        }
    }

    pub async fn v2_api_remove_playground_tool(
        db: Arc<SqliteManager>,
        bearer: String,
        tool_key: String,
        res: Sender<Result<Value, APIError>>,
    ) -> Result<(), NodeError> {
        // Validate the bearer token
        if Self::validate_bearer_token(&bearer, db.clone(), &res).await.is_err() {
            return Ok(());
        }

        // Remove the playground tool from the SqliteManager
        let db_write = db;
        match db_write.remove_tool_playground(&tool_key) {
            Ok(_) => {
                // Also remove the underlying tool from the SqliteManager
                match db_write.remove_tool(&tool_key, None) {
                    Ok(_) => {
                        let response =
                            json!({ "status": "success", "message": "Tool and underlying data removed successfully" });
                        let _ = res.send(Ok(response)).await;
                        Ok(())
                    }
                    Err(err) => {
                        let api_error = APIError {
                            code: StatusCode::INTERNAL_SERVER_ERROR.as_u16(),
                            error: "Internal Server Error".to_string(),
                            message: format!("Failed to remove underlying tool: {}", err),
                        };
                        let _ = res.send(Err(api_error)).await;
                        Ok(())
                    }
                }
            }
            Err(err) => {
                let api_error = APIError {
                    code: StatusCode::INTERNAL_SERVER_ERROR.as_u16(),
                    error: "Internal Server Error".to_string(),
                    message: format!("Failed to remove playground tool: {}", err),
                };
                let _ = res.send(Err(api_error)).await;
                Ok(())
            }
        }
    }

    pub async fn v2_api_get_playground_tool(
        db: Arc<SqliteManager>,
        bearer: String,
        tool_key: String,
        res: Sender<Result<Value, APIError>>,
    ) -> Result<(), NodeError> {
        // Validate the bearer token
        if Self::validate_bearer_token(&bearer, db.clone(), &res).await.is_err() {
            return Ok(());
        }

        // Get the playground tool
        match db.get_tool_playground(&tool_key) {
            Ok(tool) => {
                let response = json!(tool);
                let _ = res.send(Ok(response)).await;
                Ok(())
            }
            Err(SqliteManagerError::ToolPlaygroundNotFound(_)) => {
                let api_error = APIError {
                    code: StatusCode::NOT_FOUND.as_u16(),
                    error: "Not Found".to_string(),
                    message: "Playground tool not found".to_string(),
                };
                let _ = res.send(Err(api_error)).await;
                Ok(())
            }
            Err(err) => {
                let api_error = APIError {
                    code: StatusCode::INTERNAL_SERVER_ERROR.as_u16(),
                    error: "Internal Server Error".to_string(),
                    message: format!("Failed to get playground tool: {}", err),
                };
                let _ = res.send(Err(api_error)).await;
                Ok(())
            }
        }
    }

    // ------------------------------------------------------------
    // TOOLS
    // ------------------------------------------------------------
    // TODO Check if this is needed.
    pub async fn get_tool_definitions(
        bearer: String,
        db: Arc<SqliteManager>,
        language: CodeLanguage,
        tools: Vec<ToolRouterKey>,
        res: Sender<Result<Value, APIError>>,
    ) -> Result<(), NodeError> {
        if Self::validate_bearer_token(&bearer, db.clone(), &res).await.is_err() {
            return Ok(());
        }

        let definitions = generate_tool_definitions(tools, language, db, false).await;
        match definitions {
            Ok(definitions) => {
                let mut map: Map<String, Value> = Map::new();
                definitions.into_iter().for_each(|(key, value)| {
                    map.insert(key, Value::String(value));
                });

                let _ = res.send(Ok(Value::Object(map))).await;
            }
            Err(e) => {
                let _ = res.send(Err(e)).await;
            }
        }
        Ok(())
    }

    pub async fn execute_tool(
        bearer: String,
        node_name: ShinkaiName,
        db: Arc<SqliteManager>,
        tool_router_key: String,
        parameters: Map<String, Value>,
        tool_id: String,
        app_id: String,
        agent_id: Option<String>,
        llm_provider: String,
        extra_config: Map<String, Value>,
        identity_manager: Arc<Mutex<IdentityManager>>,
        job_manager: Arc<Mutex<JobManager>>,
        encryption_secret_key: EncryptionStaticKey,
        encryption_public_key: EncryptionPublicKey,
        signing_secret_key: SigningKey,
        mounts: Option<Vec<String>>,
        res: Sender<Result<Value, APIError>>,
    ) -> Result<(), NodeError> {
        if Self::validate_bearer_token(&bearer, db.clone(), &res).await.is_err() {
            return Ok(());
        }

        // Convert extra_config to Vec<ToolConfig> using basic_config_from_value
        let tool_configs = ToolConfig::basic_config_from_value(&Value::Object(extra_config));

        // Execute the tool directly
        let result = execute_tool_cmd(
            bearer,
            node_name,
            db,
            // vector_fs,
            tool_router_key.clone(),
            parameters,
            tool_id,
            app_id,
            agent_id,
            llm_provider,
            tool_configs,
            identity_manager,
            job_manager,
            encryption_secret_key,
            encryption_public_key,
            signing_secret_key,
            mounts,
        )
        .await;

        match result {
            Ok(result) => {
                println!("[execute_command] Tool execution successful: {}", tool_router_key);
                let _ = res.send(Ok(result)).await;
            }
            Err(e) => {
                println!("[execute_command] Tool execution failed {}: {}", tool_router_key, e);
                let _ = res
                    .send(Err(APIError {
                        code: StatusCode::INTERNAL_SERVER_ERROR.as_u16(),
                        error: "Internal Server Error".to_string(),
                        message: format!("Error executing tool: {}", e),
                    }))
                    .await;
            }
        }

        Ok(())
    }

    pub async fn execute_mcp_tool(
        node_name: ShinkaiName, // No Bearer token needed because this is an internal tool
        db: Arc<SqliteManager>,
        tool_router_key: String,
        parameters: Map<String, Value>,
        tool_id: String,
        app_id: String,
        agent_id: Option<String>,
        extra_config: Map<String, Value>,
        identity_manager: Arc<Mutex<IdentityManager>>,
        job_manager: Arc<Mutex<JobManager>>,
        encryption_secret_key: EncryptionStaticKey,
        encryption_public_key: EncryptionPublicKey,
        signing_secret_key: SigningKey,
        mounts: Option<Vec<String>>,
        res: Sender<Result<Value, APIError>>,
    ) -> Result<(), NodeError> {
        let bearer = Self::get_bearer_token(db.clone(), &res).await?;
        // Convert extra_config to Vec<ToolConfig> using basic_config_from_value
        let tool_configs = ToolConfig::basic_config_from_value(&Value::Object(extra_config));
        let result = execute_mcp_tool_cmd(
            bearer,
            node_name,
            db,
            tool_router_key,
            parameters,
            tool_id,
            app_id,
            agent_id,
            tool_configs,
            identity_manager,
            job_manager,
            encryption_secret_key,
            encryption_public_key,
            signing_secret_key,
            mounts,
        )
        .await;

        match result {
            Ok(result) => {
                let _ = res.send(Ok(result)).await;
            }
            Err(e) => {
                let _ = res
                    .send(Err(APIError {
                        code: StatusCode::INTERNAL_SERVER_ERROR.as_u16(),
                        error: "Internal Server Error".to_string(),
                        message: format!("Error executing tool: {}", e),
                    }))
                    .await;
            }
        }
        Ok(())
    }

    pub async fn run_execute_code(
        bearer: String,
        db: Arc<SqliteManager>,
        tool_type: DynamicToolType,
        code: String,
        tools: Vec<ToolRouterKey>,
        parameters: Map<String, Value>,
        extra_config: Map<String, Value>,
        oauth: Option<Vec<OAuth>>,
        tool_id: String,
        app_id: String,
        agent_id: Option<String>,
        llm_provider: String,
        node_name: ShinkaiName,
        mounts: Option<Vec<String>>,
        runner: Option<RunnerType>,
        operating_system: Option<Vec<OperatingSystem>>,
        identity_manager_clone: Arc<Mutex<IdentityManager>>,
        job_manager_clone: Arc<Mutex<JobManager>>,
        encryption_secret_key_clone: EncryptionStaticKey,
        encryption_public_key_clone: EncryptionPublicKey,
        signing_secret_key_clone: SigningKey,
        res: Sender<Result<Value, APIError>>,
    ) -> Result<(), NodeError> {
        if Self::validate_bearer_token(&bearer, db.clone(), &res).await.is_err() {
            return Ok(());
        }

        // Convert extra_config to Vec<ToolConfig> using basic_config_from_value
        let tool_configs = ToolConfig::basic_config_from_value(&Value::Object(extra_config));

        // Convert oauth to Vec<ToolConfig> if you have a similar method for OAuth
        // let oauth_configs = ToolConfig::oauth_from_value(&Value::Object(oauth));

        // Execute the tool directly
        let result = execute_code(
            tool_type.clone(),
            code,
            tools,
            parameters,
            tool_configs,
            oauth,
            db,
            tool_id,
            app_id,
            agent_id,
            llm_provider,
            bearer,
            node_name,
            mounts,
            runner,
            operating_system,
            identity_manager_clone,
            job_manager_clone,
            encryption_secret_key_clone,
            encryption_public_key_clone,
            signing_secret_key_clone,
        )
        .await;

        match result {
            Ok(result) => {
                println!("[execute_command] Tool execution successful: {}", tool_type);
                let _ = res.send(Ok(result)).await;
            }
            Err(e) => {
                let _ = res
                    .send(Err(APIError {
                        code: StatusCode::INTERNAL_SERVER_ERROR.as_u16(),
                        error: "Internal Server Error".to_string(),
                        message: format!("Error executing tool: {}", e),
                    }))
                    .await;
            }
        }

        Ok(())
    }

    pub async fn generate_tool_fetch_query(
        bearer: String,
        db: Arc<SqliteManager>,
        language: CodeLanguage,
        tools: Vec<ToolRouterKey>,
        code: String,
        identity_manager: Arc<Mutex<IdentityManager>>,
        res: Sender<Result<Value, APIError>>,
    ) -> Result<(), NodeError> {
        if Self::validate_bearer_token(&bearer, db.clone(), &res).await.is_err() {
            return Ok(());
        }

        // This is used only to generate example prompts.
        // We only use the minimal number of tools to generate the prompts.
        let tool_definitions = match generate_tool_definitions(tools.clone(), language.clone(), db.clone(), true).await
        {
            Ok(definitions) => definitions,
            Err(err) => {
                let api_error = APIError {
                    code: StatusCode::INTERNAL_SERVER_ERROR.as_u16(),
                    error: "Internal Server Error".to_string(),
                    message: format!("Failed to generate tool definitions: {:?}", err),
                };
                let _ = res.send(Err(api_error)).await;
                return Ok(());
            }
        };

        let is_memory_required = tools.iter().any(|tool| {
            tool.to_string_without_version() == "local:::__official_shinkai:::shinkai_sqlite_query_executor"
        });
        let code_prompt =
            match generate_code_prompt(language.clone(), is_memory_required, "".to_string(), tool_definitions).await {
                Ok(prompt) => prompt,
                Err(err) => {
                    let api_error = APIError {
                        code: StatusCode::INTERNAL_SERVER_ERROR.as_u16(),
                        error: "Internal Server Error".to_string(),
                        message: format!("Failed to generate code prompt: {:?}", err),
                    };
                    let _ = res.send(Err(api_error)).await;
                    return Ok(());
                }
            };

        let metadata_prompt = match tool_metadata_implementation_prompt(
            language.clone(),
            code.clone(),
            tools.clone(),
            identity_manager.clone(),
        )
        .await
        {
            Ok(prompt) => prompt,
            Err(err) => {
                let api_error = APIError {
                    code: StatusCode::INTERNAL_SERVER_ERROR.as_u16(),
                    error: "Internal Server Error".to_string(),
                    message: format!("Failed to generate tool definitions: {:?}", err),
                };
                let _ = res.send(Err(api_error)).await;
                return Ok(());
            }
        };

        let all_tools: Vec<ToolRouterKey> = db
            .clone()
            .get_all_tool_headers(false)?
            .into_iter()
            .filter_map(|tool| match ToolRouterKey::from_string(&tool.tool_router_key) {
                Ok(tool_router_key) => Some(tool_router_key),
                Err(_) => None,
            })
            .collect();
        let library_code = match generate_tool_definitions(all_tools, language.clone(), db.clone(), false).await {
            Ok(code) => code,
            Err(err) => {
                let api_error = APIError {
                    code: StatusCode::INTERNAL_SERVER_ERROR.as_u16(),
                    error: "Internal Server Error".to_string(),
                    message: format!("Failed to generate tool definitions: {:?}", err),
                };
                let _ = res.send(Err(api_error)).await;
                return Ok(());
            }
        };

        // This is used to generate the headers for the tool prompt.
        let header_code = match generate_tool_definitions(tools.clone(), language.clone(), db.clone(), true).await {
            Ok(code) => code,
            Err(err) => {
                let api_error = APIError {
                    code: StatusCode::INTERNAL_SERVER_ERROR.as_u16(),
                    error: "Internal Server Error".to_string(),
                    message: format!("Failed to generate tool definitions: {:?}", err),
                };
                let _ = res.send(Err(api_error)).await;
                return Ok(());
            }
        };

        let _ = res
            .send(Ok(json!({
                "availableTools": get_all_tools(db.clone()).await.into_iter().map(|tool| tool.tool_router_key).collect::<Vec<String>>(),
                "libraryCode": library_code.clone(),
                "headers": header_code.clone(),
                "codePrompt": code_prompt.clone(),
                "metadataPrompt": metadata_prompt.clone(),
            })))
            .await;
        Ok(())
    }

    async fn is_code_generator(
        db: Arc<SqliteManager>,
        job_id: &str,
        identity_manager_clone: Arc<Mutex<IdentityManager>>,
    ) -> bool {
        // Retrieve the job to get the llm_provider
        let llm_provider = match db.get_job_with_options(job_id, false) {
            Ok(job) => job.parent_agent_or_llm_provider_id.clone(),
            Err(_) => return false,
        };

        let main_identity = {
            let identity_manager = identity_manager_clone.lock().await;
            match identity_manager.get_main_identity() {
                Some(identity) => identity.clone(),
                None => return false,
            }
        };

        // Create a new job message
        let sender = match ShinkaiName::new(main_identity.get_full_identity_name()) {
            Ok(name) => name,
            Err(_) => return false,
        };

        match db.get_llm_provider(&llm_provider, &sender) {
            Ok(llm_provider) => {
                if let Some(llm_provider) = llm_provider {
                    let provider = llm_provider.get_provider_string();
                    let model = llm_provider.get_model_string().to_lowercase();
                    println!("provider: {}", provider);
                    println!("model: {}", model);

                    if provider == "shinkai-backend"
                        && (model == "code_generator" || model == "code_generator_no_feedback")
                    {
                        return true;
                    }
                }
            }
            Err(_) => return false,
        };
        return false;
    }

    pub async fn generate_tool_implementation(
        bearer: String,
        db: Arc<SqliteManager>,
        job_message: JobMessage,
        language: CodeLanguage,
        tools: Vec<ToolRouterKey>,
        node_name_clone: ShinkaiName,
        identity_manager_clone: Arc<Mutex<IdentityManager>>,
        job_manager_clone: Arc<Mutex<JobManager>>,
        encryption_secret_key_clone: EncryptionStaticKey,
        encryption_public_key_clone: EncryptionPublicKey,
        signing_secret_key_clone: SigningKey,
        post_check: bool,
        raw: bool,
        res: Sender<Result<SendResponseBodyData, APIError>>,
    ) -> Result<(), NodeError> {
        // Note: Later (inside v2_job_message), we validate the bearer token again,
        // we do it here to make sure we have a valid bearer token at this point
        if Self::validate_bearer_token(&bearer, db.clone(), &res).await.is_err() {
            return Ok(());
        }
        // Generate tool definitions
        let is_code_generator =
            Self::is_code_generator(db.clone(), &job_message.job_id, identity_manager_clone.clone()).await;

        println!("is_code_generator: {}", is_code_generator);

        // If it's the code_generator - we get all the tools - as the code_generator decides which tools to use
        let tools = if is_code_generator {
            // Only this list will be passed as valid functions to the code generator.
            let valid_tool_list: Vec<String> = vec![
                "local:::__official_shinkai:::shinkai_llm_prompt_processor",
                "local:::__official_shinkai:::x_twitter_post",
                "local:::__official_shinkai:::duckduckgo_search",
                "local:::__official_shinkai:::x_twitter_search",
            ]
            .iter()
            .map(|t| t.to_string())
            .collect();
            let user_tools: Vec<String> = tools.iter().map(|tools| tools.to_string_with_version()).collect();
            let all_tool_headers = db.clone().get_all_tool_headers(false)?;
            all_tool_headers
                .into_iter()
                .map(|tool| ToolRouterKey::from_string(&tool.tool_router_key))
                .filter(|tool| tool.is_ok())
                .map(|tool| tool.unwrap())
                .filter(|tool| {
                    let t = tool.to_string_without_version();
                    user_tools.contains(&t) || valid_tool_list.contains(&t)
                })
                .collect::<Vec<ToolRouterKey>>()
        } else {
            // If its a code-generation prompt, we only use the minimal number of tools
            // to generate the prompts.
            tools.clone()
        };

        let tool_definitions = match generate_tool_definitions(tools.clone(), language.clone(), db.clone(), true).await
        {
            Ok(definitions) => definitions,
            Err(err) => {
                let api_error = APIError {
                    code: StatusCode::INTERNAL_SERVER_ERROR.as_u16(),
                    error: "Internal Server Error".to_string(),
                    message: format!("Failed to generate tool definitions: {:?}", err),
                };
                let _ = res.send(Err(api_error)).await;
                return Ok(());
            }
        };

        let prompt = job_message.content.clone();
        let is_memory_required = tools.clone().iter().any(|tool| {
            tool.to_string_without_version() == "local:::__official_shinkai:::shinkai_sqlite_query_executor"
        });

        // Determine the code generation prompt so we can update the message with the
        // custom prompt if required
        let generate_code_prompt = match raw {
            true => prompt,
            false => match generate_code_prompt(language.clone(), is_memory_required, prompt, tool_definitions).await {
                Ok(prompt) => prompt,
                Err(err) => {
                    let api_error = APIError {
                        code: StatusCode::INTERNAL_SERVER_ERROR.as_u16(),
                        error: "Internal Server Error".to_string(),
                        message: format!("Failed to generate code prompt: {:?}", err),
                    };
                    let _ = res.send(Err(api_error)).await;
                    return Ok(());
                }
            },
        };

        // Disable tools for this job
        if let Err(err) = Self::disable_tools_for_job(db.clone(), bearer.clone(), job_message.job_id.clone()).await {
            let api_error = APIError {
                code: StatusCode::INTERNAL_SERVER_ERROR.as_u16(),
                error: "Internal Server Error".to_string(),
                message: err,
            };
            let _ = res.send(Err(api_error)).await;
            return Ok(());
        }

        // We copy the job message and update the content with the custom prompt
        let mut job_message_clone = job_message.clone();
        job_message_clone.content = generate_code_prompt;

        if post_check {
            let callback_action =
                CallbackAction::ImplementationCheck(language.to_dynamic_tool_type().unwrap(), tools.clone());
            job_message_clone.callback = Some(Box::new(callback_action));
        }

        Node::v2_job_message(
            db,
            node_name_clone,
            identity_manager_clone,
            job_manager_clone,
            bearer,
            job_message_clone,
            encryption_secret_key_clone,
            encryption_public_key_clone,
            signing_secret_key_clone,
            Some(true),
            res,
        )
        .await
    }

    pub async fn generate_tool_metadata_implementation(
        bearer: String,
        job_id: String,
        language: CodeLanguage,
        tools: Vec<ToolRouterKey>,
        db: Arc<SqliteManager>,
        node_name_clone: ShinkaiName,
        identity_manager: Arc<Mutex<IdentityManager>>,
        job_manager_clone: Arc<Mutex<JobManager>>,
        encryption_secret_key_clone: EncryptionStaticKey,
        encryption_public_key_clone: EncryptionPublicKey,
        signing_secret_key_clone: SigningKey,
        res: Sender<Result<Value, APIError>>,
    ) -> Result<(), NodeError> {
        if Self::validate_bearer_token(&bearer, db.clone(), &res).await.is_err() {
            return Ok(());
        }

        // We can automatically extract the code (last message from the AI in the job
        // inbox) using the job_id
        let job = match db.get_job_with_options(&job_id, true) {
            Ok(job) => job,
            Err(err) => {
                let api_error = APIError {
                    code: StatusCode::INTERNAL_SERVER_ERROR.as_u16(),
                    error: "Internal Server Error".to_string(),
                    message: format!("Failed to retrieve job: {}", err),
                };
                let _ = res.send(Err(api_error)).await;
                return Ok(());
            }
        };

        // Disable tools for this job
        if let Err(err) = Self::disable_tools_for_job(db.clone(), bearer.clone(), job_id.clone()).await {
            let api_error = APIError {
                code: StatusCode::INTERNAL_SERVER_ERROR.as_u16(),
                error: "Internal Server Error".to_string(),
                message: err,
            };
            let _ = res.send(Err(api_error)).await;
            return Ok(());
        }

        let last_message = {
            let inbox_name = InboxName::get_job_inbox_name_from_params(job_id.to_string())?;
            let messages = match db.get_last_messages_from_inbox(inbox_name.to_string(), 2, None) {
                Ok(messages) => messages,
                Err(err) => {
                    let api_error = APIError {
                        code: StatusCode::INTERNAL_SERVER_ERROR.as_u16(),
                        error: "Internal Server Error".to_string(),
                        message: format!("Failed to retrieve last messages from inbox: {}", err),
                    };
                    let _ = res.send(Err(api_error)).await;
                    return Ok(());
                }
            };
            if messages.len() < 2 {
                let api_error = APIError {
                    code: StatusCode::INTERNAL_SERVER_ERROR.as_u16(),
                    error: "Internal Server Error".to_string(),
                    message: "Most likely the LLM hasn't processed the code task yet".to_string(),
                };
                let _ = res.send(Err(api_error)).await;
                return Ok(());
            };

            // Handle the last message safely
            if let Some(last_message) = messages.last().and_then(|msg| msg.last()) {
                // Use last_message here
                last_message.clone()
            } else {
                let api_error = APIError {
                    code: StatusCode::INTERNAL_SERVER_ERROR.as_u16(),
                    error: "Internal Server Error".to_string(),
                    message: "Failed to retrieve the last message".to_string(),
                };
                let _ = res.send(Err(api_error)).await;
                return Ok(());
            }
        };

        let code = match last_message.get_message_content() {
            Ok(code) => code,
            Err(err) => {
                let api_error = APIError {
                    code: StatusCode::INTERNAL_SERVER_ERROR.as_u16(),
                    error: "Internal Server Error".to_string(),
                    message: format!("Failed to retrieve the last message content: {}", err),
                };
                let _ = res.send(Err(api_error)).await;
                return Ok(());
            }
        };

        let language_str = match language.clone() {
            CodeLanguage::Typescript => "typescript",
            CodeLanguage::Python => "python",
        };
        let start_pattern = &format!("```{}", language_str);
        let end_pattern = "```";
        // Extract code from triple backticks if present
        let code = if code.contains(start_pattern) {
            let start = code.find(start_pattern).unwrap_or(0);
            let end = code[(start + start_pattern.len())..]
                .find(end_pattern)
                .map(|i| i + start + start_pattern.len())
                .unwrap_or(code.len());

            // Skip language identifier if present
            let content_start = if code[start..].starts_with(start_pattern) {
                start + start_pattern.len()
            } else {
                start
            };

            code[content_start..end].trim().to_string()
        } else {
            code
        };

        // Generate the implementation
        let mut metadata =
            match tool_metadata_implementation_prompt(language.clone(), code, tools, identity_manager.clone()).await {
                Ok(metadata) => metadata,
                Err(err) => {
                    let _ = res.send(Err(err)).await;
                    return Ok(());
                }
            };

        // We auto create a new job with the same configuration as the one from job_id
        let job_creation_info = JobCreationInfo {
            scope: job.scope().clone(),
            is_hidden: Some(job.is_hidden()),
            associated_ui: None,
        };

        let is_code_generator = Self::is_code_generator(db.clone(), &job_id, identity_manager.clone()).await;
        if is_code_generator {
            metadata = format!(
                r"{}

<job_id>{}-{}</job_id>
",
                metadata, node_name_clone.node_name, job_id
            );
        }

        match v2_create_and_send_job_message(
            bearer,
            job_creation_info,
            job.parent_agent_or_llm_provider_id.clone(),
            metadata,
            None, // tools
            None, // fs_file_paths
            None, // job_filenames
            db,
            node_name_clone,
            identity_manager,
            job_manager_clone,
            encryption_secret_key_clone,
            encryption_public_key_clone,
            signing_secret_key_clone,
        )
        .await
        {
            Ok(job_id) => {
                let _ = res
                    .send(Ok(json!({
                        "job_id": job_id,
                    })))
                    .await;
                return Ok(());
            }
            Err(err) => {
                let _ = res.send(Err(err)).await;
                return Ok(());
            }
        }
    }

    pub async fn v2_api_tool_implementation_undo_to(
        bearer: String,
        db: Arc<SqliteManager>,
        message_hash: String,
        job_id: String,
        res: Sender<Result<Value, APIError>>,
    ) -> Result<(), NodeError> {
        // Validate the bearer token
        if Self::validate_bearer_token(&bearer, db.clone(), &res).await.is_err() {
            return Ok(());
        }

        // Use the fetch_message_and_hash method to retrieve the message
        let (message, _hash) = match db.fetch_message_and_hash(&message_hash) {
            Ok(result) => result,
            Err(err) => {
                let api_error = APIError {
                    code: StatusCode::NOT_FOUND.as_u16(),
                    error: "Not Found".to_string(),
                    message: format!("Message not found: {}", err),
                };
                let _ = res.send(Err(api_error)).await;
                return Ok(());
            }
        };

        // Determine if it's an AI or user message, if it's a user message then we need
        // to return an error
        if message.is_receiver_subidentity_agent() {
            let api_error = APIError {
                code: StatusCode::BAD_REQUEST.as_u16(),
                error: "Bad Request".to_string(),
                message: "Undo operation not allowed for user messages".to_string(),
            };
            let _ = res.send(Err(api_error)).await;
            return Ok(());
        }

        let mut new_message = message.clone();
        // Update the scheduled time to now so the messages are content wise the same
        // but produce a different hash
        new_message.external_metadata.scheduled_time = Utc::now().to_rfc3339();

        let inbox_name = match InboxName::get_job_inbox_name_from_params(job_id.clone()) {
            Ok(inbox) => inbox.to_string(),
            Err(err) => {
                let api_error = APIError {
                    code: StatusCode::INTERNAL_SERVER_ERROR.as_u16(),
                    error: "Internal Server Error".to_string(),
                    message: format!("Failed to get job inbox name: {}", err),
                };
                let _ = res.send(Err(api_error)).await;
                return Ok(());
            }
        };

        // Add the message as a response to the job inbox
        let parent_hash = match db.get_parent_message_hash(&inbox_name, &message_hash) {
            Ok(hash) => {
                if let Some(hash) = hash {
                    hash
                } else {
                    let api_error = APIError {
                        code: StatusCode::INTERNAL_SERVER_ERROR.as_u16(),
                        error: "Internal Server Error".to_string(),
                        message: "Failed to get message parent key".to_string(),
                    };
                    let _ = res.send(Err(api_error)).await;
                    return Ok(());
                }
            }
            Err(err) => {
                let api_error = APIError {
                    code: StatusCode::INTERNAL_SERVER_ERROR.as_u16(),
                    error: "Internal Server Error".to_string(),
                    message: format!("Failed to get message parent key: {}", err),
                };
                let _ = res.send(Err(api_error)).await;
                return Ok(());
            }
        };

        let undo_result = db
            .add_message_to_job_inbox(&job_id, &new_message, Some(parent_hash), None)
            .await;

        match undo_result {
            Ok(_) => {
                let response = json!({ "status": "success", "message": "Undo operation successful" });
                let _ = res.send(Ok(response)).await;
            }
            Err(err) => {
                let api_error = APIError {
                    code: StatusCode::INTERNAL_SERVER_ERROR.as_u16(),
                    error: "Internal Server Error".to_string(),
                    message: format!("Failed to undo tool implementation: {}", err),
                };
                let _ = res.send(Err(api_error)).await;
            }
        }

        Ok(())
    }

    async fn update_job_with_code(
        db: Arc<SqliteManager>,
        job_id: String,
        code: String,
        identity_manager: Arc<Mutex<IdentityManager>>,
        node_name: ShinkaiName,
        node_encryption_sk: EncryptionStaticKey,
        node_encryption_pk: EncryptionPublicKey,
        node_signing_sk: SigningKey,
    ) -> Result<(), APIError> {
        // Get the main identity from the identity manager
        let main_identity = {
            let identity_manager = identity_manager.lock().await;
            match identity_manager.get_main_identity() {
                Some(identity) => identity.clone(),
                None => {
                    return Err(APIError {
                        code: StatusCode::INTERNAL_SERVER_ERROR.as_u16(),
                        error: "Internal Server Error".to_string(),
                        message: "Failed to get main identity".to_string(),
                    });
                }
            }
        };

        // Retrieve the job to get the llm_provider
        let llm_provider = match db.get_job_with_options(&job_id, false) {
            Ok(job) => job.parent_agent_or_llm_provider_id.clone(),
            Err(err) => {
                return Err(APIError {
                    code: StatusCode::INTERNAL_SERVER_ERROR.as_u16(),
                    error: "Internal Server Error".to_string(),
                    message: format!("Failed to retrieve job: {}", err),
                });
            }
        };

        // Create a new job message
        let sender = match ShinkaiName::new(main_identity.get_full_identity_name()) {
            Ok(name) => name,
            Err(err) => {
                return Err(APIError {
                    code: StatusCode::INTERNAL_SERVER_ERROR.as_u16(),
                    error: "Internal Server Error".to_string(),
                    message: format!("Failed to create sender name: {}", err),
                });
            }
        };

        let recipient = match ShinkaiName::from_node_and_profile_names_and_type_and_name(
            node_name.node_name.clone(),
            "main".to_string(),
            ShinkaiSubidentityType::Agent,
            llm_provider,
        ) {
            Ok(name) => name,
            Err(err) => {
                return Err(APIError {
                    code: StatusCode::INTERNAL_SERVER_ERROR.as_u16(),
                    error: "Internal Server Error".to_string(),
                    message: format!("Failed to create recipient name: {}", err),
                });
            }
        };

        let job_message = JobMessage {
            job_id: job_id.clone(),
            content: format!("<input_command>Update the code to: {}</input_command>", code),
            parent: None,
            sheet_job_data: None,
            callback: None,
            metadata: None,
            tool_key: None,
            fs_files_paths: vec![],
            job_filenames: vec![],
            tools: None,
        };

        let shinkai_message = match Self::api_v2_create_shinkai_message(
            sender,
            recipient,
            &serde_json::to_string(&job_message).unwrap(),
            MessageSchemaType::JobMessageSchema,
            node_encryption_sk,
            node_signing_sk.clone(),
            node_encryption_pk,
            Some(job_id.clone()),
        ) {
            Ok(message) => message,
            Err(err) => {
                return Err(APIError {
                    code: StatusCode::INTERNAL_SERVER_ERROR.as_u16(),
                    error: "Internal Server Error".to_string(),
                    message: format!("Failed to create Shinkai message: {}", err),
                });
            }
        };

        // Add the Shinkai message to the job inbox
        let add_message_result = db.add_message_to_job_inbox(&job_id, &shinkai_message, None, None).await;

        if let Err(err) = add_message_result {
            return Err(APIError {
                code: StatusCode::INTERNAL_SERVER_ERROR.as_u16(),
                error: "Internal Server Error".to_string(),
                message: format!("Failed to add Shinkai message to job inbox: {}", err),
            });
        }

        // Create the AI message
        let identity_secret_key_clone = clone_signature_secret_key(&node_signing_sk);
        // TODO This should be retrieved from the job (?) or from the endpoint
        let language = "typescript";
        let ai_message_content = format!("```{}\n{}\n```", language, code);
        let ai_shinkai_message = ShinkaiMessageBuilder::job_message_from_llm_provider(
            job_id.to_string(),
            ai_message_content,
            vec![],
            None,
            identity_secret_key_clone,
            node_name.node_name.clone(),
            node_name.node_name.clone(),
        )
        .expect("Failed to build AI message");

        // Add the AI message to the job inbox
        let add_ai_message_result = db
            .add_message_to_job_inbox(&job_id, &ai_shinkai_message, None, None)
            .await;

        if let Err(err) = add_ai_message_result {
            return Err(APIError {
                code: StatusCode::INTERNAL_SERVER_ERROR.as_u16(),
                error: "Internal Server Error".to_string(),
                message: format!("Failed to add AI message to job inbox: {}", err),
            });
        }

        Ok(())
    }

    pub async fn v2_api_tool_implementation_code_update(
        bearer: String,
        db: Arc<SqliteManager>,
        job_id: String,
        code: String,
        identity_manager: Arc<Mutex<IdentityManager>>,
        node_name: ShinkaiName,
        node_encryption_sk: EncryptionStaticKey,
        node_encryption_pk: EncryptionPublicKey,
        node_signing_sk: SigningKey,
        res: Sender<Result<Value, APIError>>,
    ) -> Result<(), NodeError> {
        // Validate the bearer token
        if Self::validate_bearer_token(&bearer, db.clone(), &res).await.is_err() {
            return Ok(());
        }

        // Update the job with the code using the helper function
        let update_result = Self::update_job_with_code(
            db.clone(),
            job_id.clone(),
            code.clone(),
            identity_manager.clone(),
            node_name.clone(),
            node_encryption_sk.clone(),
            node_encryption_pk.clone(),
            node_signing_sk.clone(),
        )
        .await;

        // Send success or error response
        match update_result {
            Ok(_) => {
                let response = json!({ "status": "success", "message": "Code update operation successful" });
                let _ = res.send(Ok(response)).await;
            }
            Err(api_error) => {
                let _ = res.send(Err(api_error)).await;
            }
        }

        Ok(())
    }

    pub async fn get_tool_zip(tool: ShinkaiTool, node_env: NodeEnvironment) -> Result<Vec<u8>, NodeError> {
        let mut tool = tool;
        tool.sanitize_config();

        let tool_bytes = serde_json::to_vec(&tool).unwrap();

        let name = format!(
            "{}.zip",
            tool.tool_router_key().to_string_without_version().replace(':', "_")
        );
        let path = std::env::temp_dir().join(&name);
        let file = File::create(&path).map_err(|e| NodeError::from(e.to_string()))?;

        let mut zip = ZipWriter::new(file);

        let assets = PathBuf::from(&node_env.node_storage_path.unwrap_or_default())
            .join(".tools_storage")
            .join("tools")
            .join(tool.tool_router_key().convert_to_path());

        if assets.exists() {
            for entry in std::fs::read_dir(assets).unwrap() {
                let entry = entry.unwrap();
                let path = entry.path();
                if path.is_file() {
                    zip.start_file::<_, ()>(path.file_name().unwrap().to_str().unwrap(), FileOptions::default())
                        .unwrap();
                    zip.write_all(&fs::read(path).await.unwrap()).unwrap();
                }
            }
        }

        zip.start_file::<_, ()>("__tool.json", FileOptions::default())
            .map_err(|e| NodeError::from(e.to_string()))?;
        zip.write_all(&tool_bytes).map_err(|e| NodeError::from(e.to_string()))?;
        zip.finish().map_err(|e| NodeError::from(e.to_string()))?;

        println!("Zip file created successfully!");
        let file_bytes = fs::read(&path).await?;
        // Delete the zip file after reading it
        fs::remove_file(&path).await?;
        Ok(file_bytes)
    }

    pub async fn v2_api_export_tool(
        db: Arc<SqliteManager>,
        bearer: String,
        node_env: NodeEnvironment,
        tool_key_path: String,
        res: Sender<Result<Vec<u8>, APIError>>,
    ) -> Result<(), NodeError> {
        // Validate the bearer token
        if Self::validate_bearer_token(&bearer, db.clone(), &res).await.is_err() {
            return Ok(());
        }

        let sqlite_manager_read = db;
        match sqlite_manager_read.get_tool_by_key(&tool_key_path.clone()) {
            Ok(tool) => {
                let file_bytes = Self::get_tool_zip(tool, node_env).await;
                match file_bytes {
                    Ok(file_bytes) => {
                        let _ = res.send(Ok(file_bytes)).await;
                    }
                    Err(err) => {
                        let api_error = APIError {
                            code: StatusCode::INTERNAL_SERVER_ERROR.as_u16(),
                            error: "Internal Server Error".to_string(),
                            message: format!("Failed to generate tool zip: {}", err.message),
                        };
                        let _ = res.send(Err(api_error)).await;
                    }
                }
            }
            Err(err) => {
                let api_error = APIError {
                    code: StatusCode::INTERNAL_SERVER_ERROR.as_u16(),
                    error: "Internal Server Error".to_string(),
                    message: format!("Failed to export tool: {}", err),
                };
                let _ = res.send(Err(api_error)).await;
            }
        }
        Ok(())
    }

    pub async fn v2_api_publish_tool(
        db: Arc<SqliteManager>,
        bearer: String,
        node_env: NodeEnvironment,
        tool_key_path: String,
        identity_manager: Arc<Mutex<IdentityManager>>,
        signing_secret_key: SigningKey,
        res: Sender<Result<Value, APIError>>,
    ) -> Result<(), NodeError> {
        // Validate the bearer token
        if Self::validate_bearer_token(&bearer, db.clone(), &res).await.is_err() {
            return Ok(());
        }
        let response = Self::publish_tool(db, node_env, tool_key_path, identity_manager, signing_secret_key).await;

        match response {
            Ok(response) => {
                let _ = res.send(Ok(response)).await;
            }
            Err(err) => {
                let _ = res.send(Err(err)).await;
            }
        }
        Ok(())
    }

    async fn publish_tool(
        db: Arc<SqliteManager>,
        node_env: NodeEnvironment,
        tool_key_path: String,
        identity_manager: Arc<Mutex<IdentityManager>>,
        signing_secret_key: SigningKey,
    ) -> Result<Value, APIError> {
        // Generate zip file.
        let tool = db.get_tool_by_key(&tool_key_path.clone()).map_err(|e| APIError {
            code: StatusCode::INTERNAL_SERVER_ERROR.as_u16(),
            error: "Internal Server Error".to_string(),
            message: format!("Failed to get tool: {}", e),
        })?;

        let file_bytes: Vec<u8> = Self::get_tool_zip(tool, node_env).await.map_err(|e| APIError {
            code: StatusCode::INTERNAL_SERVER_ERROR.as_u16(),
            error: "Internal Server Error".to_string(),
            message: format!("Failed to get tool zip: {}", e),
        })?;

        let identity_manager = identity_manager.lock().await;
        let local_node_name = identity_manager.local_node_name.clone();
        let identity_name = local_node_name.to_string();
        drop(identity_manager);

        // Hash
        let hash_raw = blake3::hash(&file_bytes.clone());
        let hash_hex = hash_raw.to_hex();
        let hash = hash_hex.to_string();

        // Signature
        let signature = signing_secret_key
            .clone()
            .try_sign(hash_hex.as_bytes())
            .map_err(|e| APIError {
                code: StatusCode::INTERNAL_SERVER_ERROR.as_u16(),
                error: "Internal Server Error".to_string(),
                message: format!("Failed to sign tool: {}", e),
            })?;

        let signature_bytes = signature.to_bytes();
        let signature_hex = hex::encode(signature_bytes);

        // Publish the tool to the store.
        let client = reqwest::Client::new();
        let form = reqwest::multipart::Form::new()
            .part(
                "file",
                reqwest::multipart::Part::bytes(file_bytes)
                    .file_name(format!("{}.zip", tool_key_path.replace(':', "_"))),
            )
            .text("type", "Tool")
            .text("routerKey", tool_key_path.clone())
            .text("hash", hash.clone())
            .text("signature", signature_hex.clone())
            .text("identity", identity_name.clone());

        println!("[Publish Tool] Type: {}", "tool");
        println!("[Publish Tool] Router Key: {}", tool_key_path.clone());
        println!("[Publish Tool] Hash: {}", hash.clone());
        println!("[Publish Tool] Signature: {}", signature_hex.clone());
        println!("[Publish Tool] Identity: {}", identity_name.clone());

        let store_url = env::var("SHINKAI_STORE_URL").unwrap_or("https://store-api.shinkai.com".to_string());
        let response = client
            .post(format!("{}/store/revisions", store_url))
            .multipart(form)
            .send()
            .await
            .map_err(|e| APIError {
                code: StatusCode::INTERNAL_SERVER_ERROR.as_u16(),
                error: "Internal Server Error".to_string(),
                message: format!("Failed to publish tool: {}", e),
            })?;

        let status = response.status();
        let response_text = response.text().await.unwrap_or_default().clone();
        println!("Response: {:?}", response_text);
        if status.is_success() {
            let r = json!({
                "status": "success",
                "message": "Tool published successfully",
                "tool_key": tool_key_path.clone(),
            });
            let r: Value = match r {
                Value::Object(mut map) => {
                    let response_json = serde_json::from_str(&response_text).unwrap_or_default();
                    map.insert("response".to_string(), response_json);
                    Value::Object(map)
                }
                o => o,
            };
            return Ok(r);
        } else {
            let api_error = APIError {
                code: StatusCode::INTERNAL_SERVER_ERROR.as_u16(),
                error: "Store Upload Error".to_string(),
                message: format!("Failed to upload to store: {}: {}", status, response_text),
            };
            return Err(api_error);
        }
    }

    pub async fn v2_api_import_tool(
        db: Arc<SqliteManager>,
        bearer: String,
        node_env: NodeEnvironment,
        url: String,
        node_name: String,
        signing_secret_key: SigningKey,
        res: Sender<Result<Value, APIError>>,
    ) -> Result<(), NodeError> {
        // Validate the bearer token
        if Self::validate_bearer_token(&bearer, db.clone(), &res).await.is_err() {
            return Ok(());
        }

        let result = Self::v2_api_import_tool_internal(db, node_env, url, node_name, signing_secret_key).await;
        match result {
            Ok(response) => {
                let _ = res.send(Ok(response)).await;
            }
            Err(err) => {
                let _ = res.send(Err(err)).await;
            }
        }
        Ok(())
    }

    pub async fn v2_api_import_tool_internal(
        db: Arc<SqliteManager>,
        node_env: NodeEnvironment,
        url: String,
        node_name: String,
        signing_secret_key: SigningKey,
    ) -> Result<Value, APIError> {
        let zip_contents: ZipFileContents =
            match download_zip_file(url, "__tool.json".to_string(), node_name, signing_secret_key).await {
                Ok(contents) => contents,
                Err(err) => {
                    return Err(err);
                }
            };

        // Parse the JSON into a ShinkaiTool
        let tool: ShinkaiTool = match serde_json::from_slice(&zip_contents.buffer) {
            Ok(tool) => tool,
            Err(err) => {
                return Err(APIError {
                    code: StatusCode::BAD_REQUEST.as_u16(),
                    error: "Invalid Tool JSON".to_string(),
                    message: format!("Failed to parse tool.json: {}", err),
                });
            }
        };

        Node::import_tool(db, node_env, zip_contents, tool).await
    }

    pub async fn import_tool(
        db: Arc<SqliteManager>,
        node_env: NodeEnvironment,
        mut zip_contents: ZipFileContents,
        tool: ShinkaiTool,
    ) -> Result<Value, APIError> {
        // Check if the tool can be enabled and enable it if possible
        let mut tool = tool.clone();
        if !tool.is_enabled() && tool.can_be_enabled() {
            tool.enable();
        }

        let tool_router_key = tool.tool_router_key().to_string_without_version();
        match tool.clone() {
            ShinkaiTool::Deno(_, _) => {
                println!("Deno tool detected {}", tool_router_key);
            }
            ShinkaiTool::Python(_, _) => {
                println!("Python tool detected {}", tool_router_key);
            }
            ShinkaiTool::Network(_, _) => {
                println!("Network tool detected {}", tool_router_key);
            }
            ShinkaiTool::Rust(_, _) => {
                println!("Rust tool detected {}. Skipping installation.", tool_router_key);
                return Ok(json!({
                    "status": "success",
                    "message": "Tool imported successfully",
                    "tool_key": tool_router_key,
                    "tool": tool.clone()
                }));
            }
            ShinkaiTool::Agent(_, _) => {
                // TODO Agents might depend on other agents, so we need to handle that.
                println!("Agent tool detected {}. Skipping installation.", tool_router_key);
                return Ok(json!({
                    "status": "success",
                    "message": "Tool imported successfully",
                    "tool_key": tool_router_key,
                    "tool": tool.clone()
                }));
            }
        }

        // check if any version of the tool exists in the database
        let db_tool = match db.get_tool_by_key(&tool.tool_router_key().to_string_without_version()) {
            Ok(tool) => Some(tool),
            Err(_) => None,
        };

        // if the tool exists in the database, check if the version is the same or newer
        if let Some(db_tool) = db_tool.clone() {
            let version_db = db_tool.version_number()?;
            let version_zip = tool.version_number()?;
            if version_db >= version_zip {
                // No need to update
                return Ok(json!({
                    "status": "success",
                    "message": "Tool already up-to-date",
                    "tool_key": tool.tool_router_key().to_string_without_version(),
                    "tool": tool.clone()
                }));
            }
        }

        // Save the tool to the database

        let tool = match db_tool {
            None => db.add_tool(tool).await.map_err(|e| APIError {
                code: StatusCode::INTERNAL_SERVER_ERROR.as_u16(),
                error: "Database Error".to_string(),
                message: format!("Failed to save tool to database: {}", e),
            })?,
            Some(_) => db.upgrade_tool(tool).await.map_err(|e| APIError {
                code: StatusCode::INTERNAL_SERVER_ERROR.as_u16(),
                error: "Database Error".to_string(),
                message: format!("Failed to upgrade tool: {}", e),
            })?,
        };

        let archive_clone = zip_contents.archive.clone();
        let files = archive_clone.file_names();
        for file in files {
            if file.contains("__MACOSX/") {
                continue;
            }
            if file == "__tool.json" {
                continue;
            }
            let mut buffer = Vec::new();
            {
                let file = zip_contents.archive.by_name(file);
                let mut tool_file = match file {
                    Ok(file) => file,
                    Err(_) => {
                        return Err(APIError {
                            code: StatusCode::BAD_REQUEST.as_u16(),
                            error: "Invalid Tool Archive".to_string(),
                            message: "Archive does not contain tool.json".to_string(),
                        });
                    }
                };

                // Read the tool file contents into a buffer
                if let Err(err) = tool_file.read_to_end(&mut buffer) {
                    return Err(APIError {
                        code: StatusCode::INTERNAL_SERVER_ERROR.as_u16(),
                        error: "Read Error".to_string(),
                        message: format!("Failed to read tool.json contents: {}", err),
                    });
                }
            } // `tool_file` goes out of scope here

            let mut file_path = PathBuf::from(&node_env.node_storage_path.clone().unwrap_or_default())
                .join(".tools_storage")
                .join("tools")
                .join(tool.tool_router_key().convert_to_path());
            if !file_path.exists() {
                let s = std::fs::create_dir_all(&file_path);
                if s.is_err() {
                    return Err(APIError {
                        code: StatusCode::INTERNAL_SERVER_ERROR.as_u16(),
                        error: "Failed to create directory".to_string(),
                        message: format!("Failed to create directory: {}", s.err().unwrap()),
                    });
                }
            }
            file_path.push(file);
            let s = std::fs::write(&file_path, &buffer);
            if s.is_err() {
                return Err(APIError {
                    code: StatusCode::INTERNAL_SERVER_ERROR.as_u16(),
                    error: "Failed to write file".to_string(),
                    message: format!("Failed to write file: {}", s.err().unwrap()),
                });
            }
        }

        Ok(json!({
            "status": "success",
            "message": "Tool imported successfully",
            "tool_key": tool.tool_router_key().to_string_without_version(),
            "tool": tool
        }))
    }

    /// Resolves a Shinkai file protocol URL into actual file bytes.
    ///
    /// The Shinkai file protocol follows the format:
    /// `shinkai://file/{node_name}/{app-id}/{full-path}` This function
    /// validates the protocol format, constructs the actual file path in the
    /// node's storage, and returns the file contents as bytes.
    ///
    /// # Arguments
    /// * `bearer` - Bearer token for authentication
    /// * `db` - SQLite database manager for token validation
    /// * `shinkai_file_protocol` - The Shinkai file protocol URL to resolve
    /// * `node_storage_path` - Base path where tool files are stored
    /// * `res` - Channel sender to return the result
    ///
    /// # Returns
    /// * `Ok(())` - Operation completed (result sent through res channel)
    /// * `Err(NodeError)` - If there was an error in the operation
    ///
    /// # Protocol Format Example
    /// ```text
    /// shinkai://file/node123/app-456/path/to/file.txt
    /// ```
    ///
    /// The function will look for this file in:
    /// `{node_storage_path}/tools_storage/app-456/path/to/file.txt`
    pub async fn v2_api_resolve_shinkai_file_protocol(
        bearer: String,
        db: Arc<SqliteManager>,
        shinkai_file_protocol: String,
        node_storage_path: String,
        res: Sender<Result<Vec<u8>, APIError>>,
    ) -> Result<(), NodeError> {
        // Validate the bearer token
        if Self::validate_bearer_token(&bearer, db.clone(), &res).await.is_err() {
            return Ok(());
        }

        // Parse the shinkai file protocol
        // Format: shinkai://file/{node_name}/{app-id}/{full-path}
        let parts: Vec<&str> = shinkai_file_protocol.split('/').collect();
        if parts.len() < 5 || !shinkai_file_protocol.starts_with("shinkai://file/") {
            let api_error = APIError {
                code: StatusCode::BAD_REQUEST.as_u16(),
                error: "Invalid Protocol".to_string(),
                message: "Invalid shinkai file protocol format".to_string(),
            };
            let _ = res.send(Err(api_error)).await;
            return Ok(());
        }

        // TODO This should be verified (?)
        let _user_name = parts[3];
        let app_id = parts[4];
        let remaining_path = parts[5..].join("/");

        // Construct the full file path
        let mut file_path = PathBuf::from(&node_storage_path);
        file_path.push("tools_storage");
        file_path.push(app_id);
        file_path.push(&remaining_path);

        // Read and return the file directly
        match fs::read(&file_path).await {
            Ok(contents) => {
                let _ = res.send(Ok(contents)).await;
            }
            Err(err) => {
                let api_error = APIError {
                    code: StatusCode::NOT_FOUND.as_u16(),
                    error: "File Not Found".to_string(),
                    message: format!("Failed to read file: {}", err),
                };
                let _ = res.send(Err(api_error)).await;
            }
        }

        Ok(())
    }

    pub async fn disable_tools_for_job(db: Arc<SqliteManager>, bearer: String, job_id: String) -> Result<(), String> {
        // Get the current job config
        let (config_res_sender, config_res_receiver) = async_channel::bounded(1);

        let _ = Node::v2_api_get_job_config(db.clone(), bearer.clone(), job_id.clone(), config_res_sender).await;

        let current_config = match config_res_receiver.recv().await {
            Ok(Ok(config)) => config,
            Ok(Err(api_error)) => {
                return Err(format!("API error while getting job config: {}", api_error.message));
            }
            Err(err) => {
                return Err(format!("Failed to receive job config: {}", err));
            }
        };

        // Update the config to disable tools
        let new_config = JobConfig {
            use_tools: Some(false),
            ..current_config
        };

        // if new_config.use_tools is already false, don't update the config
        if !new_config.use_tools.unwrap_or(true) {
            return Ok(());
        }

        // Update the job config
        let (update_res_sender, update_res_receiver) = async_channel::bounded(1);

        let _ = Node::v2_api_update_job_config(
            db.clone(),
            bearer.clone(),
            job_id.clone(),
            new_config,
            update_res_sender,
        )
        .await;

        match update_res_receiver.recv().await {
            Ok(Ok(_)) => Ok(()),
            Ok(Err(api_error)) => Err(format!("API error while updating job config: {}", api_error.message)),
            Err(err) => Err(format!("Failed to update job config: {}", err)),
        }
    }

    pub async fn v2_api_upload_tool_asset(
        db: Arc<SqliteManager>,
        bearer: String,
        _tool_id: String,
        app_id: String,
        file_name: String,
        file_data: Vec<u8>,
        node_env: NodeEnvironment,
        res: Sender<Result<Value, APIError>>,
    ) -> Result<(), NodeError> {
        // Validate the bearer token
        if Self::validate_bearer_token(&bearer, db.clone(), &res).await.is_err() {
            return Ok(());
        }

        let mut file_path = PathBuf::from(&node_env.node_storage_path.unwrap_or_default());
        file_path.push(".tools_storage");
        file_path.push("playground");
        file_path.push(app_id);
        // Create directories if they don't exist
        if !file_path.exists() {
            std::fs::create_dir_all(&file_path)?;
        }
        file_path.push(&file_name);
        std::fs::write(&file_path, &file_data)?;

        let response = json!({
            "status": "success",
            "message": "Tool asset uploaded successfully",
            "file": file_data.len(),
            "file_name": file_name
        });
        let _ = res.send(Ok(response)).await;
        Ok(())
    }

    pub async fn v2_api_list_tool_assets(
        db: Arc<SqliteManager>,
        bearer: String,
        _tool_id: String,
        app_id: String,
        node_env: NodeEnvironment,
        res: Sender<Result<Vec<String>, APIError>>,
    ) -> Result<(), NodeError> {
        // Validate the bearer token
        if Self::validate_bearer_token(&bearer, db.clone(), &res).await.is_err() {
            return Ok(());
        }

        let mut file_path = PathBuf::from(&node_env.node_storage_path.unwrap_or_default());
        file_path.push(".tools_storage");
        file_path.push("playground");
        file_path.push(app_id);
        let files = std::fs::read_dir(&file_path);
        if files.is_err() {
            let _ = res.send(Ok(vec![])).await;
            return Ok(());
        }
        let files = files.unwrap();
        let file_names = files
            .map(|file| file.unwrap().file_name().to_string_lossy().to_string())
            .collect();
        let _ = res.send(Ok(file_names)).await;
        Ok(())
    }

    pub async fn v2_api_delete_tool_asset(
        db: Arc<SqliteManager>,
        bearer: String,
        _tool_id: String,
        app_id: String,
        file_name: String,
        node_env: NodeEnvironment,
        res: Sender<Result<Value, APIError>>,
    ) -> Result<(), NodeError> {
        // Validate the bearer token
        if Self::validate_bearer_token(&bearer, db.clone(), &res).await.is_err() {
            return Ok(());
        }

        let mut file_path = PathBuf::from(&node_env.node_storage_path.unwrap_or_default());
        file_path.push(".tools_storage");
        file_path.push("playground");
        file_path.push(app_id);
        file_path.push(&file_name);
        let stat = std::fs::remove_file(&file_path).map_err(|err| APIError {
            code: StatusCode::INTERNAL_SERVER_ERROR.as_u16(),
            error: "Failed to delete file".to_string(),
            message: format!("Failed to delete file: {}", err),
        });
        match stat {
            Ok(_) => {
                let response = json!({
                    "status": "success",
                    "message": "Tool asset deleted successfully",
                    "file_name": file_name
                });
                let _ = res.send(Ok(response)).await;
            }
            Err(err) => {
                let _ = res.send(Err(err)).await;
            }
        }
        Ok(())
    }

    pub async fn v2_api_remove_tool(
        db: Arc<SqliteManager>,
        bearer: String,
        tool_key: String,
        res: Sender<Result<Value, APIError>>,
    ) -> Result<(), NodeError> {
        // Validate the bearer token
        if Self::validate_bearer_token(&bearer, db.clone(), &res).await.is_err() {
            return Ok(());
        }
        // Acquire a write lock on the database
        let db_write = db;

        let tool_router_key = ToolRouterKey::from_string(&tool_key);
        if tool_router_key.is_err() {
            let api_error = APIError {
                code: StatusCode::BAD_REQUEST.as_u16(),
                error: "Bad Request".to_string(),
                message: format!("Invalid tool key: {}", tool_router_key.err().unwrap()),
            };
            let _ = res.send(Err(api_error)).await;
            return Ok(());
        }
        let tool_router_key = tool_router_key.unwrap();
        let tool_key_name = tool_router_key.to_string_without_version();
        let version = tool_router_key.version;

        // Attempt to remove the playground tool first, warn on failure but continue
        if let Err(e) = db_write.remove_tool_playground(&tool_key) {
            log::warn!(
                "Attempt to remove associated playground tool for key '{}' failed (this might be expected if none exists): {}. Continuing with main tool removal.",
                tool_key,
                e
            );
        }

        // Remove the tool from the database
        match db_write.remove_tool(&tool_key_name, version) {
            Ok(_) => {
                let response = json!({ "status": "success", "message": "Tool and associated playground (if any) removed successfully" });
                let _ = res.send(Ok(response)).await;
                Ok(())
            }
            Err(err) => {
                let api_error = APIError {
                    code: StatusCode::INTERNAL_SERVER_ERROR.as_u16(),
                    error: "Internal Server Error".to_string(),
                    message: format!("Failed to remove tool: {}", err),
                };
                let _ = res.send(Err(api_error)).await;
                Ok(())
            }
        }
    }

    pub async fn v2_api_enable_all_tools(
        db: Arc<SqliteManager>,
        bearer: String,
        res: Sender<Result<Value, APIError>>,
    ) -> Result<(), NodeError> {
        // Validate the bearer token
        if Self::validate_bearer_token(&bearer, db.clone(), &res).await.is_err() {
            return Ok(());
        }

        // Get all tools
        match db.get_all_tool_headers(false) {
            Ok(tools) => {
                let mut tool_statuses: Vec<(String, bool)> = Vec::new();

                for tool in tools {
                    let version = match IndexableVersion::from_string(&tool.version) {
                        Ok(v) => v,
                        Err(_) => {
                            tool_statuses.push((tool.tool_router_key, false));
                            continue;
                        }
                    };

                    match db.get_tool_by_key_and_version(&tool.tool_router_key, Some(version)) {
                        Ok(mut shinkai_tool) => {
                            if shinkai_tool.can_be_enabled() {
                                shinkai_tool.enable();
                                if shinkai_tool.is_enabled() {
                                    let _ = db.update_tool(shinkai_tool.clone()).await.is_ok();
                                }
                            }
                            let activated = shinkai_tool.is_enabled();
                            tool_statuses.push((tool.tool_router_key, activated));
                        }
                        Err(_) => {
                            tool_statuses.push((tool.tool_router_key, false));
                        }
                    }
                }

                let response = json!(tool_statuses
                    .into_iter()
                    .map(|(key, activated)| { (key, json!({"activated": activated})) })
                    .collect::<Map<String, Value>>());
                let _ = res.send(Ok(response)).await;
                Ok(())
            }
            Err(err) => {
                let api_error = APIError {
                    code: StatusCode::INTERNAL_SERVER_ERROR.as_u16(),
                    error: "Internal Server Error".to_string(),
                    message: format!("Failed to list tools: {}", err),
                };
                let _ = res.send(Err(api_error)).await;
                Ok(())
            }
        }
    }

    pub async fn v2_api_disable_all_tools(
        db: Arc<SqliteManager>,
        bearer: String,
        res: Sender<Result<Value, APIError>>,
    ) -> Result<(), NodeError> {
        // Validate the bearer token
        if Self::validate_bearer_token(&bearer, db.clone(), &res).await.is_err() {
            return Ok(());
        }

        // Get all tools
        match db.get_all_tool_headers(false) {
            Ok(tools) => {
                let mut tool_statuses: Vec<(String, bool)> = Vec::new();

                for tool in tools {
                    let version = match IndexableVersion::from_string(&tool.version) {
                        Ok(v) => v,
                        Err(_) => {
                            tool_statuses.push((tool.tool_router_key, false));
                            continue;
                        }
                    };

                    match db.get_tool_by_key_and_version(&tool.tool_router_key, Some(version)) {
                        Ok(mut shinkai_tool) => {
                            shinkai_tool.disable();
                            if !shinkai_tool.is_enabled() {
                                let _ = db.update_tool(shinkai_tool.clone()).await.is_ok();
                            }

                            let activated = shinkai_tool.is_enabled();
                            tool_statuses.push((tool.tool_router_key, activated));
                        }
                        Err(_) => {
                            tool_statuses.push((tool.tool_router_key, false));
                        }
                    }
                }

                let response = json!(tool_statuses
                    .into_iter()
                    .map(|(key, activated)| { (key, json!({"activated": activated})) })
                    .collect::<Map<String, Value>>());
                let _ = res.send(Ok(response)).await;
                Ok(())
            }
            Err(err) => {
                let api_error = APIError {
                    code: StatusCode::INTERNAL_SERVER_ERROR.as_u16(),
                    error: "Internal Server Error".to_string(),
                    message: format!("Failed to list tools: {}", err),
                };
                let _ = res.send(Err(api_error)).await;
                Ok(())
            }
        }
    }

    pub async fn v2_api_duplicate_tool(
        db: Arc<SqliteManager>,
        bearer: String,
        tool_key_path: String,
        node_name: ShinkaiName,
        identity_manager: Arc<Mutex<IdentityManager>>,
        job_manager: Option<Arc<Mutex<JobManager>>>,
        encryption_secret_key: EncryptionStaticKey,
        encryption_public_key: EncryptionPublicKey,
        signing_secret_key: SigningKey,
        res: Sender<Result<Value, APIError>>,
    ) -> Result<(), NodeError> {
        // Validate the bearer token
        if Self::validate_bearer_token(&bearer, db.clone(), &res).await.is_err() {
            return Ok(());
        }
        let result = Self::duplicate_tool(
            db,
            tool_key_path,
            node_name,
            identity_manager,
            job_manager,
            bearer,
            encryption_secret_key,
            encryption_public_key,
            signing_secret_key,
        )
        .await;
        let _ = match result {
            Ok(result) => res.send(Ok(result)).await,
            Err(err) => res.send(Err(err)).await,
        };
        Ok(())
    }

    async fn create_job_for_duplicate_tool(
        db_clone: Arc<SqliteManager>,
        node_name_clone: ShinkaiName,
        identity_manager_clone: Arc<Mutex<IdentityManager>>,
        job_manager_clone: Option<Arc<Mutex<JobManager>>>,
        bearer: String,
        llm_provider: String,
        encryption_secret_key_clone: EncryptionStaticKey,
        encryption_public_key_clone: EncryptionPublicKey,
        signing_secret_key_clone: SigningKey,
    ) -> Result<String, APIError> {
        let (res_sender, res_receiver) = async_channel::bounded(1);

        let job_creation_info = JobCreationInfo {
            scope: MinimalJobScope::default(),
            is_hidden: Some(true),
            associated_ui: None,
        };
        let job_manager = match job_manager_clone {
            Some(job_manager) => job_manager,
            None => {
                return Err(APIError {
                    code: StatusCode::INTERNAL_SERVER_ERROR.as_u16(),
                    error: "Internal Server Error".to_string(),
                    message: "Job manager not found".to_string(),
                })
            }
        };
        let _ = Node::v2_create_new_job(
            db_clone.clone(),
            node_name_clone.clone(),
            identity_manager_clone.clone(),
            job_manager.clone(),
            bearer.clone(),
            job_creation_info,
            llm_provider,
            encryption_secret_key_clone.clone(),
            encryption_public_key_clone.clone(),
            signing_secret_key_clone.clone(),
            res_sender,
        )
        .await;

        let job_id = res_receiver
            .recv()
            .await
            .map_err(|e| Node::generic_api_error(&e.to_string()))
            .map_err(|_| APIError {
                code: StatusCode::INTERNAL_SERVER_ERROR.as_u16(),
                error: "Internal Server Error".to_string(),
                message: "Failed to create job".to_string(),
            })?;

        return job_id;
    }

    async fn duplicate_tool(
        db: Arc<SqliteManager>,
        tool_key_path: String,
        node_name: ShinkaiName,
        identity_manager: Arc<Mutex<IdentityManager>>,
        job_manager: Option<Arc<Mutex<JobManager>>>,
        bearer: String,
        encryption_secret_key: EncryptionStaticKey,
        encryption_public_key: EncryptionPublicKey,
        signing_secret_key: SigningKey,
    ) -> Result<Value, APIError> {
        // Get the original tool
        let original_tool = db.get_tool_by_key(&tool_key_path).map_err(|_| APIError {
            code: StatusCode::NOT_FOUND.as_u16(),
            error: "Not Found".to_string(),
            message: format!("Tool not found: {}", tool_key_path),
        })?;

        let llm_providers = db.get_all_llm_providers().map_err(|_| APIError {
            code: StatusCode::INTERNAL_SERVER_ERROR.as_u16(),
            error: "Internal Server Error".to_string(),
            message: "Failed to get all llm providers".to_string(),
        })?;
        if llm_providers.is_empty() {
            return Err(APIError {
                code: StatusCode::INTERNAL_SERVER_ERROR.as_u16(),
                error: "Internal Server Error".to_string(),
                message: "No LLM providers found".to_string(),
            });
        }
        let llm_provider = llm_providers[0].clone();

        // Create a copy of the tool with "_copy" appended to the name
        let mut new_tool = original_tool.clone();
        let new_name = format!(
            "{}_{}",
            original_tool.name(),
            chrono::Local::now().format("%Y%m%d_%H%M%S")
        );
        new_tool.update_name(new_name.clone());
        new_tool.update_author(node_name.node_name.clone());

        // Update the tool_router_key for Deno tools since they store it explicitly
        if let ShinkaiTool::Deno(deno_tool, enabled) = &mut new_tool {
            if deno_tool.tool_router_key.is_some() {
                deno_tool.tool_router_key = Some(ToolRouterKey::new(
                    "local".to_string(),
                    node_name.node_name.clone(),
                    new_name,
                    None,
                ));
            }
        }

        // Try to get the original playground tool, or create one from the tool data
        let (new_playground, is_new_playground) = match db.get_tool_playground(&tool_key_path) {
            Ok(playground) => {
                let mut new_playground = playground.clone();
                new_playground.metadata.name = new_tool.name();
                new_playground.metadata.author = new_tool.author();
                new_playground.job_id = Self::fork_job(
                    db.clone(),
                    node_name.clone(),
                    identity_manager.clone(),
                    playground.job_id,
                    None,
                    encryption_secret_key.clone(),
                    encryption_public_key.clone(),
                    signing_secret_key.clone(),
                )
                .await?;
                new_playground.job_id_history = vec![];
                new_playground.tool_router_key = Some(new_tool.tool_router_key().to_string_without_version());
                (new_playground, false)
            }
            Err(_) => {
                // Create a new playground from the tool data
                let output = ToolOutputArg::empty();
                let output_json = output.json;
                // Attempt to parse the output_json into a meaningful result
                let result: ToolResult = if !output_json.is_empty() {
                    match serde_json::from_str::<serde_json::Value>(&output_json) {
                        Ok(value) => {
                            // Extract type from the value if possible
                            let result_type = if value.is_object() {
                                "object"
                            } else if value.is_array() {
                                "array"
                            } else if value.is_string() {
                                "string"
                            } else if value.is_number() {
                                "number"
                            } else if value.is_boolean() {
                                "boolean"
                            } else {
                                "object"
                            };

                            ToolResult::new(result_type.to_string(), value, vec![])
                        }
                        Err(_) => ToolResult::new("object".to_string(), serde_json::Value::Null, vec![]),
                    }
                } else {
                    // Default to a basic object result when we can't extract anything meaningful
                    ToolResult::new("object".to_string(), serde_json::Value::Null, vec![])
                };

                // Properly extract metadata from the original tool
                let language = match original_tool {
                    ShinkaiTool::Deno(_, _) => CodeLanguage::Typescript,
                    ShinkaiTool::Python(_, _) => CodeLanguage::Python,
                    _ => CodeLanguage::Typescript, // Default to typescript for other types
                };

                // Create playground with properly extracted metadata
                let playground = ToolPlayground {
                    language,
                    metadata: ToolPlaygroundMetadata {
                        name: new_tool.name(),
                        homepage: new_tool.get_homepage(),
                        version: new_tool.version(),
                        description: new_tool.description(),
                        author: new_tool.author(),
                        keywords: new_tool.get_keywords(),
                        configurations: new_tool.get_config(),
                        parameters: new_tool.input_args(),
                        result,
                        sql_tables: new_tool.sql_tables(),
                        sql_queries: new_tool.sql_queries(),
                        tools: Some(new_tool.get_tools()),
                        oauth: new_tool.get_oauth(),
                        runner: new_tool.get_runner(),
                        operating_system: new_tool.get_operating_system(),
                        tool_set: new_tool.get_tool_set(),
                    },
                    tool_router_key: Some(new_tool.tool_router_key().to_string_without_version()),
                    job_id: Self::create_job_for_duplicate_tool(
                        db.clone(),
                        node_name.clone(),
                        identity_manager.clone(),
                        job_manager.clone(),
                        bearer.clone(),
                        llm_provider.id.clone(),
                        encryption_secret_key.clone(),
                        encryption_public_key.clone(),
                        signing_secret_key.clone(),
                    )
                    .await?,
                    job_id_history: vec![],
                    code: new_tool.get_code(),
                    assets: new_tool.get_assets(),
                };

                (playground, true)
            }
        };

        // Add the new tool to the database
        let new_tool = db.add_tool(new_tool).await.map_err(|_| APIError {
            code: StatusCode::INTERNAL_SERVER_ERROR.as_u16(),
            error: "Internal Server Error".to_string(),
            message: "Failed to add duplicated tool".to_string(),
        })?;

        // Add the new playground tool
        db.set_tool_playground(&new_playground).map_err(|_| APIError {
            code: StatusCode::INTERNAL_SERVER_ERROR.as_u16(),
            error: "Internal Server Error".to_string(),
            message: "Failed to add duplicated playground tool".to_string(),
        })?;

        // If we created a new playground (tool_playground was not found), initialize the job with code
        if is_new_playground {
            // Update the job with an initial message containing the code
            if let Err(e) = Self::update_job_with_code(
                db.clone(),
                new_playground.job_id.clone(),
                new_playground.code.clone(),
                identity_manager.clone(),
                node_name.clone(),
                encryption_secret_key.clone(),
                encryption_public_key.clone(),
                signing_secret_key.clone(),
            )
            .await
            {
                eprintln!("Failed to update job with initial code: {:?}", e);
                // Continue anyway since this is not critical
            }
        }

        // Return the new tool's router key
        let response = json!({
            "tool_router_key": new_tool.tool_router_key().to_string_without_version(),
            "version": new_tool.version(),
            "job_id": new_playground.job_id,
        });
        Ok(response)
    }

    pub async fn process_tool_zip(
        db: Arc<SqliteManager>,
        node_env: NodeEnvironment,
        zip_data: Vec<u8>,
    ) -> Result<Value, APIError> {
        // Create a cursor from the zip data
        let cursor = std::io::Cursor::new(zip_data);
        let mut archive = match zip::ZipArchive::new(cursor) {
            Ok(archive) => archive,
            Err(err) => {
                return Err(APIError {
                    code: StatusCode::BAD_REQUEST.as_u16(),
                    error: "Invalid Zip File".to_string(),
                    message: format!("Failed to read zip archive: {}", err),
                });
            }
        };

        // Extract and parse tool.json
        let mut buffer: Vec<u8> = Vec::new();
        {
            let mut file = match archive.by_name("__tool.json") {
                Ok(file) => file,
                Err(_) => {
                    return Err(APIError {
                        code: StatusCode::BAD_REQUEST.as_u16(),
                        error: "Invalid Zip File".to_string(),
                        message: "Archive does not contain __tool.json".to_string(),
                    });
                }
            };

            if let Err(err) = file.read_to_end(&mut buffer) {
                return Err(APIError {
                    code: StatusCode::BAD_REQUEST.as_u16(),
                    error: "Invalid Tool JSON".to_string(),
                    message: format!("Failed to read tool.json: {}", err),
                });
            }
        }

        // Parse the JSON into a ShinkaiTool
        let tool: ShinkaiTool = match serde_json::from_slice(&buffer) {
            Ok(tool) => tool,
            Err(err) => {
                return Err(APIError {
                    code: StatusCode::BAD_REQUEST.as_u16(),
                    error: "Invalid Tool JSON".to_string(),
                    message: format!("Failed to parse tool.json: {}", err),
                });
            }
        };

        // Save the tool to the database
        match db.add_tool(tool).await {
            Ok(tool) => {
                // Process all files except __tool.json
                let mut files_to_process = Vec::new();
                for i in 0..archive.len() {
                    if let Ok(mut file) = archive.by_index(i) {
                        let name = file.name().to_string();
                        if name != "__tool.json" {
                            // Read the file data into memory
                            let mut buffer = Vec::new();
                            if let Err(err) = file.read_to_end(&mut buffer) {
                                return Err(APIError {
                                    code: StatusCode::INTERNAL_SERVER_ERROR.as_u16(),
                                    error: "Read Error".to_string(),
                                    message: format!("Failed to read file {}: {}", name, err),
                                });
                            }
                            files_to_process.push((name, buffer));
                        }
                    }
                }

                // Process the files after reading them all into memory
                for (name, buffer) in files_to_process {
                    // Create the directory structure if it doesn't exist
                    let file_path = PathBuf::from(&node_env.node_storage_path.clone().unwrap_or_default())
                        .join(".tools_storage")
                        .join("tools")
                        .join(tool.tool_router_key().convert_to_path());
                    if !file_path.exists() {
                        if let Err(err) = std::fs::create_dir_all(&file_path) {
                            return Err(APIError {
                                code: StatusCode::INTERNAL_SERVER_ERROR.as_u16(),
                                error: "Failed to create directory".to_string(),
                                message: format!("Failed to create directory: {}", err),
                            });
                        }
                    }

                    // Write the file
                    let asset_path = file_path.join(&name);
                    if let Err(err) = std::fs::write(asset_path, buffer) {
                        return Err(APIError {
                            code: StatusCode::INTERNAL_SERVER_ERROR.as_u16(),
                            error: "Failed to write file".to_string(),
                            message: format!("Failed to write file {}: {}", name, err),
                        });
                    }
                }

                Ok(json!({
                    "status": "success",
                    "message": "Tool imported successfully",
                    "tool_key": tool.tool_router_key().to_string_without_version(),
                    "tool": tool
                }))
            }
            Err(err) => Err(APIError {
                code: StatusCode::INTERNAL_SERVER_ERROR.as_u16(),
                error: "Database Error".to_string(),
                message: format!("Failed to save tool to database: {}", err),
            }),
        }
    }

    pub async fn v2_api_import_tool_zip(
        db: Arc<SqliteManager>,
        bearer: String,
        node_env: NodeEnvironment,
        file_data: Vec<u8>,
        res: Sender<Result<Value, APIError>>,
    ) -> Result<(), NodeError> {
        // Validate the bearer token
        if Self::validate_bearer_token(&bearer, db.clone(), &res).await.is_err() {
            return Ok(());
        }

        let result = Self::process_tool_zip(db, node_env, file_data).await;
        let _ = res.send(result).await;
        Ok(())
    }

    pub async fn v2_api_store_proxy(
        db: Arc<SqliteManager>,
        bearer: String,
        tool_router_key: String,
        res: Sender<Result<Value, APIError>>,
    ) -> Result<(), NodeError> {
        // Validate the bearer token
        if Self::validate_bearer_token(&bearer, db.clone(), &res).await.is_err() {
            return Ok(());
        }

        let store_url = env::var("SHINKAI_STORE_URL").unwrap_or("https://store-api.shinkai.com".to_string());

        let client = reqwest::Client::new();

        // Make parallel requests using tokio::try_join!
        let assets_future = client
            .get(format!("{}/store/products/{}/assets", store_url, tool_router_key))
            .send();
        let product_future = client
            .get(format!("{}/store/products/{}", store_url, tool_router_key))
            .send();

        let (assets_response, product_response) = match tokio::try_join!(assets_future, product_future) {
            Ok((assets, product)) => (assets, product),
            Err(err) => {
                let api_error = APIError {
                    code: StatusCode::INTERNAL_SERVER_ERROR.as_u16(),
                    error: "Store Request Failed".to_string(),
                    message: format!("Failed to fetch from store: {}", err),
                };
                let _ = res.send(Err(api_error)).await;
                return Ok(());
            }
        };

        // Process responses
        let assets_json = match assets_response.json::<Value>().await {
            Ok(json) => json,
            Err(err) => {
                let api_error = APIError {
                    code: StatusCode::INTERNAL_SERVER_ERROR.as_u16(),
                    error: "Invalid Assets Response".to_string(),
                    message: format!("Failed to parse assets response: {}", err),
                };
                let _ = res.send(Err(api_error)).await;
                return Ok(());
            }
        };

        let product_json = match product_response.json::<Value>().await {
            Ok(json) => json,
            Err(err) => {
                let api_error = APIError {
                    code: StatusCode::INTERNAL_SERVER_ERROR.as_u16(),
                    error: "Invalid Product Response".to_string(),
                    message: format!("Failed to parse product response: {}", err),
                };
                let _ = res.send(Err(api_error)).await;
                return Ok(());
            }
        };

        // Combine responses
        let response = json!({
            "assets": assets_json,
            "product": product_json
        });

        let _ = res.send(Ok(response)).await;
        Ok(())
    }

    pub async fn v2_api_standalone_playground(
        db: Arc<SqliteManager>,
        node_name: ShinkaiName,
        bearer: String,
        node_env: NodeEnvironment,
        code: Option<String>,
        metadata: Option<Value>,
        assets: Option<Vec<String>>,
        language: CodeLanguage,
        tools: Option<Vec<ToolRouterKey>>,
        parameters: Option<Value>,
        config: Option<Value>,
        oauth: Option<Vec<OAuth>>,
        tool_id: String,
        app_id: String,
        llm_provider: String,
        res: Sender<Result<Value, APIError>>,
    ) -> Result<(), NodeError> {
        // Validate the bearer token
        if Self::validate_bearer_token(&bearer, db.clone(), &res).await.is_err() {
            return Ok(());
        }

        let result = Self::create_standalone_playground(
            node_name,
            code,
            metadata,
            assets,
            language,
            tools,
            parameters,
            config,
            oauth,
            tool_id,
            app_id,
            llm_provider,
            bearer,
            node_env,
            db.clone(),
        )
        .await;

        let _ = match result {
            Ok(result) => res.send(Ok(result)).await,
            Err(err) => res.send(Err(err)).await,
        };
        Ok(())
    }

    async fn create_standalone_playground(
        node_name: ShinkaiName,
        code: Option<String>,
        metadata: Option<Value>,
        assets: Option<Vec<String>>,
        language: CodeLanguage,
        _tools: Option<Vec<ToolRouterKey>>,
        _parameters: Option<Value>,
        _config: Option<Value>,
        _oauth: Option<Vec<OAuth>>,
        _tool_id: String,
        app_id: String,
        llm_provider: String,
        bearer: String,
        node_env: NodeEnvironment,
        db: Arc<SqliteManager>,
    ) -> Result<Value, APIError> {
        let mut temp_dir = std::env::temp_dir();
        temp_dir.push(format!("shinkai_playground_{}", uuid::Uuid::new_v4()));
        let _ = fs::create_dir_all(&temp_dir).await.map_err(|e| APIError {
            code: 500,
            error: "Failed to create temporary directory".to_string(),
            message: e.to_string(),
        })?;

        // Download and extract template from GitHub
        println!(
            "[Step 1] Downloading template from GitHub to {}",
            temp_dir.to_string_lossy().to_string()
        );

        let zip_url =
            "https://pub-e508ac8b539c45edb9724730588f74cc.r2.dev/shinkai-tool-boilerplate-feature-user-template.zip";

        let response = reqwest::get(zip_url).await.map_err(|e| APIError {
            code: 500,
            error: "Failed to download template".to_string(),
            message: e.to_string(),
        })?;
        if !response.status().is_success() {
            return Err(APIError {
                code: 500,
                error: "Failed to download template".to_string(),
                message: format!("Failed to download template: {}", response.status()),
            });
        }

        let response_bytes = response.bytes().await.map_err(|e| APIError {
            code: 500,
            error: "Failed to read template bytes".to_string(),
            message: e.to_string(),
        })?;

        let zip_reader = std::io::Cursor::new(response_bytes);
        let mut archive = zip::ZipArchive::new(zip_reader).map_err(|e| APIError {
            code: 500,
            error: "Failed to read ZIP archive".to_string(),
            message: e.to_string(),
        })?;

        archive.extract(&temp_dir).map_err(|e| APIError {
            code: 500,
            error: "Failed to extract template".to_string(),
            message: e.to_string(),
        })?;

        // Move contents from the extracted subdirectory to temp_dir
        let extracted_dir = temp_dir.join("shinkai-tool-boilerplate-feature-user-template");
        for entry in std::fs::read_dir(&extracted_dir).map_err(|e| APIError {
            code: 500,
            error: "Failed to read extracted directory".to_string(),
            message: e.to_string(),
        })? {
            let entry = entry.map_err(|e| APIError {
                code: 500,
                error: "Failed to read directory entry".to_string(),
                message: e.to_string(),
            })?;
            let target = temp_dir.join(entry.file_name());
            if entry.path() != target {
                std::fs::rename(entry.path(), target).map_err(|e| APIError {
                    code: 500,
                    error: "Failed to move template files".to_string(),
                    message: e.to_string(),
                })?;
            }
        }
        std::fs::remove_dir_all(&extracted_dir).map_err(|e| APIError {
            code: 500,
            error: "Failed to cleanup extracted directory".to_string(),
            message: e.to_string(),
        })?;

        // Install dependencies
        println!(
            "[Step 3] Installing dependencies: npm ci @ {}",
            temp_dir.to_string_lossy().to_string()
        );

        let npm_binary = env::var("NPM_BINARY_LOCATION").unwrap_or_else(|_| "npm".to_string());
        let result = Command::new(npm_binary)
            .current_dir(&temp_dir)
            .args(["ci"])
            .output()
            .await;

        if let Ok(output) = result {
            println!("{}", String::from_utf8_lossy(&output.stdout));
            println!("{}", String::from_utf8_lossy(&output.stderr));
        } else {
            println!("Failed to install dependencies (npm ci)");
        }

        // Get all tool-key-paths
        let tool_list: Vec<ToolRouterKey> = db
            .get_all_tool_headers(false)
            .map_err(|e| APIError {
                code: 500,
                error: "Failed to get tool headers".to_string(),
                message: e.to_string(),
            })?
            .into_iter()
            .filter_map(|tool| match ToolRouterKey::from_string(&tool.tool_router_key) {
                Ok(tool_router_key) => Some(tool_router_key),
                Err(_) => None,
            })
            .collect::<Vec<ToolRouterKey>>();

        println!("[Step 4] Updating shinkai-local-tools & shinkai-local-support files");
        // Update shinkai-local-tools & shinkai-local-support files
        let tool_definitions = generate_tool_definitions(tool_list.clone(), language.clone(), db, false).await?;
        for (tool_key, tool_definition) in tool_definitions {
            match language.clone() {
                CodeLanguage::Typescript => {
                    let tool_file_path = temp_dir
                        .clone()
                        .join(PathBuf::from("my-tool-typescript"))
                        .join(format!("{}.ts", tool_key));
                    fs::write(&tool_file_path, tool_definition.clone())
                        .await
                        .map_err(|e| APIError {
                            code: 500,
                            error: "Failed to write tool file".to_string(),
                            message: e.to_string(),
                        })?;
                }
                CodeLanguage::Python => {
                    let tool_file_path = temp_dir
                        .clone()
                        .join(PathBuf::from("my-tool-python"))
                        .join(format!("{}.py", tool_key));
                    fs::write(&tool_file_path, tool_definition.clone())
                        .await
                        .map_err(|e| APIError {
                            code: 500,
                            error: "Failed to write tool file".to_string(),
                            message: e.to_string(),
                        })?;
                }
            }
        }

        println!("[Step 5] Removing folder based on language");
        // Remove folder based on language
        let mut env_language = "";
        match language {
            CodeLanguage::Python => {
                env_language = "Python";
                let _ = std::fs::remove_dir_all(temp_dir.join("my-tool-typescript"));
            }
            CodeLanguage::Typescript => {
                env_language = "Typescript";
                let _ = std::fs::remove_dir_all(temp_dir.join("my-tool-python"));
            }
        }
        let _ = std::fs::remove_file(temp_dir.join(".env.example"));

        // Handle code replacement if provided
        if let Some(code_content) = code {
            let tool_file_path = match language {
                CodeLanguage::Python => temp_dir.join("my-tool-python").join("tool.py"),
                CodeLanguage::Typescript => temp_dir.join("my-tool-typescript").join("tool.ts"),
            };
            fs::write(&tool_file_path, code_content).await.map_err(|e| APIError {
                code: 500,
                error: "Failed to write tool code file".to_string(),
                message: e.to_string(),
            })?;
        }

        // Handle metadata replacement if provided
        if let Some(metadata_content) = metadata {
            let metadata_file_path = match language {
                CodeLanguage::Python => temp_dir.join("my-tool-python").join("metadata.json"),
                CodeLanguage::Typescript => temp_dir.join("my-tool-typescript").join("metadata.json"),
            };
            fs::write(
                &metadata_file_path,
                serde_json::to_string_pretty(&metadata_content).map_err(|e| APIError {
                    code: 500,
                    error: "Failed to serialize metadata".to_string(),
                    message: e.to_string(),
                })?,
            )
            .await
            .map_err(|e| APIError {
                code: 500,
                error: "Failed to write metadata file".to_string(),
                message: e.to_string(),
            })?;
        }

        // Handle assets if provided
        if let Some(asset_paths) = assets {
            let assets_dir = match language {
                CodeLanguage::Python => temp_dir.join("my-tool-python").join("assets"),
                CodeLanguage::Typescript => temp_dir.join("my-tool-typescript").join("assets"),
            };

            // Create assets directory if it doesn't exist
            fs::create_dir_all(&assets_dir).await.map_err(|e| APIError {
                code: 500,
                error: "Failed to create assets directory".to_string(),
                message: e.to_string(),
            })?;

            let node_storage_path = node_env.node_storage_path.clone().unwrap_or_else(|| "".to_string());
            let node_assets_path = PathBuf::from(&node_storage_path)
                .join(".tools_storage")
                .join("playground")
                .join(app_id.clone());

            // Copy each asset file
            for file_name in asset_paths {
                let source_path = node_assets_path.join(file_name.clone());
                let target_path = assets_dir.join(file_name.clone());

                fs::copy(&source_path, &target_path).await.map_err(|e| APIError {
                    code: 500,
                    error: "Failed to copy asset file".to_string(),
                    message: format!(
                        "Failed to copy {} to {}: {}",
                        source_path.display(),
                        target_path.display(),
                        e
                    ),
                })?;
            }
        }

        println!("[Step 6] Creating .env file");

        let api_url = format!(
            "http://{}:{}",
            node_env.api_listen_address.ip(),
            node_env.api_listen_address.port()
        );
        let random_uuid = uuid::Uuid::new_v4().to_string();
        let identity = node_name.get_node_name_string();
        // Create .env file with environment variables
        let env_content = format!(
            r#"
NODE_URL={api_url}
API_KEY={bearer}
LLM_PROVIDER={llm_provider}
DEBUG_HTTP_REQUESTS=false
X_SHINKAI_APP_ID=app-id-{random_uuid}
IDENTITY="{identity}"
LANGUAGE={env_language}
            "#,
        );
        fs::write(temp_dir.join(".env"), env_content)
            .await
            .map_err(|e| APIError {
                code: 500,
                error: "Failed to create .env file".to_string(),
                message: e.to_string(),
            })?;

        println!("[Step 7] Writing tool keys to .tool-key-path file");
        // Write tool keys to .tool-key-path file
        let tool_key_path = temp_dir.join(".tool-key-path");
        std::fs::write(
            &tool_key_path,
            tool_list
                .iter()
                .map(|tool| tool.to_string_without_version())
                .collect::<Vec<String>>()
                .join("\n"),
        )
        .map_err(|e| APIError {
            code: 500,
            error: "Failed to write tool keys".to_string(),
            message: e.to_string(),
        })?;

        println!(
            "Playground created successfully: {}",
            temp_dir.to_string_lossy().to_string()
        );

        println!("[Step 8] Launching IDE");
        // Finally launch the playground
        // First try to open with cursor
        let cursor_open = Command::new("cursor").arg(temp_dir.clone()).spawn();
        if cursor_open.is_err() {
            // If cursor fails try with the "code" command
            let code_open = Command::new("code").arg(temp_dir.clone()).spawn();
            if code_open.is_err() {
                // If cursor and code fails, try with open
                // Ignore error if any.
                let _ = open::that(temp_dir.clone());
            }
        }

        Ok(json!({
            "status": "success",
            "playground_path": temp_dir.to_string_lossy().to_string(),
        }))
    }

    pub async fn v2_api_list_all_shinkai_tools_versions(
        db: Arc<SqliteManager>,
        bearer: String,
        res: Sender<Result<Value, APIError>>,
    ) -> Result<(), NodeError> {
        // Validate the bearer token
        if Self::validate_bearer_token(&bearer, db.clone(), &res).await.is_err() {
            return Ok(());
        }

        // List all tools
        match db.get_all_tool_headers(false) {
            Ok(tools) => {
                // Group tools by their base key (without version)
                use std::collections::HashMap;
                let mut tool_groups: HashMap<String, Vec<ShinkaiToolHeader>> = HashMap::new();

                for tool in tools {
                    let tool_router_key = tool.tool_router_key.clone();
                    tool_groups.entry(tool_router_key).or_default().push(tool);
                }

                // For each group, sort versions and create the response structure
                let mut result = Vec::new();
                for (key, mut group) in tool_groups {
                    // Sort by version in descending order
                    group.sort_by(|a, b| {
                        let a_version = IndexableVersion::from_string(&a.version.clone())
                            .unwrap_or(IndexableVersion::from_number(0));
                        let b_version = IndexableVersion::from_string(&b.version.clone())
                            .unwrap_or(IndexableVersion::from_number(0));
                        b_version.cmp(&a_version)
                    });

                    // Extract versions
                    let versions: Vec<String> = group.iter().map(|tool| tool.version.clone()).collect();

                    result.push(json!({
                        "tool_router_key": key,
                        "versions": versions,
                    }));
                }

                let _ = res.send(Ok(json!(result))).await;
                Ok(())
            }
            Err(err) => {
                let api_error = APIError {
                    code: StatusCode::INTERNAL_SERVER_ERROR.as_u16(),
                    error: "Internal Server Error".to_string(),
                    message: format!("Failed to list tools: {}", err),
                };
                let _ = res.send(Err(api_error)).await;
                Ok(())
            }
        }
    }

    pub async fn v2_api_set_tool_enabled(
        db: Arc<SqliteManager>,
        bearer: String,
        tool_router_key: String,
        enabled: bool,
        res: Sender<Result<Value, APIError>>,
    ) -> Result<(), NodeError> {
        // Validate the bearer token
        if Self::validate_bearer_token(&bearer, db.clone(), &res).await.is_err() {
            return Ok(());
        }

        // Get the tool first to verify it exists
        let mut tool = match db.get_tool_by_key(&tool_router_key) {
            Ok(t) => t,
            Err(_) => {
                let err = APIError {
                    code: 404,
                    error: "Tool not found".to_string(),
                    message: format!("Tool not found: {}", tool_router_key),
                };
                let _ = res.send(Err(err)).await;
                return Ok(());
            }
        };
        // Check if the tool can be enabled
        if enabled && !tool.can_be_enabled() {
            let err = APIError {
                code: 400,
                error: "Tool Cannot Be Enabled".to_string(),
                message: "Tool Cannot Be Enabled".to_string(),
            };
            let _ = res.send(Err(err)).await;
            return Ok(());
        }
        // Enable or disable the tool
        if enabled {
            tool.enable();
        } else {
            tool.disable();
            tool.disable_mcp();
        }

        if let Err(e) = db.update_tool(tool).await {
            let err = APIError {
                code: 500,
                error: "Failed to update tool".to_string(),
                message: format!("Failed to update tool: {}", e),
            };
            let _ = res.send(Err(err)).await;
            return Ok(());
        }

        let response = json!({
            "tool_router_key": tool_router_key,
            "enabled": enabled,
            "success": true
        });
        let _ = res.send(Ok(response)).await;
        Ok(())
    }

    pub async fn v2_api_set_tool_mcp_enabled(
        db: Arc<SqliteManager>,
        bearer: String,
        tool_router_key: String,
        mcp_enabled: bool,
        res: Sender<Result<Value, APIError>>,
    ) -> Result<(), NodeError> {
        // Validate the bearer token
        if Self::validate_bearer_token(&bearer, db.clone(), &res).await.is_err() {
            return Ok(());
        }
        // Get the tool first to verify it exists
        match db.get_tool_by_key(&tool_router_key) {
            Ok(mut tool) => {
                if mcp_enabled {
                    tool.enable_mcp();
                } else {
                    tool.disable_mcp();
                }

                // Save the updated tool
                match db.update_tool(tool).await {
                    Ok(_) => {
                        let response = json!({
                            "tool_router_key": tool_router_key,
                            "mcp_enabled": mcp_enabled,
                            "success": true
                        });
                        let _ = res.send(Ok(response)).await;
                    }
                    Err(e) => {
                        let _ = res
                            .send(Err(APIError {
                                code: 500,
                                error: "Failed to update tool".to_string(),
                                message: format!("Failed to update tool: {}", e),
                            }))
                            .await;
                    }
                }
            }
            Err(_) => {
                let _ = res
                    .send(Err(APIError {
                        code: 404,
                        error: "Tool not found".to_string(),
                        message: format!("Tool with key '{}' not found", tool_router_key),
                    }))
                    .await;
            }
        }

        Ok(())
    }

    pub async fn v2_api_copy_tool_assets(
        db: Arc<SqliteManager>,
        bearer: String,
        node_env: NodeEnvironment,
        is_first_playground: bool,
        first_path: String,
        is_second_playground: bool,
        second_path: String,
        res: Sender<Result<Value, APIError>>,
    ) -> Result<(), NodeError> {
        if Self::validate_bearer_token(&bearer, db.clone(), &res).await.is_err() {
            return Ok(());
        }

        let response = Self::v2_api_copy_tool_assets_internal(
            node_env,
            is_first_playground,
            first_path,
            is_second_playground,
            second_path,
        )
        .await;

        let _ = res.send(response).await;

        Ok(())
    }

    async fn v2_api_copy_tool_assets_internal(
        node_env: NodeEnvironment,
        is_first_playground: bool,
        first_path: String,
        is_second_playground: bool,
        second_path: String,
    ) -> Result<Value, APIError> {
        let storage_path = node_env.node_storage_path.unwrap_or_default();

        // Create source path
        let mut source_path = PathBuf::from(storage_path.clone());
        source_path.push(".tools_storage");
        if is_first_playground {
            source_path.push("playground");
            source_path.push(first_path);
        } else {
            source_path.push("tools");
            source_path.push(ToolRouterKey::from_string(&first_path)?.convert_to_path());
        }

        // Create destination path
        let mut dest_path = PathBuf::from(storage_path);
        dest_path.push(".tools_storage");
        if is_second_playground {
            dest_path.push("playground");
            dest_path.push(second_path);
        } else {
            dest_path.push("tools");
            dest_path.push(ToolRouterKey::from_string(&second_path)?.convert_to_path());
        }

        // Verify source exists
        if !source_path.exists() {
            return Ok(json!({
                "success": false,
                "message": "Nothing to copy. Source path does not exist"
            }));
        }

        if dest_path.exists() {
            std::fs::remove_dir_all(&dest_path).map_err(|e| APIError {
                code: StatusCode::INTERNAL_SERVER_ERROR.as_u16(),
                error: "Failed to remove destination directory".to_string(),
                message: format!("Error removing destination directory: {}", e),
            })?;
        }

        std::fs::create_dir_all(&dest_path).map_err(|e| APIError {
            code: StatusCode::INTERNAL_SERVER_ERROR.as_u16(),
            error: "Failed to create destination directory".to_string(),
            message: format!("Error creating destination directory: {}", e),
        })?;

        // Copy all files from source to destination
        let entries = std::fs::read_dir(&source_path).map_err(|e| APIError {
            code: StatusCode::INTERNAL_SERVER_ERROR.as_u16(),
            error: "Failed to read source directory".to_string(),
            message: format!("Error reading source directory: {}", e),
        })?;

        for entry_result in entries {
            let entry = match entry_result {
                Ok(entry) => entry,
                Err(e) => {
                    return Err(APIError {
                        code: StatusCode::INTERNAL_SERVER_ERROR.as_u16(),
                        error: "Failed to read directory entry".to_string(),
                        message: format!("Error reading directory entry: {}", e),
                    });
                }
            };

            let file_name = entry.file_name();
            let mut dest_file = dest_path.clone();
            dest_file.push(file_name);

            match entry.file_type() {
                Ok(file_type) if file_type.is_file() => {
                    std::fs::copy(entry.path(), dest_file).map_err(|e| APIError {
                        code: StatusCode::INTERNAL_SERVER_ERROR.as_u16(),
                        error: "Failed to copy file".to_string(),
                        message: format!("Error copying file: {}", e),
                    })?;
                }
                Ok(_) => continue, // Skip if not a file
                Err(e) => {
                    return Err(APIError {
                        code: StatusCode::INTERNAL_SERVER_ERROR.as_u16(),
                        error: "Failed to get file type".to_string(),
                        message: format!("Error getting file type: {}", e),
                    });
                }
            }
        }

        Ok(json!({
            "success": true,
            "message": "Tool assets copied successfully"
        }))
    }

    pub async fn check_tool(
        bearer: String,
        db: Arc<SqliteManager>,
        code: String,
        language: CodeLanguage,
        additional_headers: Option<HashMap<String, String>>,
        res: Sender<Result<Value, APIError>>,
    ) -> Result<(), NodeError> {
        if Self::validate_bearer_token(&bearer, db.clone(), &res).await.is_err() {
            return Ok(());
        }

        let tools: Vec<ToolRouterKey> = db
            .get_all_tool_headers(false)
            .map_err(|_| ToolError::ExecutionError("Failed to get tool headers".to_string()))?
            .iter()
            .filter_map(|tool| match ToolRouterKey::from_string(&tool.tool_router_key) {
                Ok(tool_router_key) => Some(tool_router_key),
                Err(_) => None,
            })
            .collect();

        let warnings = match language {
            CodeLanguage::Typescript => {
                let mut support_files = generate_tool_definitions(tools, CodeLanguage::Typescript, db.clone(), false)
                    .await
                    .map_err(|_| ToolError::ExecutionError("Failed to generate tool definitions".to_string()))?;
                // External additional headers can override the default support files
                match additional_headers {
                    Some(headers) => {
                        for (key, value) in headers {
                            support_files.insert(key, value);
                        }
                    }
                    None => (),
                }
                let tool = DenoTool::new(
                    "".to_string(),
                    None,
                    "".to_string(),
                    "".to_string(),
                    Some(false),
                    code.clone(),
                    vec![],
                    vec![],
                    "".to_string(),
                    vec![],
                    Parameters::new(),
                    ToolOutputArg { json: "".to_string() },
                    true,
                    None,
                    ToolResult::new("object".to_string(), serde_json::Value::Null, vec![]),
                    None,
                    None,
                    None,
                    None,
                    None,
                    RunnerType::Any,
                    vec![],
                    None,
                );
                tool.check_code(code.clone(), support_files).await
            }
            CodeLanguage::Python => {
                let mut support_files = generate_tool_definitions(tools, CodeLanguage::Python, db.clone(), false)
                    .await
                    .map_err(|_| ToolError::ExecutionError("Failed to generate tool definitions".to_string()))?;
                // External additional headers can override the default support files
                match additional_headers {
                    Some(headers) => {
                        for (key, value) in headers {
                            support_files.insert(key, value);
                        }
                    }
                    None => (),
                }

                let tool: PythonTool = PythonTool {
                    version: "".to_string(),
                    name: "".to_string(),
                    tool_router_key: None,
                    homepage: None,
                    author: "".to_string(),
                    mcp_enabled: Some(false),
                    py_code: code.clone(),
                    tools: vec![],
                    config: vec![],
                    description: "".to_string(),
                    keywords: vec![],
                    input_args: Parameters::new(),
                    output_arg: ToolOutputArg { json: "".to_string() },
                    activated: true,
                    embedding: None,
                    result: ToolResult::new("object".to_string(), serde_json::Value::Null, vec![]),
                    sql_tables: None,
                    sql_queries: None,
                    file_inbox: None,
                    oauth: None,
                    assets: None,
                    runner: RunnerType::Any,
                    operating_system: vec![],
                    tool_set: None,
                };
                tool.check_code(code.clone(), support_files).await
            }
        };

        match warnings {
            Ok(warnings) => {
                let _ = res
                    .send(Ok(json!({
                        "warnings": warnings,
                        "success": true
                    })))
                    .await;
            }
            Err(e) => {
                let _ = res
                    .send(Err(APIError {
                        code: 500,
                        error: "Check Failed".to_string(),
                        message: format!("Tool check failed: {}", e),
                    }))
                    .await;
            }
        }

        Ok(())
    }

    pub async fn v2_api_create_simulated_tool(
        db: Arc<SqliteManager>,
        bearer: String,
        name: String,
        prompt: String,
        agent_id: String,
        llm_provider: String,
        node_name: ShinkaiName,
        identity_manager: Arc<Mutex<IdentityManager>>,
        job_manager: Arc<Mutex<JobManager>>,
        encryption_secret_key: EncryptionStaticKey,
        encryption_public_key: EncryptionPublicKey,
        signing_secret_key: SigningKey,
        res: Sender<Result<Value, APIError>>,
    ) -> Result<(), NodeError> {
        if Self::validate_bearer_token(&bearer, db.clone(), &res).await.is_err() {
            return Ok(());
        }

        let mut retries = 3;
        let mut tool_metadata_implementation;
        loop {
            tool_metadata_implementation = Self::create_tool_metadata_from_prompt(
                format!("{}: {}", name, prompt),
                llm_provider.clone(),
                db.clone(),
                bearer.clone(),
                node_name.clone(),
                identity_manager.clone(),
                job_manager.clone(),
                encryption_secret_key.clone(),
                encryption_public_key.clone(),
                signing_secret_key.clone(),
            )
            .await;

            if let Err(e) = tool_metadata_implementation {
                if retries > 0 {
                    retries -= 1;
                    continue;
                }
                let api_error = APIError {
                    code: StatusCode::INTERNAL_SERVER_ERROR.as_u16(),
                    error: "Internal Server Error".to_string(),
                    message: format!("Failed to create simulated tool: {:?}", e),
                };
                let _ = res.send(Err(api_error)).await;
                return Ok(());
            }
            break;
        }
        let tool_metadata_implementation = tool_metadata_implementation.unwrap();
        let random = Uuid::new_v4().to_string();
        let metadata: ToolPlaygroundMetadata = serde_json::from_value(tool_metadata_implementation).unwrap();

        // Create a simulated tool
        let simulated_tool = SimulatedTool {
            name: format!("{}-{}-{}", agent_id, metadata.name, random),
            description: metadata.description.to_string(),
            keywords: metadata.keywords,
            config: metadata.configurations,
            input_args: metadata.parameters,
            result: metadata.result,
            embedding: None,
        };

        // Save the tool
        let save_result = db.add_tool(ShinkaiTool::Simulated(simulated_tool.clone(), true)).await;
        if let Err(e) = save_result {
            let _ = res
                .send(Err(APIError {
                    code: StatusCode::INTERNAL_SERVER_ERROR.as_u16(),
                    error: "Internal Server Error".to_string(),
                    message: format!("Failed to create simulated tool: {}", e),
                }))
                .await;
            return Ok(());
        }

        let agent = db.clone().get_agent(&agent_id);
        if let Err(e) = agent {
            let _ = res
                .send(Err(APIError {
                    code: StatusCode::INTERNAL_SERVER_ERROR.as_u16(),
                    error: "Internal Server Error".to_string(),
                    message: format!("Failed to get agent: {}", e),
                }))
                .await;
            return Ok(());
        }
        let agent = agent.unwrap();
        if agent.is_none() {
            let _ = res
                .send(Err(APIError {
                    code: StatusCode::INTERNAL_SERVER_ERROR.as_u16(),
                    error: "Internal Server Error".to_string(),
                    message: "Failed to get agent".to_string(),
                }))
                .await;
            return Ok(());
        }

        let mut agent = agent.unwrap();
        agent.tools.push(simulated_tool.get_tool_router_key());
        let status = db.update_agent(agent);
        if let Err(e) = status {
            let _ = res
                .send(Err(APIError {
                    code: StatusCode::INTERNAL_SERVER_ERROR.as_u16(),
                    error: "Internal Server Error".to_string(),
                    message: format!("Failed to update agent: {}", e),
                }))
                .await;
            return Ok(());
        }

        let _ = res
            .send(Ok(json!({
                "status": "success",
                "message": "Simulated tool created successfully",
                "tool_router_key": simulated_tool.get_tool_router_key_string(),
            })))
            .await;
        Ok(())
    }

    async fn create_tool_metadata_from_prompt(
        tool_prompt: String,
        llm_provider: String,
        db: Arc<SqliteManager>,
        bearer: String,
        node_name: ShinkaiName,
        identity_manager: Arc<Mutex<IdentityManager>>,
        job_manager: Arc<Mutex<JobManager>>,
        encryption_secret_key: EncryptionStaticKey,
        encryption_public_key: EncryptionPublicKey,
        signing_secret_key: SigningKey,
    ) -> Result<Value, ToolError> {
        let tool_metadata_implementation = tool_metadata_implementation_prompt(
            CodeLanguage::Typescript,
            tool_prompt,
            vec![],
            identity_manager.clone(),
        )
        .await
        .map_err(|e| {
            ToolError::ExecutionError(format!(
                "Failed to generate tool metadata implementation: {}",
                e.message
            ))
        })?;

        let mut parameters = Map::new();
        parameters.insert("prompt".to_string(), tool_metadata_implementation.clone().into());
        parameters.insert("llm_provider".to_string(), llm_provider.clone().into());

        let body = LlmPromptProcessorTool::execute(
            bearer,
            "tool_id".to_string(),
            "app_id".to_string(),
            db,
            node_name,
            identity_manager,
            job_manager,
            encryption_secret_key,
            encryption_public_key,
            signing_secret_key,
            &parameters,
            llm_provider,
        )
        .await?;

        let message_value = body.get("message").unwrap();
        let message = message_value.as_str().unwrap_or_default();
        let mut message_split = message.split("\n").collect::<Vec<&str>>();
        let len = message_split.clone().len();

        if message_split[0] == "```json" {
            message_split[0] = "";
        }
        if message_split[len - 1] == "```" {
            message_split[len - 1] = "";
        }
        let cleaned_json = message_split.join(" ");

        serde_json::from_str::<serde_json::Value>(&cleaned_json)
            .map_err(|e| ToolError::ExecutionError(format!("Failed to parse JSON: {}", e)))
    }
}

#[cfg(test)]
mod tests {
    use super::*;
    use serde_json::json;

    // TODO: update to not use workflow
    #[test]
    fn test_merge_json() {
        let existing_tool_value = json!({
            "content": [{
                "embedding": {
                    "id": "",
                    "vector": [0.1, 0.2, 0.3]
                },
                "workflow": {
                    "author": "@@official.shinkai",
                    "description": "Reviews in depth all the content to generate a summary.",
                    "name": "Extensive_summary",
                    "raw": "workflow Extensive_summary v0.1 { ... }",
                    "steps": [
                        {
                            "body": [
                                {
                                    "type": "composite",
                                    "value": [
                                        {
                                            "type": "registeroperation",
                                            "value": {
                                                "register": "$PROMPT",
                                                "value": "Summarize this: "
                                            }
                                        },
                                        {
                                            "type": "registeroperation",
                                            "value": {
                                                "register": "$EMBEDDINGS",
                                                "value": {
                                                    "args": [],
                                                    "name": "process_embeddings_in_job_scope"
                                                }
                                            }
                                        }
                                    ]
                                }
                            ],
                            "name": "Initialize"
                        },
                        {
                            "body": [
                                {
                                    "type": "registeroperation",
                                    "value": {
                                        "register": "$RESULT",
                                        "value": {
                                            "args": ["$PROMPT", "$EMBEDDINGS"],
                                            "name": "multi_inference"
                                        }
                                    }
                                }
                            ],
                            "name": "Summarize"
                        }
                    ],
                    "sticky": true,
                    "version": "0.1"
                }
            }],
            "type": "Workflow"
        });

        let input_value = json!({
            "content": [{
                "workflow": {
                    "description": "New description"
                }
            }],
            "type": "Workflow"
        });

        let expected_merged_value = json!({
            "content": [{
                "embedding": {
                    "id": "",
                    "vector": [0.1, 0.2, 0.3]
                },
                "workflow": {
                    "author": "@@official.shinkai",
                    "description": "New description",
                    "name": "Extensive_summary",
                    "raw": "workflow Extensive_summary v0.1 { ... }",
                    "steps": [
                        {
                            "body": [
                                {
                                    "type": "composite",
                                    "value": [
                                        {
                                            "type": "registeroperation",
                                            "value": {
                                                "register": "$PROMPT",
                                                "value": "Summarize this: "
                                            }
                                        },
                                        {
                                            "type": "registeroperation",
                                            "value": {
                                                "register": "$EMBEDDINGS",
                                                "value": {
                                                    "args": [],
                                                    "name": "process_embeddings_in_job_scope"
                                                }
                                            }
                                        }
                                    ]
                                }
                            ],
                            "name": "Initialize"
                        },
                        {
                            "body": [
                                {
                                    "type": "registeroperation",
                                    "value": {
                                        "register": "$RESULT",
                                        "value": {
                                            "args": ["$PROMPT", "$EMBEDDINGS"],
                                            "name": "multi_inference"
                                        }
                                    }
                                }
                            ],
                            "name": "Summarize"
                        }
                    ],
                    "sticky": true,
                    "version": "0.1"
                }
            }],
            "type": "Workflow"
        });

        let merged_value = Node::merge_tool(&existing_tool_value, &input_value);
        assert_eq!(merged_value, expected_merged_value);
    }

    #[test]
    fn test_merge_tool_configs_update_existing() {
        let existing_tool = json!({
            "content": [{
                "config": [
                    {
                        "BasicConfig": {
                            "key_name": "api_key",
                            "description": "API Key",
                            "required": true,
                            "type_name": "string",
                            "key_value": "old_key"
                        }
                    }
                ]
            }]
        });

        let input_value = json!({
            "content": [{
                "config": [
                    {
                        "BasicConfig": {
                            "key_name": "api_key",
                            "description": "Updated API Key",
                        }
                    }
                ]
            }]
        });

        let merged = Node::merge_tool(&existing_tool, &input_value);
        let merged_config = merged["content"][0]["config"][0]["BasicConfig"].as_object().unwrap();
        assert_eq!(merged_config["description"], "Updated API Key");
    }

    #[test]
    fn test_merge_tool_configs_add_new() {
        let existing_tool = json!({
            "content": [{
                "config": [
                    {
                        "BasicConfig": {
                            "key_name": "api_key",
                            "description": "API Key",
                            "required": true,
                            "type_name": "string",
                            "key_value": "old_key"
                        }
                    }
                ]
            }]
        });

        let input_value = json!({
            "content": [{
                "config": [
                    {
                        "BasicConfig": {
                            "key_name": "new_config",
                            "description": "New Config",
                            "required": false,
                            "type_name": "string",
                            "key_value": "new_value"
                        }
                    }
                ]
            }]
        });

        let merged = Node::merge_tool(&existing_tool, &input_value);
        let merged_configs = merged["content"][0]["config"].as_array().unwrap();
        assert_eq!(merged_configs.len(), 2);
    }

    #[test]
    fn test_merge_tool_configs_empty_existing() {
        let existing_tool = json!({
            "content": [{
                "config": []
            }]
        });

        let input_value = json!({
            "content": [{
                "config": [
                    {
                        "BasicConfig": {
                            "key_name": "new_config",
                            "description": "New Config",
                            "required": false,
                            "type_name": "string",
                            "key_value": "new_value"
                        }
                    }
                ]
            }]
        });

        let merged = Node::merge_tool(&existing_tool, &input_value);
        let merged_configs = merged["content"][0]["config"].as_array().unwrap();
        assert_eq!(merged_configs.len(), 1);
    }

    #[test]
    fn test_merge_tool_configs_update_dont_override_wrong_key() {
        let existing_tool = json!({
            "content": [{
                "config": [
                    {
                        "BasicConfig": {
                            "key_name": "api_key",
                            "description": "API Key",
                            "required": true,
                            "type_name": "string",
                            "key_value": "old_key"
                        }
                    },
                    {
                        "BasicConfig": {
                            "key_name": "api_key2",
                            "description": "API Key 2",
                            "required": true,
                            "type_name": "string",
                            "key_value": "old_key2"
                        }
                    }
                ]
            }]
        });

        let input_value = json!({
            "content": [{
                "config": [
                    {
                        "BasicConfig": {
                            "key_name": "api_key2",
                            "description": "Updated API Key 2",
                        }
                    }
                ]
            }]
        });

        let merged = Node::merge_tool(&existing_tool, &input_value);
        let merged_config = merged["content"][0]["config"][0]["BasicConfig"].as_object().unwrap();
        assert_eq!(merged_config["key_name"], "api_key");
        assert_eq!(merged["content"][0]["config"].as_array().unwrap().len(), 2);
        assert_eq!(merged["content"][0]["config"][1]["BasicConfig"]["key_name"], "api_key2");
    }
}<|MERGE_RESOLUTION|>--- conflicted
+++ resolved
@@ -1,8 +1,11 @@
 use crate::{
-<<<<<<< HEAD
     llm_provider::job_manager::JobManager,
     managers::{tool_router::ToolRouter, IdentityManager},
-    network::{node_error::NodeError, node_shareable_logic::download_zip_file, Node},
+    network::{
+        node_error::NodeError,
+        node_shareable_logic::{download_zip_file, ZipFileContents},
+        Node,
+    },
     tools::tool_implementation::{
         native_tools::llm_prompt_processor::LlmPromptProcessorTool, tool_traits::ToolExecutor,
     },
@@ -13,13 +16,6 @@
         tool_prompts::{generate_code_prompt, tool_metadata_implementation_prompt},
     },
     utils::environment::NodeEnvironment,
-=======
-    llm_provider::job_manager::JobManager, managers::{tool_router::ToolRouter, IdentityManager}, network::{
-        node_error::NodeError, node_shareable_logic::{download_zip_file, ZipFileContents}, Node
-    }, tools::{
-        tool_definitions::definition_generation::{generate_tool_definitions, get_all_tools}, tool_execution::execution_coordinator::{execute_code, execute_mcp_tool_cmd, execute_tool_cmd}, tool_generation::v2_create_and_send_job_message, tool_prompts::{generate_code_prompt, tool_metadata_implementation_prompt}
-    }, utils::environment::NodeEnvironment
->>>>>>> a3029e9f
 };
 use async_channel::Sender;
 use chrono::Utc;
@@ -2545,6 +2541,9 @@
                     "tool_key": tool_router_key,
                     "tool": tool.clone()
                 }));
+            }
+            ShinkaiTool::Simulated(_, _) => {
+                println!("Simulated tool detected {}", tool_router_key);
             }
         }
 
