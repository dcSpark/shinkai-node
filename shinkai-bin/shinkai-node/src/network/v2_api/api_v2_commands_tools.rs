--- conflicted
+++ resolved
@@ -1659,8 +1659,6 @@
         Ok(())
     }
 
-<<<<<<< HEAD
-=======
     pub async fn v2_api_publish_tool(
         db: Arc<SqliteManager>,
         bearer: String,
@@ -1791,7 +1789,6 @@
         }
     }
 
->>>>>>> 030a785b
     pub async fn v2_api_import_tool(
         db: Arc<SqliteManager>,
         bearer: String,
