<<<<<<< HEAD
use std::fs::File;
use std::io::Write;
use std::{env, sync::Arc};

use rusqlite::params;
use serde_json::{json, Value};
use shinkai_http_api::api_v2::api_v2_handlers_mcp_servers::AddMCPServerRequest;
use shinkai_message_primitives::schemas::mcp_server::{MCPServer, MCPServerType};
use shinkai_sqlite::regex_pattern_manager::RegexPattern;
use tokio::fs;
use zip::{write::FileOptions, ZipWriter};

=======
use crate::llm_provider::providers::shinkai_backend::check_quota;
use crate::managers::galxe_quests::{compute_quests, generate_proof};
use crate::managers::tool_router::ToolRouter;
use crate::network::node_shareable_logic::download_zip_from_url;
use crate::network::zip_export_import::zip_export_import::{
    generate_agent_zip, get_agent_from_zip, import_agent, import_dependencies_tools,
};
use crate::utils::environment::NodeEnvironment;
use crate::{
    llm_provider::{job_manager::JobManager, llm_stopper::LLMStopper},
    managers::{identity_manager::IdentityManagerTrait, IdentityManager},
    network::{node_error::NodeError, Node},
    tools::tool_generation,
    utils::update_global_identity::update_global_identity_name,
};
>>>>>>> 152e9f22
use async_channel::Sender;
use ed25519_dalek::ed25519::signature::SignerMut;
use ed25519_dalek::{SigningKey, VerifyingKey};
use reqwest::StatusCode;
use rusqlite::params;
use serde_json::{json, Value};
use shinkai_embedding::embedding_generator::EmbeddingGenerator;
use shinkai_embedding::{embedding_generator::RemoteEmbeddingGenerator, model_type::EmbeddingModelType};
use shinkai_http_api::{
    api_v1::api_v1_handlers::APIUseRegistrationCodeSuccessResponse,
    api_v2::api_v2_handlers_general::InitialRegistrationRequest,
    node_api_router::{APIError, GetPublicKeysResponse},
<<<<<<< HEAD
};
use shinkai_message_primitives::{
    schemas::ws_types::WSUpdateHandler,
    shinkai_message::shinkai_message_schemas::JobCreationInfo,
    shinkai_utils::{job_scope::MinimalJobScope, shinkai_time::ShinkaiStringTime},
=======
>>>>>>> 152e9f22
};
use shinkai_message_primitives::schemas::llm_providers::shinkai_backend::QuotaResponse;
use shinkai_message_primitives::schemas::shinkai_preferences::ShinkaiInternalComms;
use shinkai_message_primitives::{
    schemas::ws_types::WSUpdateHandler,
    schemas::{
        identity::{Identity, IdentityType, RegistrationCode},
        inbox_name::InboxName,
        llm_providers::{agent::Agent, serialized_llm_provider::SerializedLLMProvider},
        shinkai_name::ShinkaiName,
<<<<<<< HEAD
    },
=======
        tool_router_key::ToolRouterKey,
    },
    shinkai_message::shinkai_message_schemas::JobCreationInfo,
>>>>>>> 152e9f22
    shinkai_message::{
        shinkai_message::{MessageBody, MessageData, ShinkaiMessage},
        shinkai_message_schemas::{
            APIAddOllamaModels, IdentityPermissions, JobMessage, MessageSchemaType, V2ChatMessage,
        },
    },
    shinkai_utils::{
        encryption::{encryption_public_key_to_string, EncryptionMethod},
        shinkai_message_builder::ShinkaiMessageBuilder,
        signatures::signature_public_key_to_string,
    },
<<<<<<< HEAD
=======
    shinkai_utils::{job_scope::MinimalJobScope, shinkai_time::ShinkaiStringTime},
>>>>>>> 152e9f22
};
use shinkai_sqlite::regex_pattern_manager::RegexPattern;
use shinkai_sqlite::SqliteManager;
<<<<<<< HEAD
use tokio::sync::Mutex;
use x25519_dalek::PublicKey as EncryptionPublicKey;

use crate::managers::galxe_quests::{compute_quests, generate_proof};
use crate::managers::tool_router::ToolRouter;
use crate::{
    llm_provider::{job_manager::JobManager, llm_stopper::LLMStopper},
    managers::{identity_manager::IdentityManagerTrait, IdentityManager},
    network::{node_error::NodeError, node_shareable_logic::download_zip_file, Node},
    tools::tool_generation,
    utils::update_global_identity::update_global_identity_name,
};

use shinkai_message_primitives::schemas::shinkai_preferences::ShinkaiInternalComms;
=======
use shinkai_tools_primitives::tools::agent_tool_wrapper::AgentToolWrapper;
use shinkai_tools_primitives::tools::shinkai_tool::ShinkaiTool;
use std::collections::HashMap;
>>>>>>> 152e9f22
use std::time::Instant;
use std::{env, sync::Arc};
use tokio::sync::Mutex;
use tokio::time::Duration;
use x25519_dalek::PublicKey as EncryptionPublicKey;
use x25519_dalek::StaticSecret as EncryptionStaticKey;

#[cfg(debug_assertions)]
fn check_bearer_token(api_key: &str, bearer: &str) -> Result<(), ()> {
    if api_key == bearer || bearer == "debug" {
        return Ok(());
    } else {
        return Err(());
    }
}

#[cfg(not(debug_assertions))]
fn check_bearer_token(api_key: &str, bearer: &str) -> Result<(), ()> {
    if api_key == bearer {
        return Ok(());
    } else {
        return Err(());
    }
}

impl Node {
    pub async fn validate_bearer_token<T>(
        bearer: &str,
        db: Arc<SqliteManager>,
        res: &Sender<Result<T, APIError>>,
    ) -> Result<(), ()> {
        // Compare bearer token to the environment variable API_V2_KEY
        let api_key = match env::var("API_V2_KEY") {
            Ok(api_key) => api_key,
            Err(_) => {
                // If the environment variable is not set, read from the database
                match db.read_api_v2_key() {
                    Ok(Some(api_key)) => api_key,
                    Ok(None) | Err(_) => {
                        let api_error = APIError {
                            code: StatusCode::UNAUTHORIZED.as_u16(),
                            error: "Unauthorized".to_string(),
                            message: "Invalid bearer token".to_string(),
                        };
                        let _ = res.send(Err(api_error)).await;
                        return Err(());
                    }
                }
            }
        };

        let result = check_bearer_token(&api_key, bearer);
        match result {
            Ok(_) => Ok(()),
            Err(_) => {
                let api_error = APIError {
                    code: StatusCode::UNAUTHORIZED.as_u16(),
                    error: "Unauthorized".to_string(),
                    message: "Invalid bearer token".to_string(),
                };
                let _ = res.send(Err(api_error)).await;
                Err(())
            }
        }
    }

    pub async fn get_bearer_token<T>(
        db: Arc<SqliteManager>,
        res: &Sender<Result<T, APIError>>,
    ) -> Result<String, NodeError> {
        let api_key = match env::var("API_V2_KEY") {
            Ok(api_key) => api_key,
            Err(_) => {
                // If the environment variable is not set, read from the database
                match db.read_api_v2_key() {
                    Ok(Some(api_key)) => api_key,
                    Ok(None) | Err(_) => {
                        let api_error = APIError {
                            code: StatusCode::UNAUTHORIZED.as_u16(),
                            error: "Unauthorized".to_string(),
                            message: "Invalid bearer token".to_string(),
                        };
                        let _ = res.send(Err(api_error)).await;
                        return Err(NodeError {
                            message: "Invalid bearer token".to_string(),
                        });
                    }
                }
            }
        };
        Ok(api_key)
    }

    pub fn convert_shinkai_message_to_v2_chat_message(
        shinkai_message: ShinkaiMessage,
    ) -> Result<V2ChatMessage, NodeError> {
        let internal_metadata = match &shinkai_message.body {
            MessageBody::Unencrypted(body) => Ok(&body.internal_metadata),
            _ => Err(NodeError {
                message: "Missing internal metadata".to_string(),
            }),
        }?;

        let message_data = match &shinkai_message.body {
            MessageBody::Unencrypted(body) => match &body.message_data {
                MessageData::Unencrypted(data) => Ok(data),
                _ => Err(NodeError {
                    message: "Missing message data".to_string(),
                }),
            },
            _ => Err(NodeError {
                message: "Missing message data".to_string(),
            }),
        }?;

        let external_metadata = shinkai_message.external_metadata;

        let job_message: JobMessage =
            serde_json::from_str(&message_data.message_raw_content).map_err(|e| NodeError {
                message: format!("Failed to parse job message content: {}", e),
            })?;

        let node_api_data = internal_metadata.node_api_data.clone().ok_or(NodeError {
            message: "Missing node API data".to_string(),
        })?;

        Ok(V2ChatMessage {
            job_message,
            sender: external_metadata.sender,
            sender_subidentity: internal_metadata.sender_subidentity.clone(),
            receiver: external_metadata.recipient,
            receiver_subidentity: internal_metadata.recipient_subidentity.clone(),
            node_api_data,
            inbox: internal_metadata.inbox.clone(),
        })
    }

    pub fn convert_shinkai_messages_to_v2_chat_messages(
        shinkai_messages: Vec<Vec<ShinkaiMessage>>,
    ) -> Result<Vec<Vec<V2ChatMessage>>, NodeError> {
        shinkai_messages
            .into_iter()
            .map(|message_group| {
                message_group
                    .into_iter()
                    .map(Self::convert_shinkai_message_to_v2_chat_message)
                    .collect::<Result<Vec<V2ChatMessage>, NodeError>>()
            })
            .collect::<Result<Vec<Vec<V2ChatMessage>>, NodeError>>()
    }

    pub fn api_v2_create_shinkai_message(
        sender: ShinkaiName,
        receiver: ShinkaiName,
        payload: &str,
        schema: MessageSchemaType,
        node_encryption_sk: EncryptionStaticKey,
        node_signing_sk: SigningKey,
        receiver_public_key: EncryptionPublicKey,
        job: Option<String>,
    ) -> Result<ShinkaiMessage, &'static str> {
        let timestamp = ShinkaiStringTime::generate_time_now();
        let sender_subidentity = sender.get_fullname_string_without_node_name().unwrap_or_default();
        let receiver_subidentity = receiver.get_fullname_string_without_node_name().unwrap_or_default();

        let inbox_name = job
            .map(|job_id| {
                InboxName::get_job_inbox_name_from_params(job_id)
                    .map(|inbox| inbox.to_string())
                    .unwrap_or_else(|_| "".to_string())
            })
            .unwrap_or_else(|| "".to_string());

        ShinkaiMessageBuilder::new(node_encryption_sk, node_signing_sk, receiver_public_key)
            .message_raw_content(payload.to_string())
            .body_encryption(EncryptionMethod::None)
            .message_schema_type(schema)
            .internal_metadata_with_inbox(
                sender_subidentity.to_string(),
                receiver_subidentity.to_string(),
                inbox_name,
                EncryptionMethod::None,
                None,
            )
            .external_metadata_with_schedule(receiver.node_name.to_string(), sender.node_name.to_string(), timestamp)
            .build()
    }

    pub async fn v2_send_public_keys(
        identity_public_key: VerifyingKey,
        encryption_public_key: EncryptionPublicKey,
        res: Sender<Result<GetPublicKeysResponse, APIError>>,
    ) -> Result<(), NodeError> {
        let public_keys_response = GetPublicKeysResponse {
            signature_public_key: signature_public_key_to_string(identity_public_key),
            encryption_public_key: encryption_public_key_to_string(encryption_public_key),
        };

        if let Err(_) = res.send(Ok(public_keys_response)).await {
            let api_error = APIError::new(
                StatusCode::INTERNAL_SERVER_ERROR,
                "Internal Server Error",
                "Failed to send public keys",
            );
            let _ = res.send(Err(api_error)).await;
        }

        Ok(())
    }

    pub async fn v2_handle_initial_registration(
        db: Arc<SqliteManager>,
        identity_manager: Arc<Mutex<IdentityManager>>,
        node_name: ShinkaiName,
        payload: InitialRegistrationRequest,
        public_https_certificate: Option<String>,
        res: Sender<Result<APIUseRegistrationCodeSuccessResponse, APIError>>,

        first_device_needs_registration_code: bool,
        embedding_generator: Arc<RemoteEmbeddingGenerator>,
        job_manager: Arc<Mutex<JobManager>>,
        encryption_public_key: EncryptionPublicKey,
        identity_public_key: VerifyingKey,
        identity_secret_key: SigningKey,
        initial_llm_providers: Vec<SerializedLLMProvider>,
        ws_manager: Option<Arc<Mutex<dyn WSUpdateHandler + Send>>>,
        supported_embedding_models: Arc<Mutex<Vec<EmbeddingModelType>>>,
    ) {
        let registration_code = RegistrationCode {
            code: "".to_string(),
            registration_name: "main".to_string(),
            profile_identity_pk: payload.profile_identity_pk.clone(),
            profile_encryption_pk: payload.profile_encryption_pk.clone(),
            device_identity_pk: payload.profile_identity_pk,
            device_encryption_pk: payload.profile_encryption_pk,
            identity_type: IdentityType::Device,
            permission_type: IdentityPermissions::Admin,
        };

        match Self::handle_registration_code_usage(
            db,
            node_name,
            first_device_needs_registration_code,
            embedding_generator,
            identity_manager,
            job_manager,
            encryption_public_key,
            identity_public_key,
            identity_secret_key,
            initial_llm_providers,
            registration_code,
            ws_manager,
            supported_embedding_models,
            public_https_certificate,
            res.clone(),
        )
        .await
        {
            Ok(_) => {}
            Err(err) => {
                let error = APIError {
                    code: 500,
                    error: "Internal Server Error".to_string(),
                    message: format!("Failed to handle registration code usage: {}", err),
                };
                let _ = res.send(Err(error)).await;
            }
        }
    }

    pub async fn v2_api_get_storage_location(
        db: Arc<SqliteManager>,
        bearer: String,
        res: Sender<Result<String, APIError>>,
    ) -> Result<(), NodeError> {
        // Validate the bearer token
        if Self::validate_bearer_token(&bearer, db.clone(), &res).await.is_err() {
            return Ok(());
        }
        let node_storage_path: Option<String> = match env::var("NODE_STORAGE_PATH").ok() {
            Some(val) => Some(val),
            None => Some("storage".to_string()),
        };
        let base_path = tokio::fs::canonicalize(node_storage_path.as_ref().unwrap())
            .await
            .unwrap();
        let _ = res.send(Ok(base_path.to_string_lossy().to_string())).await;

        Ok(())
    }

    pub async fn v2_api_get_default_embedding_model(
        db: Arc<SqliteManager>,
        bearer: String,
        res: Sender<Result<String, APIError>>,
    ) -> Result<(), NodeError> {
        // Validate the bearer token
        if Self::validate_bearer_token(&bearer, db.clone(), &res).await.is_err() {
            return Ok(());
        }

        // Get the default embedding model from the database
        match db.get_default_embedding_model() {
            Ok(model) => {
                let _ = res.send(Ok(model.to_string())).await;
            }
            Err(err) => {
                let api_error = APIError {
                    code: StatusCode::INTERNAL_SERVER_ERROR.as_u16(),
                    error: "Internal Server Error".to_string(),
                    message: format!("Failed to get default embedding model: {}", err),
                };
                let _ = res.send(Err(api_error)).await;
            }
        }

        Ok(())
    }

    pub async fn v2_api_get_supported_embedding_models(
        db: Arc<SqliteManager>,
        bearer: String,
        res: Sender<Result<Vec<String>, APIError>>,
    ) -> Result<(), NodeError> {
        // Validate the bearer token
        if Self::validate_bearer_token(&bearer, db.clone(), &res).await.is_err() {
            return Ok(());
        }

        // Get the supported embedding models from the database
        match db.get_supported_embedding_models() {
            Ok(models) => {
                let model_names: Vec<String> = models.into_iter().map(|model| model.to_string()).collect();
                let _ = res.send(Ok(model_names)).await;
            }
            Err(err) => {
                let api_error = APIError {
                    code: StatusCode::INTERNAL_SERVER_ERROR.as_u16(),
                    error: "Internal Server Error".to_string(),
                    message: format!("Failed to get supported embedding models: {}", err),
                };
                let _ = res.send(Err(api_error)).await;
            }
        }

        Ok(())
    }

    pub async fn v2_api_update_default_embedding_model(
        db: Arc<SqliteManager>,
        bearer: String,
        model_name: String,
        res: Sender<Result<String, APIError>>,
    ) -> Result<(), NodeError> {
        // Validate the bearer token
        if Self::validate_bearer_token(&bearer, db.clone(), &res).await.is_err() {
            return Ok(());
        }

        // Convert the string to EmbeddingModelType
        let new_default_model = match EmbeddingModelType::from_string(&model_name) {
            Ok(model) => model,
            Err(_) => {
                let api_error = APIError {
                    code: StatusCode::BAD_REQUEST.as_u16(),
                    error: "Bad Request".to_string(),
                    message: "Invalid embedding model provided".to_string(),
                };
                let _ = res.send(Err(api_error)).await;
                return Ok(());
            }
        };

        // Update the default embedding model in the database
        match db.update_default_embedding_model(new_default_model) {
            Ok(_) => {
                let _ = res
                    .send(Ok("Default embedding model updated successfully".to_string()))
                    .await;
                Ok(())
            }
            Err(err) => {
                let api_error = APIError {
                    code: StatusCode::INTERNAL_SERVER_ERROR.as_u16(),
                    error: "Internal Server Error".to_string(),
                    message: format!("Failed to update default embedding model: {}", err),
                };
                let _ = res.send(Err(api_error)).await;
                Ok(())
            }
        }
    }

    pub async fn v2_api_add_llm_provider(
        db: Arc<SqliteManager>,
        identity_manager: Arc<Mutex<IdentityManager>>,
        job_manager: Option<Arc<Mutex<JobManager>>>,
        identity_secret_key: SigningKey,
        bearer: String,
        agent: SerializedLLMProvider,
        ws_manager: Option<Arc<Mutex<dyn WSUpdateHandler + Send>>>,
        res: Sender<Result<String, APIError>>,
    ) -> Result<(), NodeError> {
        // Validate the bearer token
        if Self::validate_bearer_token(&bearer, db.clone(), &res).await.is_err() {
            return Ok(());
        }

        let job_manager = match job_manager {
            Some(manager) => manager,
            None => {
                let api_error = APIError {
                    code: StatusCode::INTERNAL_SERVER_ERROR.as_u16(),
                    error: "Internal Server Error".to_string(),
                    message: "JobManager is required".to_string(),
                };
                let _ = res.send(Err(api_error)).await;
                return Ok(());
            }
        };

        let profile = match identity_manager.lock().await.get_main_identity() {
            Some(Identity::Standard(std_identity)) => std_identity.clone().full_identity_name,
            _ => {
                let api_error = APIError {
                    code: StatusCode::BAD_REQUEST.as_u16(),
                    error: "Bad Request".to_string(),
                    message: "Wrong identity type. Expected Standard identity.".to_string(),
                };
                let _ = res.send(Err(api_error)).await;
                return Ok(());
            }
        };

        match Self::internal_add_llm_provider(
            db.clone(),
            identity_manager.clone(),
            job_manager,
            identity_secret_key.clone(),
            agent,
            &profile,
            ws_manager,
        )
        .await
        {
            Ok(_) => {
                let _ = res.send(Ok("Agent added successfully".to_string())).await;
                Ok(())
            }
            Err(err) => {
                // Check if the error message indicates a unique constraint violation
                let api_error = if err.to_string().contains("UNIQUE constraint failed") {
                    APIError {
                        code: StatusCode::CONFLICT.as_u16(),
                        error: "Conflict".to_string(),
                        message: "An LLM provider with this ID already exists".to_string(),
                    }
                } else {
                    APIError {
                        code: StatusCode::INTERNAL_SERVER_ERROR.as_u16(),
                        error: "Internal Server Error".to_string(),
                        message: format!("{}", err),
                    }
                };
                let _ = res.send(Err(api_error)).await;
                Ok(())
            }
        }
    }

    pub async fn v2_api_remove_llm_provider(
        db: Arc<SqliteManager>,
        identity_manager: Arc<Mutex<IdentityManager>>,
        bearer: String,
        llm_provider_id: String,
        res: Sender<Result<String, APIError>>,
    ) -> Result<(), NodeError> {
        // Validate the bearer token
        if Self::validate_bearer_token(&bearer, db.clone(), &res).await.is_err() {
            return Ok(());
        }

        let requester_name = match identity_manager.lock().await.get_main_identity() {
            Some(Identity::Standard(std_identity)) => std_identity.clone().full_identity_name,
            _ => {
                let api_error = APIError {
                    code: StatusCode::BAD_REQUEST.as_u16(),
                    error: "Bad Request".to_string(),
                    message: "Wrong identity type. Expected Standard identity.".to_string(),
                };
                let _ = res.send(Err(api_error)).await;
                return Ok(());
            }
        };

        let mut identity_manager = identity_manager.lock().await;
        match db.remove_llm_provider(&llm_provider_id, &requester_name) {
            Ok(_) => match identity_manager.remove_agent_subidentity(&llm_provider_id).await {
                Ok(_) => {
                    let _ = res.send(Ok("Agent removed successfully".to_string())).await;
                    Ok(())
                }
                Err(err) => {
                    let api_error = APIError {
                        code: StatusCode::INTERNAL_SERVER_ERROR.as_u16(),
                        error: "Internal Server Error".to_string(),
                        message: format!("Failed to remove agent from identity manager: {}", err),
                    };
                    let _ = res.send(Err(api_error)).await;
                    Ok(())
                }
            },
            Err(err) => {
                let api_error = APIError {
                    code: StatusCode::INTERNAL_SERVER_ERROR.as_u16(),
                    error: "Internal Server Error".to_string(),
                    message: format!("Failed to remove agent: {}", err),
                };
                let _ = res.send(Err(api_error)).await;
                Ok(())
            }
        }
    }

    pub async fn v2_api_modify_llm_provider(
        db: Arc<SqliteManager>,
        identity_manager: Arc<Mutex<IdentityManager>>,
        bearer: String,
        agent: SerializedLLMProvider,
        res: Sender<Result<String, APIError>>,
    ) -> Result<(), NodeError> {
        // Validate the bearer token
        if Self::validate_bearer_token(&bearer, db.clone(), &res).await.is_err() {
            return Ok(());
        }

        let requester_name = match identity_manager.lock().await.get_main_identity() {
            Some(Identity::Standard(std_identity)) => std_identity.clone().full_identity_name,
            _ => {
                let api_error = APIError {
                    code: StatusCode::BAD_REQUEST.as_u16(),
                    error: "Bad Request".to_string(),
                    message: "Wrong identity type. Expected Standard identity.".to_string(),
                };
                let _ = res.send(Err(api_error)).await;
                return Ok(());
            }
        };

        match db.update_llm_provider(agent.clone(), &requester_name) {
            Ok(_) => {
                let mut identity_manager = identity_manager.lock().await;
                match identity_manager.modify_llm_provider_subidentity(agent).await {
                    Ok(_) => {
                        let _ = res.send(Ok("Agent modified successfully".to_string())).await;
                        Ok(())
                    }
                    Err(err) => {
                        let api_error = APIError {
                            code: StatusCode::INTERNAL_SERVER_ERROR.as_u16(),
                            error: "Internal Server Error".to_string(),
                            message: format!("Failed to update agent in identity manager: {}", err),
                        };
                        let _ = res.send(Err(api_error)).await;
                        Ok(())
                    }
                }
            }
            Err(err) => {
                let api_error = APIError {
                    code: StatusCode::INTERNAL_SERVER_ERROR.as_u16(),
                    error: "Internal Server Error".to_string(),
                    message: format!("Failed to update agent: {}", err),
                };
                let _ = res.send(Err(api_error)).await;
                Ok(())
            }
        }
    }

    pub async fn v2_api_check_shinkai_backend_quota(
        db: Arc<SqliteManager>,
        model_type: String,
        bearer: String,
        res: Sender<Result<QuotaResponse, APIError>>,
    ) -> Result<(), NodeError> {
        // Validate the bearer token
        if Self::validate_bearer_token(&bearer, db.clone(), &res).await.is_err() {
            return Ok(());
        }

        match check_quota(db, model_type).await {
            Ok(quota_response) => {
                let _ = res.send(Ok(quota_response)).await;
            }
            Err(err) => {
                let api_error = APIError {
                    code: StatusCode::INTERNAL_SERVER_ERROR.as_u16(),
                    error: "Internal Server Error".to_string(),
                    message: format!("Failed to fetch quota: {}", err),
                };
                let _ = res.send(Err(api_error)).await;
            }
        }

        Ok(())
    }

    pub async fn v2_api_change_nodes_name(
        bearer: String,
        db: Arc<SqliteManager>,
        secret_file_path: &str,
        identity_manager: Arc<Mutex<IdentityManager>>,
        encryption_public_key: EncryptionPublicKey,
        identity_public_key: VerifyingKey,
        new_name: String,
        res: Sender<Result<(), APIError>>,
    ) -> Result<(), NodeError> {
        // Validate the bearer token
        if Self::validate_bearer_token(&bearer, db.clone(), &res).await.is_err() {
            return Ok(());
        }

        // Validate the new node name
        let new_node_name = match ShinkaiName::from_node_name(new_name) {
            Ok(name) => name,
            Err(_) => {
                let _ = res
                    .send(Err(APIError {
                        code: StatusCode::BAD_REQUEST.as_u16(),
                        error: "Bad Request".to_string(),
                        message: "Invalid node name".to_string(),
                    }))
                    .await;
                return Ok(());
            }
        };

        {
            // Check if the new node name exists in the blockchain and the keys match
            let identity_manager = identity_manager.lock().await;
            match identity_manager
                .external_profile_to_global_identity(new_node_name.get_node_name_string().as_str(), Some(true))
                .await
            {
                Ok(standard_identity) => {
                    if standard_identity.node_encryption_public_key != encryption_public_key
                        || standard_identity.node_signature_public_key != identity_public_key
                    {
                        let _ = res
                            .send(Err(APIError {
                                code: StatusCode::FORBIDDEN.as_u16(),
                                error: "Forbidden".to_string(),
                                message: "The keys do not match with the current node".to_string(),
                            }))
                            .await;
                        return Ok(());
                    }
                }
                Err(_) => {
                    let _ = res
                        .send(Err(APIError {
                            code: StatusCode::NOT_FOUND.as_u16(),
                            error: "Not Found".to_string(),
                            message: "The new node name does not exist in the blockchain".to_string(),
                        }))
                        .await;
                    return Ok(());
                }
            }
        }

        // Write to .secret file
        match update_global_identity_name(secret_file_path, new_node_name.get_node_name_string().as_str()) {
            Ok(_) => {
                eprintln!("Node name changed successfully. Restarting server...");
                let _ = res.send(Ok(())).await;
                tokio::time::sleep(tokio::time::Duration::from_secs(1)).await;
                panic!("Node name changed successfully. Restarting server...");
            }
            Err(err) => {
                let _ = res
                    .send(Err(APIError {
                        code: StatusCode::INTERNAL_SERVER_ERROR.as_u16(),
                        error: "Internal Server Error".to_string(),
                        message: format!("{}", err),
                    }))
                    .await;
            }
        };
        Ok(())
    }

    pub async fn v2_api_is_pristine(
        bearer: String,
        db: Arc<SqliteManager>,
        res: Sender<Result<bool, APIError>>,
    ) -> Result<(), NodeError> {
        // Validate the bearer token
        if Self::validate_bearer_token(&bearer, db.clone(), &res).await.is_err() {
            return Ok(());
        }

        let has_any_profile = db.has_any_profile().unwrap_or(false);
        let _ = res.send(Ok(!has_any_profile)).await;
        Ok(())
    }

    pub async fn v2_api_health_check(
        db: Arc<SqliteManager>,
        public_https_certificate: Option<String>,
        res: Sender<Result<serde_json::Value, APIError>>,
    ) -> Result<(), NodeError> {
        let public_https_certificate = match public_https_certificate {
            Some(cert) => cert,
            None => "".to_string(),
        };

        let version = env!("CARGO_PKG_VERSION");

        // Check if the version is 0.9.0
        let lancedb_exists = {
            // DB Path Env Vars
            let node_storage_path: String = env::var("NODE_STORAGE_PATH").unwrap_or_else(|_| "storage".to_string());

            // Try to open the folder main_db and search for lancedb
            let main_db_path = std::path::Path::new(&node_storage_path).join("main_db");

            if let Ok(entries) = std::fs::read_dir(&main_db_path) {
                entries.filter_map(Result::ok).any(|entry| {
                    let entry_path = entry.path();
                    if entry_path.is_dir() {
                        if entry_path.to_str().map_or(false, |s| s.contains("lancedb")) {
                            return true;
                        }
                        // Check one more level deep
                        if let Ok(sub_entries) = std::fs::read_dir(&entry_path) {
                            return sub_entries.filter_map(Result::ok).any(|sub_entry| {
                                let sub_entry_path = sub_entry.path();
                                sub_entry_path.is_dir()
                                    && sub_entry_path.to_str().map_or(false, |s| s.contains("lance"))
                            });
                        }
                    }
                    false
                })
            } else {
                false
            }
        };

        let (_current_version, needs_global_reset) = match db.get_version() {
            Ok(version) => version,
            Err(_err) => {
                let _ = res
                    .send(Err(APIError {
                        code: StatusCode::INTERNAL_SERVER_ERROR.as_u16(),
                        error: "Internal Server Error".to_string(),
                        message: format!("Failed to get version in table"),
                    }))
                    .await;
                return Ok(());
            }
        };
        let docker_status = match shinkai_tools_runner::tools::container_utils::is_docker_available() {
            shinkai_tools_runner::tools::container_utils::DockerStatus::NotInstalled => "not-installed",
            shinkai_tools_runner::tools::container_utils::DockerStatus::NotRunning => "not-running",
            shinkai_tools_runner::tools::container_utils::DockerStatus::Running => "running",
        };

        let _ = res
            .send(Ok(serde_json::json!({
                "is_pristine": !db.has_any_profile().unwrap_or(false),
                "public_https_certificate": public_https_certificate,
                "version": version,
                "update_requires_reset": needs_global_reset || lancedb_exists,
                "docker_status": docker_status,
            })))
            .await;
        Ok(())
    }

    pub async fn v2_api_scan_ollama_models(
        db: Arc<SqliteManager>,
        bearer: String,
        res: Sender<Result<Vec<serde_json::Value>, APIError>>,
    ) -> Result<(), NodeError> {
        // Validate the bearer token
        if Self::validate_bearer_token(&bearer, db.clone(), &res).await.is_err() {
            return Ok(());
        }

        match Self::internal_scan_ollama_models().await {
            Ok(response) => {
                let _ = res.send(Ok(response)).await;
                Ok(())
            }
            Err(err) => {
                let api_error = APIError {
                    code: StatusCode::INTERNAL_SERVER_ERROR.as_u16(),
                    error: "Internal Server Error".to_string(),
                    message: format!("{}", err),
                };
                let _ = res.send(Err(api_error)).await;
                Ok(())
            }
        }
    }

    pub async fn v2_api_add_ollama_models(
        db: Arc<SqliteManager>,
        identity_manager: Arc<Mutex<IdentityManager>>,
        job_manager: Option<Arc<Mutex<JobManager>>>,
        identity_secret_key: SigningKey,
        bearer: String,
        payload: APIAddOllamaModels,
        ws_manager: Option<Arc<Mutex<dyn WSUpdateHandler + Send>>>,
        res: Sender<Result<(), APIError>>,
    ) -> Result<(), NodeError> {
        // Validate the bearer token
        if Self::validate_bearer_token(&bearer, db.clone(), &res).await.is_err() {
            return Ok(());
        }

        let requester_name = match identity_manager.lock().await.get_main_identity() {
            Some(Identity::Standard(std_identity)) => std_identity.clone().full_identity_name,
            _ => {
                let api_error = APIError {
                    code: StatusCode::BAD_REQUEST.as_u16(),
                    error: "Bad Request".to_string(),
                    message: "Wrong identity type. Expected Standard identity.".to_string(),
                };
                let _ = res.send(Err(api_error)).await;
                return Ok(());
            }
        };

        let job_manager = match job_manager {
            Some(manager) => manager,
            None => {
                let api_error = APIError {
                    code: StatusCode::INTERNAL_SERVER_ERROR.as_u16(),
                    error: "Internal Server Error".to_string(),
                    message: "JobManager is required".to_string(),
                };
                let _ = res.send(Err(api_error)).await;
                return Ok(());
            }
        };

        match Node::internal_add_ollama_models(
            db,
            identity_manager,
            job_manager,
            identity_secret_key,
            payload.models,
            requester_name,
            ws_manager,
        )
        .await
        {
            Ok(_) => {
                let _ = res.send(Ok::<(), APIError>(())).await;
                Ok(())
            }
            Err(err) => {
                let api_error = APIError {
                    code: StatusCode::INTERNAL_SERVER_ERROR.as_u16(),
                    error: "Internal Server Error".to_string(),
                    message: format!("Failed to add model: {}", err),
                };
                let _ = res.send(Err(api_error)).await;
                Ok(())
            }
        }
    }

    pub async fn v2_api_stop_llm(
        db: Arc<SqliteManager>,
        stopper: Arc<LLMStopper>,
        bearer: String,
        inbox_name: String,
        job_manager: Option<Arc<Mutex<JobManager>>>,
        res: Sender<Result<(), APIError>>,
    ) -> Result<(), NodeError> {
        // Validate the bearer token
        if Self::validate_bearer_token(&bearer, db.clone(), &res).await.is_err() {
            return Ok(());
        }

        // Check if the inbox_name starts with "jobid_"
        let inbox_name = if inbox_name.starts_with("jobid_") {
            match InboxName::get_job_inbox_name_from_params(inbox_name.clone()) {
                Ok(name) => name,
                Err(_) => {
                    let _ = res
                        .send(Err(APIError {
                            code: StatusCode::BAD_REQUEST.as_u16(),
                            error: "Bad Request".to_string(),
                            message: "Invalid job ID format".to_string(),
                        }))
                        .await;
                    return Ok(());
                }
            }
        } else {
            match InboxName::new(inbox_name.clone()) {
                Ok(name) => name,
                Err(_) => {
                    let _ = res
                        .send(Err(APIError {
                            code: StatusCode::BAD_REQUEST.as_u16(),
                            error: "Bad Request".to_string(),
                            message: "Invalid inbox name format".to_string(),
                        }))
                        .await;
                    return Ok(());
                }
            }
        };

        // Search in job manager and fill the job as well
        if let Some(job_manager) = job_manager {
            if let Some(job_id) = inbox_name.get_job_id() {
                // Get both queue managers
                let job_queue_manager_normal = job_manager.lock().await.job_queue_manager_normal.clone();
                let job_queue_manager_immediate = job_manager.lock().await.job_queue_manager_immediate.clone();

                // First try to dequeue from immediate queue
                let dequeue_result_immediate = job_queue_manager_immediate.lock().await.dequeue(&job_id).await;
                if let Ok(Some(_)) = dequeue_result_immediate {
                    // Job was successfully dequeued from immediate queue
                } else {
                    // If not found in immediate queue, try normal queue
                    let dequeue_result_normal = job_queue_manager_normal.lock().await.dequeue(&job_id).await;
                    if let Ok(Some(_)) = dequeue_result_normal {
                        // Job was successfully dequeued from normal queue
                    } else {
                        eprintln!("Job {} not found in either queue", job_id);
                    }
                }
            }
        }

        // Stop the LLM
        stopper.stop(&inbox_name.get_value());

        let _ = res.send(Ok(())).await;
        Ok(())
    }

    pub async fn v2_api_add_agent(
        db: Arc<SqliteManager>,
        identity_manager: Arc<Mutex<IdentityManager>>,
        bearer: String,
        mut agent: Agent,
        res: Sender<Result<String, APIError>>,
    ) -> Result<(), NodeError> {
        // Validate the bearer token
        if Self::validate_bearer_token(&bearer, db.clone(), &res).await.is_err() {
            return Ok(());
        }

        // Retrieve the profile name from the identity manager
        let requester_name = match identity_manager.lock().await.get_main_identity() {
            Some(Identity::Standard(std_identity)) => std_identity.clone().full_identity_name,
            _ => {
                let api_error = APIError {
                    code: StatusCode::BAD_REQUEST.as_u16(),
                    error: "Bad Request".to_string(),
                    message: "Wrong identity type. Expected Standard identity.".to_string(),
                };
                let _ = res.send(Err(api_error)).await;
                return Ok(());
            }
        };

        // Construct the expected full identity name
        let expected_full_identity_name = ShinkaiName::new(format!(
            "{}/main/agent/{}",
            requester_name.get_node_name_string(),
            agent.agent_id.to_lowercase()
        ))
        .unwrap();

        // Check if the full identity name matches
        if agent.full_identity_name != expected_full_identity_name {
            let api_error = APIError {
                code: StatusCode::BAD_REQUEST.as_u16(),
                error: "Bad Request".to_string(),
                message: "Invalid full identity name.".to_string(),
            };
            let _ = res.send(Err(api_error)).await;
            return Ok(());
        }
        // TODO: validate tools
        // TODO: validate knowledge

        // My created agents are always marked as edited
        agent.edited = true;

        // Check if the llm_provider_id exists
        let llm_provider_exists = {
            let exists = match db.get_llm_provider(&agent.llm_provider_id, &requester_name) {
                Ok(Some(_)) => true,
                _ => false,
            };
            exists
        };

        if llm_provider_exists {
            // Check if the agent_id already exists
            let agent_exists = {
                let exists = match db.get_agent(&agent.agent_id) {
                    Ok(Some(_)) => true,
                    _ => false,
                };
                exists
            };

            if agent_exists {
                let api_error = APIError {
                    code: StatusCode::CONFLICT.as_u16(),
                    error: "Conflict".to_string(),
                    message: "agent_id already exists".to_string(),
                };
                let _ = res.send(Err(api_error)).await;
            } else {
                // Add the agent to the database
                match db.add_agent(agent.clone(), &requester_name) {
                    Ok(_) => {
                        // Create and add Agent tool wrapper
                        let node_name = requester_name.get_node_name_string();
                        let agent_tool_wrapper = AgentToolWrapper::new(
                            agent.agent_id.clone(),
                            agent.name.clone(),
                            agent.ui_description.clone(),
                            node_name,
                            None,
                        );

                        let shinkai_tool = ShinkaiTool::Agent(agent_tool_wrapper, true);

                        // Add agent tool to database
                        if let Err(err) = db.add_tool(shinkai_tool).await {
                            eprintln!("Warning: Failed to add agent tool: {}", err);
                        }

                        let _ = res.send(Ok("Agent added successfully".to_string())).await;
                    }
                    Err(err) => {
                        let api_error = APIError {
                            code: StatusCode::INTERNAL_SERVER_ERROR.as_u16(),
                            error: "Internal Server Error".to_string(),
                            message: format!("Failed to add agent: {}", err),
                        };
                        let _ = res.send(Err(api_error)).await;
                    }
                }
            }
        } else {
            let api_error = APIError {
                code: StatusCode::NOT_FOUND.as_u16(),
                error: "Not Found".to_string(),
                message: "llm_provider_id does not exist".to_string(),
            };
            let _ = res.send(Err(api_error)).await;
        }

        Ok(())
    }

    pub async fn v2_api_remove_agent(
        db: Arc<SqliteManager>,
        bearer: String,
        agent_id: String,
        res: Sender<Result<String, APIError>>,
    ) -> Result<(), NodeError> {
        // Validate the bearer token
        if Self::validate_bearer_token(&bearer, db.clone(), &res).await.is_err() {
            return Ok(());
        }

        // Remove the agent from the database
        match db.remove_agent(&agent_id) {
            Ok(_) => {
                let tool = match db.get_tool_by_agent_id(&agent_id) {
                    Ok(tool) => tool,
                    Err(err) => {
                        eprintln!("Internal inconsistency: Failed to get tool: {}", err);
                        return Ok(());
                    }
                };
                if let Err(err) = db.remove_tool(&tool.tool_router_key().to_string_with_version(), None) {
                    eprintln!("Warning: Failed to remove agent tool: {}", err);
                }

                let _ = res.send(Ok("Agent removed successfully".to_string())).await;
            }
            Err(err) => {
                let api_error = APIError {
                    code: StatusCode::INTERNAL_SERVER_ERROR.as_u16(),
                    error: "Internal Server Error".to_string(),
                    message: format!("Failed to remove agent: {}", err),
                };
                let _ = res.send(Err(api_error)).await;
            }
        }

        Ok(())
    }

    pub async fn v2_api_update_agent(
        db: Arc<SqliteManager>,
        bearer: String,
        full_identity: ShinkaiName,
        partial_agent: serde_json::Value,
        res: Sender<Result<Agent, APIError>>,
    ) -> Result<(), NodeError> {
        // Validate the bearer token
        if Self::validate_bearer_token(&bearer, db.clone(), &res).await.is_err() {
            return Ok(());
        }

        // Extract agent_id from partial_agent
        let agent_id = match partial_agent.get("agent_id").and_then(|id| id.as_str()) {
            Some(id) => id.to_string(),
            None => {
                let api_error = APIError {
                    code: StatusCode::BAD_REQUEST.as_u16(),
                    error: "Bad Request".to_string(),
                    message: "agent_id is missing in the request".to_string(),
                };
                let _ = res.send(Err(api_error)).await;
                return Ok(());
            }
        };

        // Construct the Agent's full identity name, in the local node.
        let local_full_identity_name = ShinkaiName::new(format!(
            "{}/main/agent/{}",
            full_identity.get_node_name_string(),
            agent_id.to_lowercase()
        ))
        .unwrap();

        // Retrieve the existing agent from the database
        let existing_agent = match db.get_agent(&agent_id) {
            Ok(Some(agent)) => agent,
            Ok(None) => {
                let api_error = APIError {
                    code: StatusCode::NOT_FOUND.as_u16(),
                    error: "Not Found".to_string(),
                    message: "Agent not found".to_string(),
                };
                let _ = res.send(Err(api_error)).await;
                return Ok(());
            }
            Err(err) => {
                let api_error = APIError {
                    code: StatusCode::INTERNAL_SERVER_ERROR.as_u16(),
                    error: "Internal Server Error".to_string(),
                    message: format!("Database error: {}", err),
                };
                let _ = res.send(Err(api_error)).await;
                return Ok(());
            }
        };

        // Manually merge fields from partial_agent with existing_agent
        let updated_agent = Agent {
            name: partial_agent
                .get("name")
                .and_then(|v| v.as_str())
                .unwrap_or(&existing_agent.name)
                .to_string(),
            agent_id: existing_agent.agent_id.clone(), // Keep the original agent_id
            llm_provider_id: partial_agent
                .get("llm_provider_id")
                .and_then(|v| v.as_str())
                .unwrap_or(&existing_agent.llm_provider_id)
                .to_string(),
            // TODO: decide if we keep this
            // instructions: partial_agent
            //     .get("instructions")
            //     .and_then(|v| v.as_str())
            //     .unwrap_or(&existing_agent.instructions)
            //     .to_string(),
            ui_description: partial_agent
                .get("ui_description")
                .and_then(|v| v.as_str())
                .unwrap_or(&existing_agent.ui_description)
                .to_string(),
            knowledge: partial_agent
                .get("knowledge")
                .and_then(|v| v.as_array())
                .map_or(existing_agent.knowledge.clone(), |v| {
                    v.iter().filter_map(|s| s.as_str().map(String::from)).collect()
                }),
            scope: partial_agent
                .get("scope")
                .map(|v| serde_json::from_value::<MinimalJobScope>(v.clone()).unwrap_or(existing_agent.scope.clone()))
                .unwrap_or(existing_agent.scope.clone()),
            storage_path: partial_agent
                .get("storage_path")
                .and_then(|v| v.as_str())
                .unwrap_or(&existing_agent.storage_path)
                .to_string(),
            tools: partial_agent
                .get("tools")
                .and_then(|v| v.as_array())
                .map_or(existing_agent.tools.clone(), |v| {
                    v.iter()
                        .filter_map(|s| serde_json::from_value(s.clone()).ok())
                        .collect()
                }),
            debug_mode: partial_agent
                .get("debug_mode")
                .and_then(|v| v.as_bool())
                .unwrap_or(existing_agent.debug_mode),
            config: partial_agent.get("config").map_or(existing_agent.config.clone(), |v| {
                serde_json::from_value(v.clone()).unwrap_or(existing_agent.config.clone())
            }),
            cron_tasks: None,
            full_identity_name: local_full_identity_name.clone(),
            tools_config_override: partial_agent
                .get("tools_config_override")
                .map_or(existing_agent.tools_config_override.clone(), |v| {
                    serde_json::from_value(v.clone()).unwrap_or(existing_agent.tools_config_override.clone())
                }),
            edited: true,
        };

        // Update the agent in the database
        match db.update_agent(updated_agent.clone()) {
            Ok(_) => {
                let _ = res.send(Ok(updated_agent)).await;
            }
            Err(err) => {
                let api_error = APIError {
                    code: StatusCode::INTERNAL_SERVER_ERROR.as_u16(),
                    error: "Internal Server Error".to_string(),
                    message: format!("Failed to update agent: {}", err),
                };
                let _ = res.send(Err(api_error)).await;
            }
        }

        Ok(())
    }

    pub async fn v2_api_get_agent(
        db: Arc<SqliteManager>,
        bearer: String,
        agent_id: String,
        res: Sender<Result<Agent, APIError>>,
    ) -> Result<(), NodeError> {
        // Validate the bearer token
        if Self::validate_bearer_token(&bearer, db.clone(), &res).await.is_err() {
            return Ok(());
        }

        // Retrieve the agent from the database
        match db.get_agent(&agent_id) {
            Ok(Some(mut agent)) => {
                // Get cron tasks for this agent
                match db.get_cron_tasks_by_llm_provider_id(&agent.agent_id) {
                    Ok(cron_tasks) => {
                        agent.cron_tasks = if cron_tasks.is_empty() { None } else { Some(cron_tasks) };
                    }
                    Err(e) => {
                        agent.cron_tasks = None;
                    }
                }
                let _ = res.send(Ok(agent)).await;
            }
            Ok(None) => {
                let api_error = APIError {
                    code: StatusCode::NOT_FOUND.as_u16(),
                    error: "Not Found".to_string(),
                    message: "Agent not found".to_string(),
                };
                let _ = res.send(Err(api_error)).await;
            }
            Err(err) => {
                let api_error = APIError {
                    code: StatusCode::INTERNAL_SERVER_ERROR.as_u16(),
                    error: "Internal Server Error".to_string(),
                    message: format!("Failed to retrieve agent: {}", err),
                };
                let _ = res.send(Err(api_error)).await;
            }
        }

        Ok(())
    }

    pub async fn v2_api_get_all_agents(
        db: Arc<SqliteManager>,
        bearer: String,
        filter: Option<String>,
        res: Sender<Result<Vec<Agent>, APIError>>,
    ) -> Result<(), NodeError> {
        // Validate the bearer token
        if Self::validate_bearer_token(&bearer, db.clone(), &res).await.is_err() {
            return Ok(());
        }

        let agents_result = db.get_all_agents();
        match agents_result {
            Ok(mut agents) => {
                // If filter is Some("recently_used"), filter agents by recently used
                if let Some(ref filter_val) = filter {
                    if filter_val == "recently_used" {
                        // Get the last N recently used agent IDs (let's use 10 as a default)
                        let recent_ids = db.get_last_n_parent_agent_or_llm_provider_ids(10).unwrap_or_default();
                        agents.retain(|agent| recent_ids.contains(&agent.agent_id));
                    }
                }
                // Get cron tasks for each agent
                for agent in &mut agents {
                    match db.get_cron_tasks_by_llm_provider_id(&agent.agent_id) {
                        Ok(cron_tasks) => {
                            agent.cron_tasks = if cron_tasks.is_empty() { None } else { Some(cron_tasks) };
                        }
                        Err(_e) => {
                            agent.cron_tasks = None;
                        }
                    }
                }
                let _ = res.send(Ok(agents)).await;
            }
            Err(err) => {
                let api_error = APIError {
                    code: StatusCode::INTERNAL_SERVER_ERROR.as_u16(),
                    error: "Internal Server Error".to_string(),
                    message: format!("Failed to retrieve agents: {}", err),
                };
                let _ = res.send(Err(api_error)).await;
            }
        }

        Ok(())
    }

    pub async fn v2_api_test_llm_provider(
        db: Arc<SqliteManager>,
        identity_manager: Arc<Mutex<IdentityManager>>,
        job_manager: Option<Arc<Mutex<JobManager>>>,
        identity_secret_key: SigningKey,
        bearer: String,
        provider: SerializedLLMProvider,
        node_name: ShinkaiName,
        node_encryption_sk: EncryptionStaticKey,
        node_encryption_pk: EncryptionPublicKey,
        _node_signing_sk: SigningKey,
        ws_manager: Option<Arc<Mutex<dyn WSUpdateHandler + Send>>>,
        res: Sender<Result<serde_json::Value, APIError>>,
    ) -> Result<(), NodeError> {
        // Validate the bearer token
        if Self::validate_bearer_token(&bearer, db.clone(), &res).await.is_err() {
            return Ok(());
        }

        // Create a new SerializedLLMProvider with id and full_identity_name set to "llm_test"
        let name = node_name.extract_node().get_node_name_string();
        let profile = ShinkaiName::new(format!("{}/main", name)).unwrap();
        let llm_name = format!("{}/main/agent/test_llm_provider", name);

        let provider = SerializedLLMProvider {
            id: "llm_test".to_string(),
            name: None,
            description: None,
            full_identity_name: ShinkaiName::new(llm_name).unwrap(),
            external_url: provider.external_url.clone(),
            api_key: provider.api_key.clone(),
            model: provider.model.clone(),
        };

        Self::ensure_llm_provider(db.clone(), &profile, provider.clone()).await?;

        // Ensure job_manager is available
        let job_manager = match job_manager {
            Some(manager) => manager,
            None => {
                let api_error = APIError {
                    code: StatusCode::INTERNAL_SERVER_ERROR.as_u16(),
                    error: "Internal Server Error".to_string(),
                    message: "JobManager is required".to_string(),
                };
                let _ = res.send(Err(api_error)).await;
                return Ok(());
            }
        };

        // Get the provider name as a ShinkaiName
        let profile = {
            let identity_manager_lock = identity_manager.lock().await;
            match identity_manager_lock.get_main_identity() {
                Some(identity) => identity.get_shinkai_name(),
                None => {
                    let api_error = APIError {
                        code: StatusCode::INTERNAL_SERVER_ERROR.as_u16(),
                        error: "Internal Server Error".to_string(),
                        message: "Failed to retrieve main identity".to_string(),
                    };
                    let _ = res.send(Err(api_error)).await;
                    return Ok(());
                }
            }
        };

        // Add the LLM provider
        match Self::internal_add_llm_provider(
            db.clone(),
            identity_manager.clone(),
            job_manager.clone(),
            identity_secret_key.clone(),
            provider.clone(),
            &profile,
            ws_manager.clone(),
        )
        .await
        {
            Ok(_) => {
                // Create Job and Send Message
                match tool_generation::v2_create_and_send_job_message(
                    bearer.clone(),
                    JobCreationInfo {
                        scope: MinimalJobScope::default(),
                        is_hidden: Some(true),
                        associated_ui: None,
                    },
                    provider.id.clone(),
                    "Repeat back the following message: dogcat. Just the word, no other words.".to_string(),
                    None, // tools
                    None, // fs_file_paths
                    None, // job_filenames
                    db.clone(),
                    profile.extract_node().clone(),
                    identity_manager.clone(),
                    job_manager.clone(),
                    node_encryption_sk,
                    node_encryption_pk,
                    identity_secret_key.clone(),
                )
                .await
                {
                    Ok(job_id) => {
                        // Wait for response
                        let timeout_duration = Duration::from_secs(60); // Set a timeout duration
                        match Self::check_job_response(db.clone(), job_id.clone(), "dogcat", timeout_duration).await {
                            Ok(_) => {
                                // Clean up the test LLM provider
                                if let Err(e) = db.remove_llm_provider(&provider.id, &profile) {
                                    eprintln!("Warning: Failed to clean up test LLM provider: {}", e);
                                }

                                let response = serde_json::json!({
                                    "message": "LLM provider tested successfully",
                                    "status": "success"
                                });
                                let _ = res.send(Ok(response)).await;
                                Ok(())
                            }
                            Err(err) => {
                                // Clean up the test LLM provider even if test failed
                                if let Err(e) = db.remove_llm_provider(&provider.id, &profile) {
                                    eprintln!("Warning: Failed to clean up test LLM provider: {}", e);
                                }

                                let api_error = APIError {
                                    code: StatusCode::INTERNAL_SERVER_ERROR.as_u16(),
                                    error: "Internal Server Error".to_string(),
                                    message: format!("Error: {:?}", err.message),
                                };
                                let _ = res.send(Err(api_error)).await;
                                Ok(())
                            }
                        }
                    }
                    Err(err) => {
                        let api_error = APIError {
                            code: StatusCode::INTERNAL_SERVER_ERROR.as_u16(),
                            error: "Internal Server Error".to_string(),
                            message: format!("Failed to create job and send message: {:?}", err),
                        };
                        let _ = res.send(Err(api_error)).await;
                        Ok(())
                    }
                }
            }
            Err(err) => {
                let api_error = APIError {
                    code: StatusCode::INTERNAL_SERVER_ERROR.as_u16(),
                    error: "Internal Server Error".to_string(),
                    message: format!("Failed to add LLM provider: {}", err),
                };
                let _ = res.send(Err(api_error)).await;
                Ok(())
            }
        }
    }

    async fn check_job_response(
        db: Arc<SqliteManager>,
        job_id: String,
        expected_response: &str,
        timeout_duration: Duration,
    ) -> Result<(), APIError> {
        let start = Instant::now();
        loop {
            // Fetch the last messages from the job inbox
            let inbox_name = InboxName::get_job_inbox_name_from_params(job_id.clone()).unwrap();
            let inbox_name_value = match inbox_name {
                InboxName::RegularInbox { value, .. } | InboxName::JobInbox { value, .. } => value,
            };

            let last_messages_inbox = db
                .get_last_messages_from_inbox(inbox_name_value.clone().to_string(), 10, None)
                .unwrap_or_default();

            // Ensure there are at least two messages
            if last_messages_inbox.len() >= 2 {
                // Check the content of the second message
                if let Some(second_message_group) = last_messages_inbox.get(1) {
                    for message in second_message_group {
                        if let Ok(content) = message.get_message_content() {
                            if !content.is_empty() && content.contains(expected_response) {
                                return Ok(());
                            }
                        }
                    }
                }
                // If the second message does not contain the expected response, return an error
                let error_message = if let Some(second_message_group) = last_messages_inbox.get(1) {
                    let content = second_message_group
                        .iter()
                        .filter_map(|msg| {
                            // Get the raw content from the message
                            if let MessageBody::Unencrypted(body) = &msg.body {
                                if let MessageData::Unencrypted(data) = &body.message_data {
                                    // Parse the raw content as JobMessage
                                    if let Ok(job_message) =
                                        serde_json::from_str::<JobMessage>(&data.message_raw_content)
                                    {
                                        return Some(job_message.content);
                                    }
                                }
                            }
                            None
                        })
                        .collect::<Vec<String>>()
                        .join(", ");

                    content
                } else {
                    "Error but no specific error message received. Double-check the model name and your key."
                        .to_string()
                };
                return Err(APIError {
                    code: StatusCode::BAD_REQUEST.as_u16(),
                    error: "Bad Request".to_string(),
                    message: error_message,
                });
            }

            // Check if the timeout has been reached
            if start.elapsed() > timeout_duration {
                return Err(APIError {
                    code: StatusCode::REQUEST_TIMEOUT.as_u16(),
                    error: "Request Timeout".to_string(),
                    message: "Failed to receive the expected response in time".to_string(),
                });
            }

            // Sleep for a short duration before checking again
            tokio::time::sleep(Duration::from_millis(200)).await;
        }
    }

    pub async fn ensure_llm_provider(
        db: Arc<SqliteManager>,
        profile: &ShinkaiName,
        input_provider: SerializedLLMProvider,
    ) -> Result<(), NodeError> {
        // Check if the provider already exists
        let provider_exists = db.get_llm_provider(&input_provider.id, profile).is_ok();

        // If it exists, remove it
        if provider_exists {
            db.remove_llm_provider(&input_provider.id, profile)?;
        }

        Ok(())
    }

    pub async fn v2_api_export_agent(
        db: Arc<SqliteManager>,
        bearer: String,
        shinkai_name: ShinkaiName,
        node_env: NodeEnvironment,
        agent_id: String,
        res: Sender<Result<Vec<u8>, APIError>>,
    ) -> Result<(), NodeError> {
        // Validate the bearer token
        if Self::validate_bearer_token(&bearer, db.clone(), &res).await.is_err() {
            return Ok(());
        }
        let agent_zip: Result<Vec<u8>, APIError> = generate_agent_zip(db, shinkai_name, node_env, agent_id, true).await;
        if let Err(err) = agent_zip {
            let _ = res.send(Err(err)).await;
            return Ok(());
        }
        let agent_zip = agent_zip.unwrap();
        let _ = res.send(Ok(agent_zip)).await;

        Ok(())
    }

    pub async fn v2_api_publish_agent(
        db: Arc<SqliteManager>,
        bearer: String,
        shinkai_name: ShinkaiName,
        node_env: NodeEnvironment,
        agent_id: String,
        identity_manager: Arc<Mutex<IdentityManager>>,
        signing_secret_key: SigningKey,
        res: Sender<Result<Value, APIError>>,
    ) -> Result<(), NodeError> {
        // Validate the bearer token
        if Self::validate_bearer_token(&bearer, db.clone(), &res).await.is_err() {
            return Ok(());
        }
        let response = Self::publish_agent(
            db.clone(),
            shinkai_name,
            node_env,
            agent_id,
            identity_manager,
            signing_secret_key,
        )
        .await;

        let _ = match response {
            Ok(response) => res.send(Ok(response)).await,
            Err(err) => res.send(Err(err)).await,
        };

        Ok(())
    }

    async fn publish_agent(
        db: Arc<SqliteManager>,
        shinkai_name: ShinkaiName,
        node_env: NodeEnvironment,
        agent_id: String,
        identity_manager: Arc<Mutex<IdentityManager>>,
        signing_secret_key: SigningKey,
    ) -> Result<Value, APIError> {
        // Generate zip file.
        let file_bytes: Vec<u8> =
            generate_agent_zip(db.clone(), shinkai_name.clone(), node_env, agent_id.clone(), true).await?;

        let identity_manager = identity_manager.lock().await;
        let local_node_name = identity_manager.local_node_name.clone();
        let identity_name = local_node_name.to_string();
        drop(identity_manager);

        // Hash
        let hash_raw = blake3::hash(&file_bytes.clone());
        let hash_hex = hash_raw.to_hex();
        let hash = hash_hex.to_string();

        // Signature
        let signature = signing_secret_key
            .clone()
            .try_sign(hash_hex.as_bytes())
            .map_err(|e| APIError {
                code: StatusCode::INTERNAL_SERVER_ERROR.as_u16(),
                error: "Internal Server Error".to_string(),
                message: format!("Failed to sign tool: {}", e),
            })?;

        let signature_bytes = signature.to_bytes();
        let signature_hex = hex::encode(signature_bytes);

        // Publish the tool to the store.
        let client = reqwest::Client::new();
        let form = reqwest::multipart::Form::new()
            .part(
                "file",
                reqwest::multipart::Part::bytes(file_bytes).file_name(format!("{}.zip", agent_id.clone())),
            )
            .text("type", "Agent")
            .text("routerKey", agent_id.clone())
            .text("hash", hash.clone())
            .text("signature", signature_hex.clone())
            .text("identity", identity_name.clone());

        println!("[Publish Agent] Type: {}", "agent");
        println!("[Publish Agent] Agent ID: {}", agent_id.clone());
        println!("[Publish Agent] Hash: {}", hash.clone());
        println!("[Publish Agent] Signature: {}", signature_hex.clone());
        println!("[Publish Agent] Identity: {}", identity_name.clone());

        let store_url = env::var("SHINKAI_STORE_URL").unwrap_or("https://store-api.shinkai.com".to_string());
        let response = client
            .post(format!("{}/store/revisions", store_url))
            .multipart(form)
            .send()
            .await
            .map_err(|e| APIError {
                code: StatusCode::INTERNAL_SERVER_ERROR.as_u16(),
                error: "Internal Server Error".to_string(),
                message: format!("Failed to publish tool: {}", e),
            })?;

        let status = response.status();
        let response_text = response.text().await.unwrap_or_default().clone();
        println!("Response: {:?}", response_text);

        if !status.is_success() {
            return Err(APIError {
                code: StatusCode::INTERNAL_SERVER_ERROR.as_u16(),
                error: "Store Upload Error".to_string(),
                message: format!("Failed to upload to store: {}: {}", status, response_text),
            });
        }

        let r = json!({
            "status": "success",
            "message": "Agent published successfully",
            "agent_id": agent_id.clone(),
        });
        let r: Value = match r {
            Value::Object(mut map) => {
                let response_json = serde_json::from_str(&response_text).unwrap_or_default();
                map.insert("response".to_string(), response_json);
                Value::Object(map)
            }
            _ => unreachable!(),
        };
        return Ok(r);
    }

    pub async fn v2_api_import_agent_url(
        db: Arc<SqliteManager>,
        bearer: String,
        full_identity: ShinkaiName,
        url: String,
        node_env: NodeEnvironment,
        signing_secret_key: SigningKey,
        embedding_generator: Arc<dyn EmbeddingGenerator>,
        res: Sender<Result<Value, APIError>>,
    ) -> Result<(), NodeError> {
        // Validate the bearer token
        if Self::validate_bearer_token(&bearer, db.clone(), &res).await.is_err() {
            return Ok(());
        }

        let _ = match Self::v2_api_import_agent_url_internal(
            db.clone(),
            url.clone(),
            full_identity.clone(),
            node_env.clone(),
            signing_secret_key,
            embedding_generator,
        )
        .await
        {
            Ok(response) => res.send(Ok(response)).await,
            Err(err) => res.send(Err(err)).await,
        };
        Ok(())
    }

    pub async fn v2_api_import_agent_url_internal(
        db: Arc<SqliteManager>,
        url: String,
        full_identity: ShinkaiName,
        node_env: NodeEnvironment,
        signing_secret_key: SigningKey,
        embedding_generator: Arc<dyn EmbeddingGenerator>,
    ) -> Result<Value, APIError> {
        let zip_contents = match download_zip_from_url(
            url,
            "__agent.json".to_string(),
            full_identity.node_name.clone(),
            signing_secret_key,
        )
        .await
        {
            Ok(contents) => contents,
            Err(err) => {
                let api_error = APIError {
                    code: StatusCode::BAD_REQUEST.as_u16(),
                    error: "Invalid Agent Zip".to_string(),
                    message: format!("Failed to extract agent.json: {:?}", err),
                };
                return Err(api_error);
            }
        };
        // Save the agent to the database
        // Parse the JSON into an Agent
        let agent: Agent = match serde_json::from_slice(&zip_contents.buffer) {
            Ok(agent) => agent,
            Err(err) => {
                let api_error = APIError {
                    code: StatusCode::BAD_REQUEST.as_u16(),
                    error: "Invalid Agent Zip".to_string(),
                    message: format!("Failed to parse agent.json: {}", err),
                };
                return Err(api_error);
            }
        };

        let status = import_dependencies_tools(
            db.clone(),
            full_identity.clone(),
            node_env.clone(),
            zip_contents.archive.clone(),
            embedding_generator.clone(),
        )
        .await;
        if let Err(err) = status {
            return Err(err);
        }

        import_agent(
            db.clone(),
            full_identity,
            zip_contents.archive,
            agent.clone(),
            embedding_generator.clone(),
        )
        .await
    }

    pub async fn v2_api_import_agent_zip(
        db: Arc<SqliteManager>,
        bearer: String,
        full_identity: ShinkaiName,
        node_env: NodeEnvironment,
        file_data: Vec<u8>,
        embedding_generator: Arc<dyn EmbeddingGenerator>,
        res: Sender<Result<Value, APIError>>,
    ) -> Result<(), NodeError> {
        // Validate the bearer token
        if Self::validate_bearer_token(&bearer, db.clone(), &res).await.is_err() {
            return Ok(());
        }

        // Process the zip file
        let cursor = std::io::Cursor::new(file_data);
        let archive = match zip::ZipArchive::new(cursor) {
            Ok(archive) => archive,
            Err(err) => {
                let api_error = APIError {
                    code: StatusCode::INTERNAL_SERVER_ERROR.as_u16(),
                    error: "Internal Server Error".to_string(),
                    message: format!("Failed to read zip archive: {}", err),
                };
                let _ = res.send(Err(api_error)).await;
                return Ok(());
            }
        };

        let agent = match get_agent_from_zip(archive.clone()) {
            Ok(agent) => agent,
            Err(err) => {
                let _ = res.send(Err(err)).await;
                return Ok(());
            }
        };

        let status = import_dependencies_tools(
            db.clone(),
            full_identity.clone(),
            node_env.clone(),
            archive.clone(),
            embedding_generator.clone(),
        )
        .await;
        if let Err(err) = status {
            let _ = res.send(Err(err)).await;
            return Ok(());
        }

        // Parse the JSON into an Agent
        let _ = match import_agent(db.clone(), full_identity, archive, agent.clone(), embedding_generator).await {
            Ok(response) => res.send(Ok(response)).await,
            Err(err) => res.send(Err(err)).await,
        };

        Ok(())
    }

    pub async fn v2_api_add_regex_pattern(
        db: Arc<SqliteManager>,
        bearer: String,
        provider_name: String,
        pattern: String,
        response: String,
        description: Option<String>,
        priority: i32,
        res: Sender<Result<i64, APIError>>,
    ) -> Result<(), NodeError> {
        // Validate the bearer token
        if Self::validate_bearer_token(&bearer, db.clone(), &res).await.is_err() {
            return Ok(());
        }

        // Create the regex pattern
        let regex_pattern = match RegexPattern::new(provider_name, pattern, response, description, priority) {
            Ok(pattern) => pattern,
            Err(e) => {
                let api_error = APIError {
                    code: StatusCode::BAD_REQUEST.as_u16(),
                    error: "Bad Request".to_string(),
                    message: format!("Failed to create regex pattern: {}", e),
                };
                let _ = res.send(Err(api_error)).await;
                return Ok(());
            }
        };

        // Add the pattern to the database
        match db.add_regex_pattern(&regex_pattern) {
            Ok(id) => {
                let _ = res.send(Ok(id)).await;
            }
            Err(e) => {
                let api_error = APIError {
                    code: StatusCode::INTERNAL_SERVER_ERROR.as_u16(),
                    error: "Internal Server Error".to_string(),
                    message: format!("Failed to add regex pattern: {}", e),
                };
                let _ = res.send(Err(api_error)).await;
            }
        }

        Ok(())
    }

    pub async fn handle_periodic_maintenance(
        _: Arc<SqliteManager>,
        _: ShinkaiName,
        _: Arc<Mutex<IdentityManager>>,
        tool_router: Option<Arc<ToolRouter>>,
        embedding_generator: Arc<dyn EmbeddingGenerator>,
    ) -> Result<(), NodeError> {
        // Import tools from directory if tool_router is available
        if let Some(tool_router) = tool_router {
            if let Err(e) = tool_router.sync_tools_from_directory(embedding_generator.clone()).await {
                eprintln!("Error during periodic tool import: {}", e);
            }
        }
        Ok(())
    }

    pub async fn v2_api_check_default_tools_sync(
        db: Arc<SqliteManager>,
        bearer: String,
        res: Sender<Result<bool, APIError>>,
    ) -> Result<(), NodeError> {
        // Validate bearer token
        if let Err(_) = Self::validate_bearer_token(&bearer, db.clone(), &res).await {
            return Ok(());
        }

        // Get the internal_comms preference from the database
        match db.get_preference::<ShinkaiInternalComms>("internal_comms") {
            Ok(Some(internal_comms)) => {
                let _ = res.send(Ok(internal_comms.internal_has_sync_default_tools)).await;
            }
            Ok(None) => {
                let _ = res.send(Ok(false)).await;
            }
            Err(e) => {
                eprintln!("Error getting internal_comms preference: {}", e);
                let _ = res.send(Ok(false)).await;
            }
        }
        Ok(())
    }

    async fn internal_compute_quests_status(
        db: Arc<SqliteManager>,
        node_name: ShinkaiName,
        encryption_public_key: EncryptionPublicKey,
        identity_public_key: VerifyingKey,
    ) -> Result<Value, String> {
        let quests_status = compute_quests(
            db.clone(),
            node_name.clone(),
            encryption_public_key.clone(),
            identity_public_key.clone(),
        )
        .await?;

        // Convert the Vec into a Vec of objects with just name and status
        let quests_array: Vec<_> = quests_status
            .into_iter()
            .map(|(_quest_type, quest_info)| {
                json!({
                    "name": quest_info.name,
                    "status": quest_info.status
                })
            })
            .collect();

        // Convert to string for signature generation
        let payload_string =
            serde_json::to_string(&quests_array).map_err(|e| format!("Failed to serialize quests array: {}", e))?;

        // Get the node's signature public key from the database
        let node_signature_public_key = db
            .query_row(
                "SELECT node_signature_public_key FROM local_node_keys LIMIT 1",
                params![],
                |row| row.get::<_, Vec<u8>>(0),
            )
            .map_err(|e| format!("Failed to get node signature public key: {}", e))?;

        // Generate proof using the node's signature public key
        let (signature, metadata) = generate_proof(hex::encode(node_signature_public_key), payload_string)?;

        // Create the quests payload
        let quests_payload = json!({
            "quests": quests_array,
            "signed_proof": signature,
            "metadata": metadata,
            "node_name": node_name.to_string()
        });

        Ok(json!({
            "status": "success",
            "message": "Quests status computed successfully",
            "data": quests_payload,
        }))
    }

    pub async fn v2_api_compute_quests_status(
        db: Arc<SqliteManager>,
        node_name: ShinkaiName,
        encryption_public_key: EncryptionPublicKey,
        identity_public_key: VerifyingKey,
        bearer: String,
        res: Sender<Result<Value, APIError>>,
    ) -> Result<(), NodeError> {
        if Self::validate_bearer_token(&bearer, db.clone(), &res).await.is_err() {
            return Ok(());
        }

        match Self::internal_compute_quests_status(db, node_name, encryption_public_key, identity_public_key).await {
            Ok(response) => {
                let _ = res.send(Ok(response)).await;
            }
            Err(err) => {
                let api_error = APIError {
                    code: StatusCode::INTERNAL_SERVER_ERROR.as_u16(),
                    error: "Internal Server Error".to_string(),
                    message: format!("Failed to compute quests status: {}", err),
                };
                let _ = res.send(Err(api_error)).await;
            }
        }

        Ok(())
    }

    pub async fn v2_api_compute_and_send_quests_status(
        db: Arc<SqliteManager>,
        node_name: ShinkaiName,
        encryption_public_key: EncryptionPublicKey,
        identity_public_key: VerifyingKey,
        bearer: String,
        res: Sender<Result<Value, APIError>>,
    ) -> Result<(), NodeError> {
        if Self::validate_bearer_token(&bearer, db.clone(), &res).await.is_err() {
            return Ok(());
        }

        match Self::internal_compute_quests_status(
            db.clone(),
            node_name.clone(),
            encryption_public_key.clone(),
            identity_public_key.clone(),
        )
        .await
        {
            Ok(response) => {
                // Use the production Galxe API endpoint
                let galxe_quests_url = std::env::var("GALXE_QUESTS_URL")
                    .unwrap_or_else(|_| "https://api.shinkai.com/galxe/user".to_string());

                // Wrap the data in the correct structure
                let payload = json!({
                    "data": response["data"]
                });

                // Send the quests data to the Galxe backend
                let client = reqwest::Client::new();
                match client
                    .post(&galxe_quests_url)
                    .header("Content-Type", "application/json; charset=utf-8")
                    .json(&payload)
                    .send()
                    .await
                {
                    Ok(galxe_response) => match galxe_response.status() {
                        StatusCode::OK => {
                            let success_response = json!({
                                "status": "success",
                                "message": "Quests status computed and sent successfully",
                                "data": response["data"],
                            });
                            let _ = res.send(Ok(success_response)).await;
                        }
                        status => {
                            let error_message = galxe_response
                                .text()
                                .await
                                .unwrap_or_else(|_| "Failed to read error response".to_string());
                            let api_error = APIError {
                                code: status.as_u16(),
                                error: "Failed to send quests status".to_string(),
                                message: error_message,
                            };
                            let _ = res.send(Err(api_error)).await;
                        }
                    },
                    Err(err) => {
                        let api_error = APIError {
                            code: StatusCode::INTERNAL_SERVER_ERROR.as_u16(),
                            error: "Internal Server Error".to_string(),
                            message: format!("Failed to send quests status: {}", err),
                        };
                        let _ = res.send(Err(api_error)).await;
                    }
                }
            }
            Err(err) => {
                let api_error = APIError {
                    code: StatusCode::INTERNAL_SERVER_ERROR.as_u16(),
                    error: "Internal Server Error".to_string(),
                    message: format!("Failed to compute quests status: {}", err),
                };
                let _ = res.send(Err(api_error)).await;
            }
        }

        Ok(())
    }

<<<<<<< HEAD
    pub async fn v2_api_list_mcp_servers(
        db: Arc<SqliteManager>,
        bearer: String,
        res: Sender<Result<Vec<MCPServer>, APIError>>,
=======
    pub async fn v2_api_set_preferences(
        db: Arc<SqliteManager>,
        bearer: String,
        payload: HashMap<String, serde_json::Value>,
        res: Sender<Result<String, APIError>>,
>>>>>>> 152e9f22
    ) -> Result<(), NodeError> {
        // Validate the bearer token
        if Self::validate_bearer_token(&bearer, db.clone(), &res).await.is_err() {
            return Ok(());
        }

<<<<<<< HEAD
        // Retrieve MCP servers from the database
        match db.get_all_mcp_servers() {
            Ok(servers) => {
                let _ = res.send(Ok(servers)).await;
            }
            Err(err) => {
                let api_error = APIError {
                    code: StatusCode::INTERNAL_SERVER_ERROR.as_u16(),
                    error: "Internal Server Error".to_string(),
                    message: format!("Failed to retrieve MCP servers: {}", err),
                };
                let _ = res.send(Err(api_error)).await;
            }
        }

        Ok(())
    }

    pub async fn v2_api_add_mcp_server(
        db: Arc<SqliteManager>,
        bearer: String,
        mcp_server: AddMCPServerRequest,
        res: Sender<Result<MCPServer, APIError>>,
    ) -> Result<(), NodeError> {
        // Validate the bearer token
=======
        let mut errors = vec![];
        for (key, value) in payload {
            if let Err(e) = db.set_preference(&key, &value, None) {
                errors.push(format!("Failed to set preference '{}': {}", key, e));
            }
        }

        if errors.is_empty() {
            let _ = res.send(Ok("Preferences set successfully".to_string())).await;
        } else {
            let error_message = errors.join("; ");
            let api_error = APIError {
                code: StatusCode::INTERNAL_SERVER_ERROR.as_u16(),
                error: "Internal Server Error".to_string(),
                message: error_message,
            };
            let _ = res.send(Err(api_error)).await;
        }

        Ok(())
    }

    pub async fn v2_api_get_preferences(
        db: Arc<SqliteManager>,
        bearer: String,
        res: Sender<Result<Value, APIError>>,
    ) -> Result<(), NodeError> {
>>>>>>> 152e9f22
        if Self::validate_bearer_token(&bearer, db.clone(), &res).await.is_err() {
            return Ok(());
        }

<<<<<<< HEAD
        println!("mcp_server: {:?}", mcp_server);

        match mcp_server.r#type {
            MCPServerType::Command => {
                // Split command into command and arguments if present
                if let Some(cmd) = &mcp_server.command {
                    let mut parts = cmd.splitn(2, ' ');
                    let command = parts.next().unwrap_or("").to_string();
                    let arguments = parts.next().unwrap_or("").to_string();

                    log::info!("Command: {:?}, Arguments: {:?}", command, arguments);
                } else {
                    log::warn!("No command provided for MCP Server: {:?}", mcp_server.name);
                    let _ = res
                        .send(Err(APIError {
                            code: StatusCode::BAD_REQUEST.as_u16(),
                            error: "Invalid MCP Server Type".to_string(),
                            message: format!("No command provided for MCP Server: {:?}", mcp_server.name),
                        }))
                        .await;
                    return Ok(());
                }
            }
            _ => {
                log::warn!("MCP Server type not yet implemented: {:?}", mcp_server.r#type);
                let api_error = APIError {
                    code: StatusCode::BAD_REQUEST.as_u16(),
                    error: "Invalid MCP Server Type".to_string(),
                    message: format!("MCP Server type {:?} is not yet implemented", mcp_server.r#type),
                };
                let _ = res.send(Err(api_error)).await;
                return Ok(());
            }
        }

        // Add the MCP server to the database
        match db.add_mcp_server(
            mcp_server.name,
            mcp_server.r#type,
            mcp_server.url,
            mcp_server.command,
            mcp_server.is_enabled,
        ) {
            Ok(server) => {
                let _ = res.send(Ok(server)).await;
            }
            Err(err) => {
                let api_error = APIError {
                    code: StatusCode::INTERNAL_SERVER_ERROR.as_u16(),
                    error: "Internal Server Error".to_string(),
                    message: format!("Failed to add MCP server: {}", err),
=======
        match db.get_all_preferences() {
            Ok(preferences) => {
                let _ = res.send(Ok(json!(preferences))).await;
            }
            Err(e) => {
                let api_error = APIError {
                    code: StatusCode::INTERNAL_SERVER_ERROR.as_u16(),
                    error: "Internal Server Error".to_string(),
                    message: format!("Failed to get preferences: {}", e),
>>>>>>> 152e9f22
                };
                let _ = res.send(Err(api_error)).await;
            }
        }
        Ok(())
    }
<<<<<<< HEAD
=======

    pub async fn v2_api_get_last_used_agents_and_llms(
        db: Arc<SqliteManager>,
        bearer: String,
        last: usize,
        res: Sender<Result<Vec<String>, APIError>>,
    ) -> Result<(), NodeError> {
        if Self::validate_bearer_token(&bearer, db.clone(), &res).await.is_err() {
            return Ok(());
        }

        let last_used_agents_llms = db
            .get_last_n_parent_agent_or_llm_provider_ids(last)
            .unwrap_or_else(|_| vec![]);
        let _ = res.send(Ok(last_used_agents_llms)).await;
        Ok(())
    }
>>>>>>> 152e9f22
}<|MERGE_RESOLUTION|>--- conflicted
+++ resolved
@@ -1,17 +1,3 @@
-<<<<<<< HEAD
-use std::fs::File;
-use std::io::Write;
-use std::{env, sync::Arc};
-
-use rusqlite::params;
-use serde_json::{json, Value};
-use shinkai_http_api::api_v2::api_v2_handlers_mcp_servers::AddMCPServerRequest;
-use shinkai_message_primitives::schemas::mcp_server::{MCPServer, MCPServerType};
-use shinkai_sqlite::regex_pattern_manager::RegexPattern;
-use tokio::fs;
-use zip::{write::FileOptions, ZipWriter};
-
-=======
 use crate::llm_provider::providers::shinkai_backend::check_quota;
 use crate::managers::galxe_quests::{compute_quests, generate_proof};
 use crate::managers::tool_router::ToolRouter;
@@ -27,7 +13,6 @@
     tools::tool_generation,
     utils::update_global_identity::update_global_identity_name,
 };
->>>>>>> 152e9f22
 use async_channel::Sender;
 use ed25519_dalek::ed25519::signature::SignerMut;
 use ed25519_dalek::{SigningKey, VerifyingKey};
@@ -36,20 +21,14 @@
 use serde_json::{json, Value};
 use shinkai_embedding::embedding_generator::EmbeddingGenerator;
 use shinkai_embedding::{embedding_generator::RemoteEmbeddingGenerator, model_type::EmbeddingModelType};
+use shinkai_http_api::api_v2::api_v2_handlers_mcp_servers::AddMCPServerRequest;
 use shinkai_http_api::{
     api_v1::api_v1_handlers::APIUseRegistrationCodeSuccessResponse,
     api_v2::api_v2_handlers_general::InitialRegistrationRequest,
     node_api_router::{APIError, GetPublicKeysResponse},
-<<<<<<< HEAD
-};
-use shinkai_message_primitives::{
-    schemas::ws_types::WSUpdateHandler,
-    shinkai_message::shinkai_message_schemas::JobCreationInfo,
-    shinkai_utils::{job_scope::MinimalJobScope, shinkai_time::ShinkaiStringTime},
-=======
->>>>>>> 152e9f22
 };
 use shinkai_message_primitives::schemas::llm_providers::shinkai_backend::QuotaResponse;
+use shinkai_message_primitives::schemas::mcp_server::{MCPServer, MCPServerType};
 use shinkai_message_primitives::schemas::shinkai_preferences::ShinkaiInternalComms;
 use shinkai_message_primitives::{
     schemas::ws_types::WSUpdateHandler,
@@ -58,13 +37,9 @@
         inbox_name::InboxName,
         llm_providers::{agent::Agent, serialized_llm_provider::SerializedLLMProvider},
         shinkai_name::ShinkaiName,
-<<<<<<< HEAD
-    },
-=======
         tool_router_key::ToolRouterKey,
     },
     shinkai_message::shinkai_message_schemas::JobCreationInfo,
->>>>>>> 152e9f22
     shinkai_message::{
         shinkai_message::{MessageBody, MessageData, ShinkaiMessage},
         shinkai_message_schemas::{
@@ -76,33 +51,13 @@
         shinkai_message_builder::ShinkaiMessageBuilder,
         signatures::signature_public_key_to_string,
     },
-<<<<<<< HEAD
-=======
     shinkai_utils::{job_scope::MinimalJobScope, shinkai_time::ShinkaiStringTime},
->>>>>>> 152e9f22
 };
 use shinkai_sqlite::regex_pattern_manager::RegexPattern;
 use shinkai_sqlite::SqliteManager;
-<<<<<<< HEAD
-use tokio::sync::Mutex;
-use x25519_dalek::PublicKey as EncryptionPublicKey;
-
-use crate::managers::galxe_quests::{compute_quests, generate_proof};
-use crate::managers::tool_router::ToolRouter;
-use crate::{
-    llm_provider::{job_manager::JobManager, llm_stopper::LLMStopper},
-    managers::{identity_manager::IdentityManagerTrait, IdentityManager},
-    network::{node_error::NodeError, node_shareable_logic::download_zip_file, Node},
-    tools::tool_generation,
-    utils::update_global_identity::update_global_identity_name,
-};
-
-use shinkai_message_primitives::schemas::shinkai_preferences::ShinkaiInternalComms;
-=======
 use shinkai_tools_primitives::tools::agent_tool_wrapper::AgentToolWrapper;
 use shinkai_tools_primitives::tools::shinkai_tool::ShinkaiTool;
 use std::collections::HashMap;
->>>>>>> 152e9f22
 use std::time::Instant;
 use std::{env, sync::Arc};
 use tokio::sync::Mutex;
@@ -2259,51 +2214,17 @@
         Ok(())
     }
 
-<<<<<<< HEAD
-    pub async fn v2_api_list_mcp_servers(
-        db: Arc<SqliteManager>,
-        bearer: String,
-        res: Sender<Result<Vec<MCPServer>, APIError>>,
-=======
     pub async fn v2_api_set_preferences(
         db: Arc<SqliteManager>,
         bearer: String,
         payload: HashMap<String, serde_json::Value>,
         res: Sender<Result<String, APIError>>,
->>>>>>> 152e9f22
-    ) -> Result<(), NodeError> {
-        // Validate the bearer token
-        if Self::validate_bearer_token(&bearer, db.clone(), &res).await.is_err() {
-            return Ok(());
-        }
-
-<<<<<<< HEAD
-        // Retrieve MCP servers from the database
-        match db.get_all_mcp_servers() {
-            Ok(servers) => {
-                let _ = res.send(Ok(servers)).await;
-            }
-            Err(err) => {
-                let api_error = APIError {
-                    code: StatusCode::INTERNAL_SERVER_ERROR.as_u16(),
-                    error: "Internal Server Error".to_string(),
-                    message: format!("Failed to retrieve MCP servers: {}", err),
-                };
-                let _ = res.send(Err(api_error)).await;
-            }
-        }
-
-        Ok(())
-    }
-
-    pub async fn v2_api_add_mcp_server(
-        db: Arc<SqliteManager>,
-        bearer: String,
-        mcp_server: AddMCPServerRequest,
-        res: Sender<Result<MCPServer, APIError>>,
-    ) -> Result<(), NodeError> {
-        // Validate the bearer token
-=======
+    ) -> Result<(), NodeError> {
+        // Validate the bearer token
+        if Self::validate_bearer_token(&bearer, db.clone(), &res).await.is_err() {
+            return Ok(());
+        }
+
         let mut errors = vec![];
         for (key, value) in payload {
             if let Err(e) = db.set_preference(&key, &value, None) {
@@ -2331,12 +2252,85 @@
         bearer: String,
         res: Sender<Result<Value, APIError>>,
     ) -> Result<(), NodeError> {
->>>>>>> 152e9f22
-        if Self::validate_bearer_token(&bearer, db.clone(), &res).await.is_err() {
-            return Ok(());
-        }
-
-<<<<<<< HEAD
+        if Self::validate_bearer_token(&bearer, db.clone(), &res).await.is_err() {
+            return Ok(());
+        }
+
+        match db.get_all_preferences() {
+            Ok(preferences) => {
+                let _ = res.send(Ok(json!(preferences))).await;
+            }
+            Err(e) => {
+                let api_error = APIError {
+                    code: StatusCode::INTERNAL_SERVER_ERROR.as_u16(),
+                    error: "Internal Server Error".to_string(),
+                    message: format!("Failed to get preferences: {}", e),
+                };
+                let _ = res.send(Err(api_error)).await;
+            }
+        }
+        Ok(())
+    }
+
+    pub async fn v2_api_get_last_used_agents_and_llms(
+        db: Arc<SqliteManager>,
+        bearer: String,
+        last: usize,
+        res: Sender<Result<Vec<String>, APIError>>,
+    ) -> Result<(), NodeError> {
+        if Self::validate_bearer_token(&bearer, db.clone(), &res).await.is_err() {
+            return Ok(());
+        }
+
+        let last_used_agents_llms = db
+            .get_last_n_parent_agent_or_llm_provider_ids(last)
+            .unwrap_or_else(|_| vec![]);
+        let _ = res.send(Ok(last_used_agents_llms)).await;
+        Ok(())
+    }
+    
+        pub async fn v2_api_list_mcp_servers(
+        db: Arc<SqliteManager>,
+        bearer: String,
+        res: Sender<Result<Vec<MCPServer>, APIError>>,
+
+    ) -> Result<(), NodeError> {
+        // Validate the bearer token
+        if Self::validate_bearer_token(&bearer, db.clone(), &res).await.is_err() {
+            return Ok(());
+        }
+
+        // Retrieve MCP servers from the database
+        match db.get_all_mcp_servers() {
+            Ok(servers) => {
+                let _ = res.send(Ok(servers)).await;
+            }
+            Err(err) => {
+                let api_error = APIError {
+                    code: StatusCode::INTERNAL_SERVER_ERROR.as_u16(),
+                    error: "Internal Server Error".to_string(),
+                    message: format!("Failed to retrieve MCP servers: {}", err),
+                };
+                let _ = res.send(Err(api_error)).await;
+            }
+        }
+
+        Ok(())
+    }
+
+    pub async fn v2_api_add_mcp_server(
+        db: Arc<SqliteManager>,
+        bearer: String,
+        mcp_server: AddMCPServerRequest,
+        res: Sender<Result<MCPServer, APIError>>,
+    ) -> Result<(), NodeError> {
+        // Validate the bearer token
+
+
+        if Self::validate_bearer_token(&bearer, db.clone(), &res).await.is_err() {
+            return Ok(());
+        }
+
         println!("mcp_server: {:?}", mcp_server);
 
         match mcp_server.r#type {
@@ -2388,41 +2382,10 @@
                     code: StatusCode::INTERNAL_SERVER_ERROR.as_u16(),
                     error: "Internal Server Error".to_string(),
                     message: format!("Failed to add MCP server: {}", err),
-=======
-        match db.get_all_preferences() {
-            Ok(preferences) => {
-                let _ = res.send(Ok(json!(preferences))).await;
-            }
-            Err(e) => {
-                let api_error = APIError {
-                    code: StatusCode::INTERNAL_SERVER_ERROR.as_u16(),
-                    error: "Internal Server Error".to_string(),
-                    message: format!("Failed to get preferences: {}", e),
->>>>>>> 152e9f22
-                };
-                let _ = res.send(Err(api_error)).await;
-            }
-        }
-        Ok(())
-    }
-<<<<<<< HEAD
-=======
-
-    pub async fn v2_api_get_last_used_agents_and_llms(
-        db: Arc<SqliteManager>,
-        bearer: String,
-        last: usize,
-        res: Sender<Result<Vec<String>, APIError>>,
-    ) -> Result<(), NodeError> {
-        if Self::validate_bearer_token(&bearer, db.clone(), &res).await.is_err() {
-            return Ok(());
-        }
-
-        let last_used_agents_llms = db
-            .get_last_n_parent_agent_or_llm_provider_ids(last)
-            .unwrap_or_else(|_| vec![]);
-        let _ = res.send(Ok(last_used_agents_llms)).await;
-        Ok(())
-    }
->>>>>>> 152e9f22
+                };
+                let _ = res.send(Err(api_error)).await;
+            }
+        }
+        Ok(())
+    }
 }