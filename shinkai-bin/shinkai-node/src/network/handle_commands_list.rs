use std::sync::Arc;

use shinkai_http_api::node_commands::NodeCommand;

use crate::{network::Node, utils::environment::fetch_node_environment};

impl Node {
    pub async fn handle_command(&self, command: NodeCommand) {
        match command {
            // Spawn a new task for each command to handle it concurrently

            // NodeCommand::Shutdown => {
            //     shinkai_log(ShinkaiLogOption::Node, ShinkaiLogLevel::Info, "Shutdown command received. Stopping the
            // node.");     // self.db = Arc::new(Mutex::new(ShinkaiDB::new("PLACEHOLDER").expect("Failed to
            // create a temporary database"))); },
            NodeCommand::PingAll => {
                let peers_clone = self.peers.clone();
                let identity_manager_clone = Arc::clone(&self.identity_manager);
                let node_name_clone = self.node_name.clone();
                let encryption_secret_key_clone = self.encryption_secret_key.clone();
                let identity_secret_key_clone = self.identity_secret_key.clone();
                let db_clone = Arc::clone(&self.db);
                let listen_address_clone = self.listen_address;
                let proxy_connection_info = self.proxy_connection_info.clone();
                let ws_manager_trait = self.ws_manager_trait.clone();
                tokio::spawn(async move {
                    let _ = Self::ping_all(
                        node_name_clone,
                        encryption_secret_key_clone,
                        identity_secret_key_clone,
                        peers_clone,
                        db_clone,
                        identity_manager_clone,
                        listen_address_clone,
                        proxy_connection_info,
                        ws_manager_trait,
                    )
                    .await;
                });
            }
            NodeCommand::GetPublicKeys(sender) => {
                let identity_public_key = self.identity_public_key;
                let encryption_public_key = self.encryption_public_key;
                tokio::spawn(async move {
                    let _ = Node::send_public_keys(identity_public_key, encryption_public_key, sender).await;
                });
            }
            NodeCommand::IdentityNameToExternalProfileData { name, res } => {
                let identity_manager_clone = Arc::clone(&self.identity_manager);
                tokio::spawn(async move {
                    let _ = Self::handle_external_profile_data(identity_manager_clone, name, res).await;
                });
            }
            NodeCommand::SendOnionizedMessage { msg, res } => {
                let db_clone = Arc::clone(&self.db);
                let node_name_clone = self.node_name.clone();
                let identity_manager_clone = Arc::clone(&self.identity_manager);
                let encryption_secret_key_clone = self.encryption_secret_key.clone();
                let identity_secret_key_clone = self.identity_secret_key.clone();
                let proxy_connection_info = self.proxy_connection_info.clone();
                let ws_manager_trait = self.ws_manager_trait.clone();
                tokio::spawn(async move {
                    let _ = Node::api_handle_send_onionized_message(
                        db_clone,
                        node_name_clone,
                        identity_manager_clone,
                        encryption_secret_key_clone,
                        identity_secret_key_clone,
                        msg,
                        proxy_connection_info,
                        ws_manager_trait,
                        res,
                    )
                    .await;
                });
            }
            NodeCommand::FetchLastMessages { limit, res } => {
                let db_clone = Arc::clone(&self.db);
                tokio::spawn(async move {
                    let _ = Node::fetch_and_send_last_messages(db_clone, limit, res).await;
                });
            }
            NodeCommand::GetAllSubidentitiesDevicesAndLLMProviders(res) => {
                let identity_manager_clone = Arc::clone(&self.identity_manager);
                tokio::spawn(async move {
                    let _ =
                        Node::local_get_all_subidentities_devices_and_llm_providers(identity_manager_clone, res).await;
                });
            }
            NodeCommand::LocalCreateRegistrationCode {
                permissions,
                code_type,
                res,
            } => {
                let db = self.db.clone();
                tokio::spawn(async move {
                    let _ = Node::local_create_and_send_registration_code(db, permissions, code_type, res).await;
                });
            }
            NodeCommand::GetLastMessagesFromInbox {
                inbox_name,
                limit,
                offset_key,
                res,
            } => {
                let db_clone = Arc::clone(&self.db);
                tokio::spawn(async move {
                    let _ =
                        Node::local_get_last_messages_from_inbox(db_clone, inbox_name, limit, offset_key, res).await;
                });
            }
            NodeCommand::MarkAsReadUpTo {
                inbox_name,
                up_to_time,
                res,
            } => {
                let db_clone = Arc::clone(&self.db);
                tokio::spawn(async move {
                    let _ = Node::local_mark_as_read_up_to(db_clone, inbox_name, up_to_time, res).await;
                });
            }
            NodeCommand::GetLastUnreadMessagesFromInbox {
                inbox_name,
                limit,
                offset,
                res,
            } => {
                let db_clone = Arc::clone(&self.db);
                tokio::spawn(async move {
                    let _ =
                        Node::local_get_last_unread_messages_from_inbox(db_clone, inbox_name, limit, offset, res).await;
                });
            }
            NodeCommand::AddInboxPermission {
                inbox_name,
                perm_type,
                identity,
                res,
            } => {
                let identity_manager_clone = Arc::clone(&self.identity_manager);
                let db_clone = Arc::clone(&self.db);
                tokio::spawn(async move {
                    let _ = Node::local_add_inbox_permission(
                        identity_manager_clone,
                        db_clone,
                        inbox_name,
                        perm_type,
                        identity,
                        res,
                    )
                    .await;
                });
            }
            NodeCommand::RemoveInboxPermission {
                inbox_name,
                perm_type,
                identity,
                res,
            } => {
                let identity_manager_clone = Arc::clone(&self.identity_manager);
                let db_clone = Arc::clone(&self.db);
                tokio::spawn(async move {
                    let _ = Node::local_remove_inbox_permission(
                        db_clone,
                        identity_manager_clone,
                        inbox_name,
                        perm_type,
                        identity,
                        res,
                    )
                    .await;
                });
            }
            NodeCommand::HasInboxPermission {
                inbox_name,
                perm_type,
                identity,
                res,
            } => {
                let identity_manager_clone = self.identity_manager.clone();
                let db_clone = self.db.clone();
                tokio::spawn(async move {
                    let _ = Node::has_inbox_permission(
                        identity_manager_clone,
                        db_clone,
                        inbox_name,
                        perm_type,
                        identity,
                        res,
                    )
                    .await;
                });
            }
            NodeCommand::CreateJob { shinkai_message, res } => {
                let job_manager_clone = self.job_manager.clone().unwrap();
                let db_clone = self.db.clone();
                let identity_manager_clone = self.identity_manager.clone();
                tokio::spawn(async move {
                    let _ = Node::local_create_new_job(
                        db_clone,
                        identity_manager_clone,
                        job_manager_clone,
                        shinkai_message,
                        res,
                    )
                    .await;
                });
            }
            NodeCommand::JobMessage { shinkai_message, res } => {
                let job_manager_clone = self.job_manager.clone().unwrap();
                tokio::spawn(async move {
                    let _ = Node::local_job_message(job_manager_clone, shinkai_message, res).await;
                });
            }
            NodeCommand::AddAgent { agent, profile, res } => {
                let identity_manager_clone = self.identity_manager.clone();
                let job_manager_clone = self.job_manager.clone().unwrap();
                let db_clone = self.db.clone();
                let identity_secret_key_clone = self.identity_secret_key.clone();
                let ws_manager_trait = self.ws_manager_trait.clone();
                tokio::spawn(async move {
                    let _ = Node::local_add_llm_provider(
                        db_clone,
                        identity_manager_clone,
                        job_manager_clone,
                        identity_secret_key_clone,
                        agent,
                        &profile,
                        ws_manager_trait,
                        res,
                    )
                    .await;
                });
            }
            NodeCommand::V2ApiExportAgent { bearer, agent_id, res } => {
                let db_clone = Arc::clone(&self.db);
                tokio::spawn(async move {
                    let _ = Node::v2_api_export_agent(db_clone, bearer, agent_id, res).await;
                });
            }
            NodeCommand::V2ApiImportAgent { bearer, url, res } => {
                let db_clone = Arc::clone(&self.db);
                let node_name = self.node_name.node_name.clone();
                let signing_secret_key = self.identity_secret_key.clone();
                tokio::spawn(async move {
                    let _ = Node::v2_api_import_agent(db_clone, bearer, url, node_name, signing_secret_key, res).await;
                });
            }
            NodeCommand::AvailableLLMProviders { full_profile_name, res } => {
                let db_clone = self.db.clone();
                let node_name_clone = self.node_name.clone();
                tokio::spawn(async move {
                    let _ =
                        Node::local_available_llm_providers(db_clone, &node_name_clone, full_profile_name, res).await;
                });
            }
            NodeCommand::LocalScanOllamaModels { res } => {
                tokio::spawn(async move {
                    let _ = Node::local_scan_ollama_models(res).await;
                });
            }
            NodeCommand::AddOllamaModels {
                target_profile,
                models,
                res,
            } => {
                let db_clone = self.db.clone();
                let identity_manager_clone = self.identity_manager.clone();
                let job_manager_clone = self.job_manager.clone().unwrap();
                let identity_secret_key_clone = self.identity_secret_key.clone();
                let ws_manager_trait = self.ws_manager_trait.clone();
                tokio::spawn(async move {
                    let _ = Node::local_add_ollama_models(
                        db_clone,
                        identity_manager_clone,
                        job_manager_clone,
                        identity_secret_key_clone,
                        models,
                        target_profile,
                        ws_manager_trait,
                        res,
                    )
                    .await;
                });
            }
            NodeCommand::APICreateRegistrationCode { msg, res } => {
                let encryption_secret_key_clone = self.encryption_secret_key.clone();
                let db_clone = Arc::clone(&self.db);
                let identity_manager_clone = self.identity_manager.clone();
                let node_name_clone = self.node_name.clone();
                tokio::spawn(async move {
                    let _ = Node::api_create_and_send_registration_code(
                        encryption_secret_key_clone,
                        db_clone,
                        identity_manager_clone,
                        node_name_clone,
                        msg,
                        res,
                    )
                    .await;
                });
            }
            NodeCommand::APIUseRegistrationCode { msg, res } => {
                let db_clone = Arc::clone(&self.db);
                let identity_manager_clone = self.identity_manager.clone();
                let node_name_clone = self.node_name.clone();
                let encryption_secret_key_clone = self.encryption_secret_key.clone();
                let first_device_needs_registration_code = self.first_device_needs_registration_code;
                let embedding_generator_clone = Arc::new(self.embedding_generator.clone());
                let encryption_public_key_clone = self.encryption_public_key;
                let identity_public_key_clone = self.identity_public_key;
                let identity_secret_key_clone = self.identity_secret_key.clone();
                let initial_llm_providers_clone = self.initial_llm_providers.clone();
                let job_manager = self.job_manager.clone().unwrap();
                let ws_manager_trait = self.ws_manager_trait.clone();
                let support_embedding_models = self.supported_embedding_models.clone();
                let public_https_certificate = self.public_https_certificate.clone();
                tokio::spawn(async move {
                    let _ = Node::api_handle_registration_code_usage(
                        db_clone,
                        node_name_clone,
                        encryption_secret_key_clone,
                        first_device_needs_registration_code,
                        embedding_generator_clone,
                        identity_manager_clone,
                        job_manager,
                        encryption_public_key_clone,
                        identity_public_key_clone,
                        identity_secret_key_clone,
                        initial_llm_providers_clone,
                        public_https_certificate,
                        msg,
                        ws_manager_trait,
                        support_embedding_models,
                        res,
                    )
                    .await;
                });
            }
            NodeCommand::APIGetAllSubidentities { res } => {
                let identity_manager_clone = self.identity_manager.clone();
                tokio::spawn(async move {
                    let _ = Node::api_get_all_profiles(identity_manager_clone, res).await;
                });
            }
            NodeCommand::APIGetLastMessagesFromInbox { msg, res } => {
                let encryption_secret_key_clone = self.encryption_secret_key.clone();
                let db_clone = Arc::clone(&self.db);
                let identity_manager_clone = self.identity_manager.clone();
                let node_name_clone = self.node_name.clone();
                tokio::spawn(async move {
                    let _ = Node::api_get_last_messages_from_inbox(
                        encryption_secret_key_clone,
                        db_clone,
                        identity_manager_clone,
                        node_name_clone,
                        msg,
                        res,
                    )
                    .await;
                });
            }
            NodeCommand::APIGetLastUnreadMessagesFromInbox { msg, res } => {
                let encryption_secret_key_clone = self.encryption_secret_key.clone();
                let db_clone = Arc::clone(&self.db);
                let identity_manager_clone = self.identity_manager.clone();
                let node_name_clone = self.node_name.clone();
                tokio::spawn(async move {
                    let _ = Node::api_get_last_unread_messages_from_inbox(
                        encryption_secret_key_clone,
                        db_clone,
                        identity_manager_clone,
                        node_name_clone,
                        msg,
                        res,
                    )
                    .await;
                });
            }
            NodeCommand::APIMarkAsReadUpTo { msg, res } => {
                let encryption_secret_key_clone = self.encryption_secret_key.clone();
                let db_clone = Arc::clone(&self.db);
                let identity_manager_clone = self.identity_manager.clone();
                let node_name_clone = self.node_name.clone();
                tokio::spawn(async move {
                    let _ = Node::api_mark_as_read_up_to(
                        encryption_secret_key_clone,
                        db_clone,
                        identity_manager_clone,
                        node_name_clone,
                        msg,
                        res,
                    )
                    .await;
                });
            }
            NodeCommand::APICreateJob { msg, res } => {
                let encryption_secret_key_clone = self.encryption_secret_key.clone();
                let db_clone = Arc::clone(&self.db);
                let identity_manager_clone = self.identity_manager.clone();
                let job_manager_clone = self.job_manager.clone().unwrap();
                let node_name_clone = self.node_name.clone();
                tokio::spawn(async move {
                    let _ = Node::api_create_new_job(
                        encryption_secret_key_clone,
                        db_clone,
                        identity_manager_clone,
                        node_name_clone,
                        job_manager_clone,
                        msg,
                        res,
                    )
                    .await;
                });
            }
            // NodeCommand::APIGetAllInboxesForProfile { msg, res } => self.api_get_all_inboxes_for_profile(msg,
            // res).await,
            NodeCommand::APIGetAllInboxesForProfile { msg, res } => {
                let db_clone = Arc::clone(&self.db);
                let identity_manager_clone = self.identity_manager.clone();
                let node_name_clone = self.node_name.clone();
                let encryption_secret_key_clone = self.encryption_secret_key.clone();
                tokio::spawn(async move {
                    let _ = Node::api_get_all_inboxes_for_profile(
                        db_clone,
                        identity_manager_clone,
                        node_name_clone,
                        encryption_secret_key_clone,
                        msg,
                        res,
                    )
                    .await;
                });
            }
            // NodeCommand::APIAddAgent { msg, res } => self.api_add_agent(msg, res).await,
            NodeCommand::APIAddAgent { msg, res } => {
                let db_clone = Arc::clone(&self.db);
                let identity_manager_clone = self.identity_manager.clone();
                let job_manager_clone = self.job_manager.clone().unwrap();
                let node_name_clone = self.node_name.clone();
                let encryption_secret_key_clone = self.encryption_secret_key.clone();
                let identity_secret_key_clone = self.identity_secret_key.clone();
                let ws_manager_trait = self.ws_manager_trait.clone();
                tokio::spawn(async move {
                    let _ = Node::api_add_agent(
                        db_clone,
                        node_name_clone,
                        identity_manager_clone,
                        job_manager_clone,
                        identity_secret_key_clone,
                        encryption_secret_key_clone,
                        msg,
                        ws_manager_trait,
                        res,
                    )
                    .await;
                });
            }
            // NodeCommand::APIRemoveAgent { msg, res } => self.api_remove_agent(msg, res).await,
            NodeCommand::APIRemoveAgent { msg, res } => {
                let db_clone = Arc::clone(&self.db);
                let identity_manager_clone = self.identity_manager.clone();
                let node_name_clone = self.node_name.clone();
                let encryption_secret_key_clone = self.encryption_secret_key.clone();
                tokio::spawn(async move {
                    let _ = Node::api_remove_agent(
                        db_clone,
                        node_name_clone,
                        identity_manager_clone,
                        encryption_secret_key_clone,
                        msg,
                        res,
                    )
                    .await;
                });
            }
            // NodeCommand::APIModifyAgent { msg, res } => self.api_modify_agent(msg, res).await,
            NodeCommand::APIModifyAgent { msg, res } => {
                let db_clone = Arc::clone(&self.db);
                let identity_manager_clone = self.identity_manager.clone();
                let node_name_clone = self.node_name.clone();
                let encryption_secret_key_clone = self.encryption_secret_key.clone();
                tokio::spawn(async move {
                    let _ = Node::api_modify_agent(
                        db_clone,
                        node_name_clone,
                        identity_manager_clone,
                        encryption_secret_key_clone,
                        msg,
                        res,
                    )
                    .await;
                });
            }
            NodeCommand::APIJobMessage { msg, res } => {
                let db_clone = Arc::clone(&self.db);
                let identity_manager_clone = self.identity_manager.clone();
                let node_name_clone = self.node_name.clone();
                let encryption_secret_key_clone = self.encryption_secret_key.clone();
                let job_manager_clone = self.job_manager.clone().unwrap();
                tokio::spawn(async move {
                    let _ = Node::api_job_message(
                        db_clone,
                        node_name_clone,
                        identity_manager_clone,
                        encryption_secret_key_clone,
                        job_manager_clone,
                        msg,
                        res,
                    )
                    .await;
                });
            }
            // NodeCommand::APIChangeJobAgent { msg, res } => self.api_change_job_agent(msg, res).await,
            NodeCommand::APIChangeJobAgent { msg, res } => {
                let db_clone = Arc::clone(&self.db);
                let identity_manager_clone = self.identity_manager.clone();
                let node_name_clone = self.node_name.clone();
                let encryption_secret_key_clone = self.encryption_secret_key.clone();
                tokio::spawn(async move {
                    let _ = Node::api_change_job_agent(
                        db_clone,
                        node_name_clone,
                        identity_manager_clone,
                        encryption_secret_key_clone,
                        msg,
                        res,
                    )
                    .await;
                });
            }
            // NodeCommand::APIAvailableLLMProviders { msg, res } => self.api_available_llm_providers(msg, res).await,
            NodeCommand::APIAvailableLLMProviders { msg, res } => {
                let db_clone = Arc::clone(&self.db);
                let identity_manager_clone = self.identity_manager.clone();
                let node_name_clone = self.node_name.clone();
                let encryption_secret_key_clone = self.encryption_secret_key.clone();
                tokio::spawn(async move {
                    let _ = Node::api_available_llm_providers(
                        db_clone,
                        node_name_clone,
                        identity_manager_clone,
                        encryption_secret_key_clone,
                        msg,
                        res,
                    )
                    .await;
                });
            }
            // NodeCommand::APIGetAllSmartInboxesForProfile { msg, res } =>
            // self.api_get_all_smart_inboxes_for_profile(msg, res).await,
            NodeCommand::APIGetAllSmartInboxesForProfile { msg, res } => {
                let db_clone = Arc::clone(&self.db);
                let identity_manager_clone = self.identity_manager.clone();
                let node_name_clone = self.node_name.clone();
                let encryption_secret_key_clone = self.encryption_secret_key.clone();
                tokio::spawn(async move {
                    let _ = Node::api_get_all_smart_inboxes_for_profile(
                        db_clone,
                        identity_manager_clone,
                        node_name_clone,
                        encryption_secret_key_clone,
                        msg,
                        res,
                    )
                    .await;
                });
            }
            // NodeCommand::APIUpdateSmartInboxName { msg, res } => self.api_update_smart_inbox_name(msg, res).await,
            NodeCommand::APIUpdateSmartInboxName { msg, res } => {
                let db_clone = Arc::clone(&self.db);
                let identity_manager_clone = self.identity_manager.clone();
                let node_name_clone = self.node_name.clone();
                let encryption_secret_key_clone = self.encryption_secret_key.clone();
                tokio::spawn(async move {
                    let _ = Node::api_update_smart_inbox_name(
                        encryption_secret_key_clone,
                        db_clone,
                        identity_manager_clone,
                        node_name_clone,
                        msg,
                        res,
                    )
                    .await;
                });
            }
            // NodeCommand::APIUpdateJobToFinished { msg, res } => self.api_update_job_to_finished(msg, res).await,
            NodeCommand::APIUpdateJobToFinished { msg, res } => {
                let db_clone = Arc::clone(&self.db);
                let identity_manager_clone = self.identity_manager.clone();
                let node_name_clone = self.node_name.clone();
                let encryption_secret_key_clone = self.encryption_secret_key.clone();
                tokio::spawn(async move {
                    let _ = Node::api_update_job_to_finished(
                        db_clone,
                        node_name_clone,
                        identity_manager_clone,
                        encryption_secret_key_clone,
                        msg,
                        res,
                    )
                    .await;
                });
            }
            NodeCommand::APIListAllShinkaiTools { msg, res } => {
                let db_clone = Arc::clone(&self.db);
                let node_name_clone = self.node_name.clone();
                let identity_manager_clone = self.identity_manager.clone();
                let encryption_secret_key_clone = self.encryption_secret_key.clone();
                tokio::spawn(async move {
                    let _ = Node::api_list_all_shinkai_tools(
                        db_clone,
                        node_name_clone,
                        identity_manager_clone,
                        encryption_secret_key_clone,
                        msg,
                        res,
                    )
                    .await;
                });
            }
            NodeCommand::APISetShinkaiTool {
                tool_router_key,
                msg,
                res,
            } => {
                let db_clone = Arc::clone(&self.db);
                let node_name_clone = self.node_name.clone();
                let identity_manager_clone = self.identity_manager.clone();
                let encryption_secret_key_clone = self.encryption_secret_key.clone();
                tokio::spawn(async move {
                    let _ = Node::api_set_shinkai_tool(
                        db_clone,
                        node_name_clone,
                        identity_manager_clone,
                        encryption_secret_key_clone,
                        tool_router_key,
                        msg,
                        res,
                    )
                    .await;
                });
            }
            NodeCommand::APIGetShinkaiTool { msg, res } => {
                let db_clone = Arc::clone(&self.db);
                let node_name_clone = self.node_name.clone();
                let identity_manager_clone = self.identity_manager.clone();
                let encryption_secret_key_clone = self.encryption_secret_key.clone();
                tokio::spawn(async move {
                    let _ = Node::api_get_shinkai_tool(
                        db_clone,
                        node_name_clone,
                        identity_manager_clone,
                        encryption_secret_key_clone,
                        msg,
                        res,
                    )
                    .await;
                });
            }
            // NodeCommand::APISetColumn { msg: ShinkaiMessage, res: Sender<Result<Value, APIError>> },
            NodeCommand::APISetColumn { msg, res } => {
                let node_name_clone = self.node_name.clone();
                let identity_manager_clone = self.identity_manager.clone();
                let encryption_secret_key_clone = self.encryption_secret_key.clone();
                let sheet_manager = self.sheet_manager.clone();
                tokio::spawn(async move {
                    let _ = Node::api_set_column(
                        sheet_manager,
                        node_name_clone,
                        identity_manager_clone,
                        encryption_secret_key_clone,
                        msg,
                        res,
                    )
                    .await;
                });
            }
            // NodeCommand::APIRemoveColumn { msg: ShinkaiMessage, res: Sender<Result<Value, APIError>> },
            NodeCommand::APIRemoveColumn { msg, res } => {
                let node_name_clone = self.node_name.clone();
                let identity_manager_clone = self.identity_manager.clone();
                let encryption_secret_key_clone = self.encryption_secret_key.clone();
                let sheet_manager = self.sheet_manager.clone();
                tokio::spawn(async move {
                    let _ = Node::api_remove_column(
                        sheet_manager,
                        node_name_clone,
                        identity_manager_clone,
                        encryption_secret_key_clone,
                        msg,
                        res,
                    )
                    .await;
                });
            }
            // NodeCommand::APIAddRows { msg: ShinkaiMessage, res: Sender<Result<Value, APIError>> },
            NodeCommand::APIAddRows { msg, res } => {
                let node_name_clone = self.node_name.clone();
                let identity_manager_clone = self.identity_manager.clone();
                let encryption_secret_key_clone = self.encryption_secret_key.clone();
                let sheet_manager = self.sheet_manager.clone();
                tokio::spawn(async move {
                    let _ = Node::api_add_rows(
                        sheet_manager,
                        node_name_clone,
                        identity_manager_clone,
                        encryption_secret_key_clone,
                        msg,
                        res,
                    )
                    .await;
                });
            }
            // NodeCommand::APIRemoveRows { msg: ShinkaiMessage, res: Sender<Result<Value, APIError>> },
            NodeCommand::APIRemoveRows { msg, res } => {
                let node_name_clone = self.node_name.clone();
                let identity_manager_clone = self.identity_manager.clone();
                let encryption_secret_key_clone = self.encryption_secret_key.clone();
                let sheet_manager = self.sheet_manager.clone();
                tokio::spawn(async move {
                    let _ = Node::api_remove_rows(
                        sheet_manager,
                        node_name_clone,
                        identity_manager_clone,
                        encryption_secret_key_clone,
                        msg,
                        res,
                    )
                    .await;
                });
            }
            // NodeCommand::APIUserSheets { msg: ShinkaiMessage, res: Sender<Result<Value, APIError>> },
            NodeCommand::APIUserSheets { msg, res } => {
                let node_name_clone = self.node_name.clone();
                let identity_manager_clone = self.identity_manager.clone();
                let encryption_secret_key_clone = self.encryption_secret_key.clone();
                let sheet_manager = self.sheet_manager.clone();
                tokio::spawn(async move {
                    let _ = Node::api_user_sheets(
                        sheet_manager,
                        node_name_clone,
                        identity_manager_clone,
                        encryption_secret_key_clone,
                        msg,
                        res,
                    )
                    .await;
                });
            }
            // NodeCommand::APICreateSheet { msg, res }
            NodeCommand::APICreateSheet { msg, res } => {
                let node_name_clone = self.node_name.clone();
                let identity_manager_clone = self.identity_manager.clone();
                let encryption_secret_key_clone = self.encryption_secret_key.clone();
                let sheet_manager = self.sheet_manager.clone();
                tokio::spawn(async move {
                    let _ = Node::api_create_empty_sheet(
                        sheet_manager,
                        node_name_clone,
                        identity_manager_clone,
                        encryption_secret_key_clone,
                        msg,
                        res,
                    )
                    .await;
                });
            }
            // NodeCommand::APIRemoveSheet { msg, res }
            NodeCommand::APIRemoveSheet { msg, res } => {
                let node_name_clone = self.node_name.clone();
                let identity_manager_clone = self.identity_manager.clone();
                let encryption_secret_key_clone = self.encryption_secret_key.clone();
                let sheet_manager = self.sheet_manager.clone();
                tokio::spawn(async move {
                    let _ = Node::api_remove_sheet(
                        sheet_manager,
                        node_name_clone,
                        identity_manager_clone,
                        encryption_secret_key_clone,
                        msg,
                        res,
                    )
                    .await;
                });
            }
            // NodeCommand::APISetCellValue { msg, res }
            NodeCommand::APISetCellValue { msg, res } => {
                let node_name_clone = self.node_name.clone();
                let identity_manager_clone = self.identity_manager.clone();
                let encryption_secret_key_clone = self.encryption_secret_key.clone();
                let sheet_manager = self.sheet_manager.clone();
                tokio::spawn(async move {
                    let _ = Node::api_set_cell_value(
                        sheet_manager,
                        node_name_clone,
                        identity_manager_clone,
                        encryption_secret_key_clone,
                        msg,
                        res,
                    )
                    .await;
                });
            }
            // NodeCommand::APIGetSheet { msg, res }
            NodeCommand::APIGetSheet { msg, res } => {
                let node_name_clone = self.node_name.clone();
                let identity_manager_clone = self.identity_manager.clone();
                let encryption_secret_key_clone = self.encryption_secret_key.clone();
                let sheet_manager = self.sheet_manager.clone();
                tokio::spawn(async move {
                    let _ = Node::api_get_sheet(
                        sheet_manager,
                        node_name_clone,
                        identity_manager_clone,
                        encryption_secret_key_clone,
                        msg,
                        res,
                    )
                    .await;
                });
            }
            // NodeCommand::APIGetSheet { msg, res }
            NodeCommand::APIImportSheet { msg, res } => {
                let node_name_clone = self.node_name.clone();
                let identity_manager_clone = self.identity_manager.clone();
                let encryption_secret_key_clone = self.encryption_secret_key.clone();
                let sheet_manager = self.sheet_manager.clone();
                tokio::spawn(async move {
                    let _ = Node::api_import_sheet(
                        sheet_manager,
                        node_name_clone,
                        identity_manager_clone,
                        encryption_secret_key_clone,
                        msg,
                        res,
                    )
                    .await;
                });
            }
            // NodeCommand::APIExportSheet { msg, res }
            NodeCommand::APIExportSheet { msg, res } => {
                let node_name_clone = self.node_name.clone();
                let identity_manager_clone = self.identity_manager.clone();
                let encryption_secret_key_clone = self.encryption_secret_key.clone();
                let sheet_manager = self.sheet_manager.clone();
                tokio::spawn(async move {
                    let _ = Node::api_export_sheet(
                        sheet_manager,
                        node_name_clone,
                        identity_manager_clone,
                        encryption_secret_key_clone,
                        msg,
                        res,
                    )
                    .await;
                });
            }
            // NodeCommand::APIScanOllamaModels { msg, res } => self.api_scan_ollama_models(msg, res).await,
            NodeCommand::APIScanOllamaModels { msg, res } => {
                let node_name_clone = self.node_name.clone();
                let identity_manager_clone = self.identity_manager.clone();
                let encryption_secret_key_clone = self.encryption_secret_key.clone();
                tokio::spawn(async move {
                    let _ = Node::api_scan_ollama_models(
                        node_name_clone,
                        identity_manager_clone,
                        encryption_secret_key_clone,
                        msg,
                        res,
                    )
                    .await;
                });
            }
            // NodeCommand::APIAddOllamaModels { msg, res } => self.api_add_ollama_models(msg, res).await,
            NodeCommand::APIAddOllamaModels { msg, res } => {
                let db_clone = Arc::clone(&self.db);
                let node_name_clone = self.node_name.clone();
                let identity_manager_clone = self.identity_manager.clone();
                let job_manager_clone = self.job_manager.clone().unwrap();
                let encryption_secret_key_clone = self.encryption_secret_key.clone();
                let identity_secret_key_clone = self.identity_secret_key.clone();
                let ws_manager_trait = self.ws_manager_trait.clone();
                tokio::spawn(async move {
                    let _ = Node::api_add_ollama_models(
                        db_clone,
                        node_name_clone,
                        identity_manager_clone,
                        job_manager_clone,
                        identity_secret_key_clone,
                        encryption_secret_key_clone,
                        msg,
                        ws_manager_trait,
                        res,
                    )
                    .await;
                });
            }
            // NodeCommand::APIChangeNodesName { msg, res } => self.api_change_nodes_name(msg, res).await,
            NodeCommand::APIChangeNodesName { msg, res } => {
                let node_name_clone = self.node_name.clone();
                let identity_manager_clone = self.identity_manager.clone();
                let encryption_secret_key_clone = self.encryption_secret_key.clone();
                let encryption_public_key_clone = self.encryption_public_key;
                let identity_public_key_clone = self.identity_public_key;
                let secret_file_path = self.secrets_file_path.clone();
                tokio::spawn(async move {
                    let _ = Node::api_change_nodes_name(
                        secret_file_path.as_str(),
                        node_name_clone,
                        identity_manager_clone,
                        encryption_secret_key_clone,
                        encryption_public_key_clone,
                        identity_public_key_clone,
                        msg,
                        res,
                    )
                    .await;
                });
            }
            // NodeCommand::APIIsPristine { res } => self.api_is_pristine(res).await,
            NodeCommand::APIIsPristine { res } => {
                let db_clone = Arc::clone(&self.db);
                tokio::spawn(async move {
                    let _ = Self::api_is_pristine(db_clone, res).await;
                });
            }
            // NodeCommand::IsPristine { res } => self.local_is_pristine(res).await,
            NodeCommand::IsPristine { res } => {
                let db_clone = Arc::clone(&self.db);
                tokio::spawn(async move {
                    let _ = Self::local_is_pristine(db_clone, res).await;
                });
            }
            // NodeCommand::GetNodeName { res: Sender<String> },
            NodeCommand::GetNodeName { res } => {
                let node_name = self.node_name.clone();
                tokio::spawn(async move {
                    let _ = res.send(node_name.node_name).await;
                });
            }
            // NodeCommand::APIGetLastMessagesFromInboxWithBranches { msg, res } =>
            // self.api_get_last_messages_from_inbox_with_branches(msg, res).await,
            NodeCommand::APIGetLastMessagesFromInboxWithBranches { msg, res } => {
                let db_clone = Arc::clone(&self.db);
                let node_name_clone = self.node_name.clone();
                let identity_manager_clone = self.identity_manager.clone();
                let encryption_secret_key_clone = self.encryption_secret_key.clone();
                tokio::spawn(async move {
                    let _ = Node::api_get_last_messages_from_inbox_with_branches(
                        encryption_secret_key_clone,
                        db_clone,
                        identity_manager_clone,
                        node_name_clone,
                        msg,
                        res,
                    )
                    .await;
                });
            }
            // NodeCommand::GetLastMessagesFromInboxWithBranches { inbox_name, limit, offset_key, res } =>
            // self.local_get_last_messages_from_inbox_with_branches(inbox_name, limit, offset_key, res).await,
            NodeCommand::GetLastMessagesFromInboxWithBranches {
                inbox_name,
                limit,
                offset_key,
                res,
            } => {
                let db_clone = Arc::clone(&self.db);
                tokio::spawn(async move {
                    let _ = Node::local_get_last_messages_from_inbox_with_branches(
                        db_clone, inbox_name, limit, offset_key, res,
                    )
                    .await;
                });
            }
            // NodeCommand::APIVecFSRetrievePathSimplifiedJson { msg, res } =>
            // self.api_vec_fs_retrieve_path_simplified_json(msg, res).await,
            NodeCommand::APIVecFSRetrievePathSimplifiedJson { msg, res } => {
                let db_clone = Arc::clone(&self.db);
                let node_name_clone = self.node_name.clone();
                let identity_manager_clone = self.identity_manager.clone();
                let encryption_secret_key_clone = self.encryption_secret_key.clone();
                tokio::spawn(async move {
                    let _ = Node::api_vec_fs_retrieve_path_simplified_json(
                        db_clone,
                        node_name_clone,
                        identity_manager_clone,
                        encryption_secret_key_clone,
                        msg,
                        res,
                    )
                    .await;
                });
            }
            // NodeCommand::APIVecFSRetrievePathMinimalJson { msg, res } =>
            // self.api_vec_fs_retrieve_path_minimal_json(msg, res).await,
            NodeCommand::APIVecFSRetrievePathMinimalJson { msg, res } => {
                let db_clone = Arc::clone(&self.db);
                let node_name_clone = self.node_name.clone();
                let identity_manager_clone = self.identity_manager.clone();
                let encryption_secret_key_clone = self.encryption_secret_key.clone();
                tokio::spawn(async move {
                    let _ = Node::api_vec_fs_retrieve_path_minimal_json(
                        db_clone,
                        node_name_clone,
                        identity_manager_clone,
                        encryption_secret_key_clone,
                        msg,
                        res,
                    )
                    .await;
                });
            }
            // NodeCommand::APIVecFSRetrieveVectorSearchSimplifiedJson { msg, res } =>
            // self.api_vec_fs_retrieve_vector_search_simplified_json(msg, res).await,
            NodeCommand::APIVecFSRetrieveVectorSearchSimplifiedJson { msg, res } => {
                let db_clone = Arc::clone(&self.db);
                let node_name_clone = self.node_name.clone();
                let identity_manager_clone = self.identity_manager.clone();
                let encryption_secret_key_clone = self.encryption_secret_key.clone();
                tokio::spawn(async move {
                    let _ = Node::api_vec_fs_retrieve_vector_search_simplified_json(
                        db_clone,
                        node_name_clone,
                        identity_manager_clone,
                        encryption_secret_key_clone,
                        msg,
                        res,
                    )
                    .await;
                });
            }
            // NodeCommand::APIVecFSSearchItems { msg, res } => self.api_vec_fs_search_items(msg, res).await,
            NodeCommand::APIVecFSSearchItems { msg, res } => {
                let db_clone = Arc::clone(&self.db);
                let node_name_clone = self.node_name.clone();
                let identity_manager_clone = self.identity_manager.clone();
                let encryption_secret_key_clone = self.encryption_secret_key.clone();
                tokio::spawn(async move {
                    let _ = Node::api_vec_fs_search_items(
                        db_clone,
                        node_name_clone,
                        identity_manager_clone,
                        encryption_secret_key_clone,
                        msg,
                        res,
                    )
                    .await;
                });
            }
            // NodeCommand::APIVecFSCreateFolder { msg, res } => self.api_vec_fs_create_folder(msg, res).await,
            NodeCommand::APIVecFSCreateFolder { msg, res } => {
                let db_clone = Arc::clone(&self.db);
                let node_name_clone = self.node_name.clone();
                let identity_manager_clone = self.identity_manager.clone();
                let encryption_secret_key_clone = self.encryption_secret_key.clone();
                tokio::spawn(async move {
                    let _ = Node::api_vec_fs_create_folder(
                        db_clone,
                        node_name_clone,
                        identity_manager_clone,
                        encryption_secret_key_clone,
                        msg,
                        res,
                    )
                    .await;
                });
            }
            // NodeCommand::APIVecFSMoveItem { msg, res } => self.api_vec_fs_move_item(msg, res).await,
            NodeCommand::APIVecFSMoveItem { msg, res } => {
                let db_clone = Arc::clone(&self.db);
                let node_name_clone = self.node_name.clone();
                let identity_manager_clone = self.identity_manager.clone();
                let encryption_secret_key_clone = self.encryption_secret_key.clone();
                tokio::spawn(async move {
                    let _ = Node::api_vec_fs_move_item(
                        db_clone,
                        node_name_clone,
                        identity_manager_clone,
                        encryption_secret_key_clone,
                        msg,
                        res,
                    )
                    .await;
                });
            }
            // NodeCommand::APIVecFSCopyItem { msg, res } => self.api_vec_fs_copy_item(msg, res).await,
            NodeCommand::APIVecFSCopyItem { msg, res } => {
                let db_clone = Arc::clone(&self.db);
                let node_name_clone = self.node_name.clone();
                let identity_manager_clone = self.identity_manager.clone();
                let encryption_secret_key_clone = self.encryption_secret_key.clone();
                tokio::spawn(async move {
                    let _ = Node::api_vec_fs_copy_item(
                        db_clone,
                        node_name_clone,
                        identity_manager_clone,
                        encryption_secret_key_clone,
                        msg,
                        res,
                    )
                    .await;
                });
            }
            // NodeCommand::APIVecFSMoveFolder { msg, res } => self.api_vec_fs_move_folder(msg, res).await,
            NodeCommand::APIVecFSMoveFolder { msg, res } => {
                let db_clone = Arc::clone(&self.db);
                let node_name_clone = self.node_name.clone();
                let identity_manager_clone = self.identity_manager.clone();
                let encryption_secret_key_clone = self.encryption_secret_key.clone();
                tokio::spawn(async move {
                    let _ = Node::api_vec_fs_move_folder(
                        db_clone,
                        node_name_clone,
                        identity_manager_clone,
                        encryption_secret_key_clone,
                        msg,
                        res,
                    )
                    .await;
                });
            }
            // NodeCommand::APIVecFSCopyFolder { msg, res } => self.api_vec_fs_copy_folder(msg, res).await,
            NodeCommand::APIVecFSCopyFolder { msg, res } => {
                let db_clone = Arc::clone(&self.db);
                let node_name_clone = self.node_name.clone();
                let identity_manager_clone = self.identity_manager.clone();
                let encryption_secret_key_clone = self.encryption_secret_key.clone();
                tokio::spawn(async move {
                    let _ = Node::api_vec_fs_copy_folder(
                        db_clone,
                        node_name_clone,
                        identity_manager_clone,
                        encryption_secret_key_clone,
                        msg,
                        res,
                    )
                    .await;
                });
            }
            // NodeCommand::APIVecFSRetrieveVectorResource { msg, res } => self.api_vec_fs_retrieve_vector_resource(msg,
            // res).await,
            NodeCommand::APIVecFSRetrieveVectorResource { msg, res } => {
                let db_clone = Arc::clone(&self.db);
                let node_name_clone = self.node_name.clone();
                let identity_manager_clone = self.identity_manager.clone();
                let encryption_secret_key_clone = self.encryption_secret_key.clone();
                tokio::spawn(async move {
                    let _ = Node::api_vec_fs_retrieve_vector_resource(
                        db_clone,
                        node_name_clone,
                        identity_manager_clone,
                        encryption_secret_key_clone,
                        msg,
                        res,
                    )
                    .await;
                });
            }
            // NodeCommand::APIVecFSDeleteFolder { msg, res } => self.api_vec_fs_delete_folder(msg, res).await,
            NodeCommand::APIVecFSDeleteFolder { msg, res } => {
                let db_clone = Arc::clone(&self.db);
                let node_name_clone = self.node_name.clone();
                let identity_manager_clone = self.identity_manager.clone();
                let encryption_secret_key_clone = self.encryption_secret_key.clone();
                tokio::spawn(async move {
                    let _ = Node::api_vec_fs_delete_folder(
                        db_clone,
                        node_name_clone,
                        identity_manager_clone,
                        encryption_secret_key_clone,
                        msg,
                        res,
                    )
                    .await;
                });
            }
            // NodeCommand::APIVecFSDeleteItem { msg, res } => self.api_vec_fs_delete_item(msg, res).await,
            NodeCommand::APIVecFSDeleteItem { msg, res } => {
                let db_clone = Arc::clone(&self.db);
                let node_name_clone = self.node_name.clone();
                let identity_manager_clone = self.identity_manager.clone();
                let encryption_secret_key_clone = self.encryption_secret_key.clone();
                tokio::spawn(async move {
                    let _ = Node::api_vec_fs_delete_item(
                        db_clone,
                        node_name_clone,
                        identity_manager_clone,
                        encryption_secret_key_clone,
                        msg,
                        res,
                    )
                    .await;
                });
            }
            // NodeCommand::RetrieveVRKai { msg, res } => self.retrieve_vr_kai(msg, res).await,
            NodeCommand::RetrieveVRKai { msg, res } => {
                let db_clone = Arc::clone(&self.db);
                let node_name_clone = self.node_name.clone();
                let identity_manager_clone = self.identity_manager.clone();
                let encryption_secret_key_clone = self.encryption_secret_key.clone();
                tokio::spawn(async move {
                    let _ = Node::retrieve_vr_kai(
                        db_clone,
                        node_name_clone,
                        identity_manager_clone,
                        encryption_secret_key_clone,
                        msg,
                        res,
                    )
                    .await;
                });
            }
            // NodeCommand::RetrieveVRPack { msg, res } => self.retrieve_vr_pack(msg, res).await,
            NodeCommand::RetrieveVRPack { msg, res } => {
                let db_clone = Arc::clone(&self.db);

                let node_name_clone = self.node_name.clone();
                let identity_manager_clone = self.identity_manager.clone();
                let encryption_secret_key_clone = self.encryption_secret_key.clone();
                tokio::spawn(async move {
                    let _ = Node::retrieve_vr_pack(
                        db_clone,
                        node_name_clone,
                        identity_manager_clone,
                        encryption_secret_key_clone,
                        msg,
                        res,
                    )
                    .await;
                });
            }
            NodeCommand::APISearchShinkaiTool { msg, res } => {
                let node_name_clone = self.node_name.clone();
                let identity_manager_clone = self.identity_manager.clone();
                let encryption_secret_key_clone = self.encryption_secret_key.clone();
                let tool_router_clone = self.tool_router.clone();
                let embedding_generator_clone = Arc::new(self.embedding_generator.clone());
                let db_clone = Arc::clone(&self.db);
                tokio::spawn(async move {
                    let _ = Node::api_search_shinkai_tool(
                        db_clone,
                        node_name_clone,
                        identity_manager_clone,
                        encryption_secret_key_clone,
                        tool_router_clone,
                        msg,
                        embedding_generator_clone,
                        res,
                    )
                    .await;
                });
            }
            // NodeCommand::APIUpdateDefaultEmbeddingModel { msg, res } => self.api_update_default_embedding_model(msg,
            // res).await,
            NodeCommand::APIUpdateDefaultEmbeddingModel { msg, res } => {
                let db = self.db.clone();
                let node_name_clone = self.node_name.clone();
                let identity_manager_clone = self.identity_manager.clone();
                let encryption_secret_key_clone = self.encryption_secret_key.clone();
                tokio::spawn(async move {
                    let _ = Node::api_update_default_embedding_model(
                        db,
                        node_name_clone,
                        identity_manager_clone,
                        encryption_secret_key_clone,
                        msg,
                        res,
                    )
                    .await;
                });
            }
            NodeCommand::InternalCheckRustToolsInstallation { res } => {
                let db_clone = Arc::clone(&self.db);
                tokio::spawn(async move {
                    let _ = Node::internal_check_rust_tools_installation(db_clone, res).await;
                });
            }
            //
            // V2 API
            NodeCommand::V2ApiGetPublicKeys { res: sender } => {
                let identity_public_key = self.identity_public_key;
                let encryption_public_key = self.encryption_public_key;
                tokio::spawn(async move {
                    let _ = Node::v2_send_public_keys(identity_public_key, encryption_public_key, sender).await;
                });
            }
            NodeCommand::V2ApiInitialRegistration { payload, res } => {
                let db_clone = Arc::clone(&self.db);

                let identity_manager_clone = self.identity_manager.clone();
                let node_name_clone = self.node_name.clone();
                let first_device_needs_registration_code = self.first_device_needs_registration_code;
                let embedding_generator_clone = Arc::new(self.embedding_generator.clone());
                let encryption_public_key_clone = self.encryption_public_key;
                let identity_public_key_clone = self.identity_public_key;
                let identity_secret_key_clone = self.identity_secret_key.clone();
                let initial_llm_providers_clone = self.initial_llm_providers.clone();
                let job_manager = self.job_manager.clone().unwrap();
                let ws_manager_trait = self.ws_manager_trait.clone();
                let supported_embedding_models = self.supported_embedding_models.clone();
                let public_https_certificate = self.public_https_certificate.clone();
                tokio::spawn(async move {
                    let _ = Node::v2_handle_initial_registration(
                        db_clone,
                        identity_manager_clone,
                        node_name_clone,
                        payload,
                        public_https_certificate,
                        res,
                        first_device_needs_registration_code,
                        embedding_generator_clone,
                        job_manager,
                        encryption_public_key_clone,
                        identity_public_key_clone,
                        identity_secret_key_clone,
                        initial_llm_providers_clone,
                        ws_manager_trait,
                        supported_embedding_models,
                    )
                    .await;
                });
            }
            NodeCommand::V2ApiCreateJob {
                bearer,
                job_creation_info,
                llm_provider,
                res,
            } => {
                let job_manager_clone = self.job_manager.clone().unwrap();
                let node_name_clone = self.node_name.clone();
                let db_clone = self.db.clone();
                let identity_manager_clone = self.identity_manager.clone();
                let encryption_secret_key_clone = self.encryption_secret_key.clone();
                let encryption_public_key_clone = self.encryption_public_key;
                let signing_secret_key_clone = self.identity_secret_key.clone();
                tokio::spawn(async move {
                    let _ = Node::v2_create_new_job(
                        db_clone,
                        node_name_clone,
                        identity_manager_clone,
                        job_manager_clone,
                        bearer,
                        job_creation_info,
                        llm_provider,
                        encryption_secret_key_clone,
                        encryption_public_key_clone,
                        signing_secret_key_clone,
                        res,
                    )
                    .await;
                });
            }
            NodeCommand::V2ApiJobMessage {
                bearer,
                job_message,
                res,
            } => {
                let job_manager_clone = self.job_manager.clone().unwrap();
                let node_name_clone = self.node_name.clone();
                let db_clone = self.db.clone();
                let identity_manager_clone = self.identity_manager.clone();
                let encryption_secret_key_clone = self.encryption_secret_key.clone();
                let encryption_public_key_clone = self.encryption_public_key;
                let signing_secret_key_clone = self.identity_secret_key.clone();
                tokio::spawn(async move {
                    let _ = Node::v2_job_message(
                        db_clone,
                        node_name_clone,
                        identity_manager_clone,
                        job_manager_clone,
                        bearer,
                        job_message,
                        encryption_secret_key_clone,
                        encryption_public_key_clone,
                        signing_secret_key_clone,
                        None,
                        res,
                    )
                    .await;
                });
            }
            NodeCommand::V2ApiAddMessagesGodMode {
                bearer,
                job_id,
                messages,
                res,
            } => {
                let db_clone = self.db.clone();
                let node_name_clone = self.node_name.clone();
                let identity_manager_clone = self.identity_manager.clone();
                let encryption_secret_key_clone = self.encryption_secret_key.clone();
                let encryption_public_key_clone = self.encryption_public_key;
                let signing_secret_key_clone = self.identity_secret_key.clone();
                tokio::spawn(async move {
                    let _ = Node::v2_add_messages_god_mode(
                        db_clone,
                        node_name_clone,
                        identity_manager_clone,
                        bearer,
                        job_id,
                        messages,
                        encryption_secret_key_clone,
                        encryption_public_key_clone,
                        signing_secret_key_clone,
                        res,
                    )
                    .await;
                });
            }
            NodeCommand::V2ApiGetLastMessagesFromInbox {
                bearer,
                inbox_name,
                limit,
                offset_key,
                res,
            } => {
                let db_clone = Arc::clone(&self.db);
                tokio::spawn(async move {
                    let _ = Node::v2_get_last_messages_from_inbox(db_clone, bearer, inbox_name, limit, offset_key, res)
                        .await;
                });
            }
            NodeCommand::V2ApiGetLastMessagesFromInboxWithBranches {
                bearer,
                inbox_name,
                limit,
                offset_key,
                res,
            } => {
                let db_clone = Arc::clone(&self.db);
                tokio::spawn(async move {
                    let _ = Node::v2_get_last_messages_from_inbox_with_branches(
                        db_clone, bearer, inbox_name, limit, offset_key, res,
                    )
                    .await;
                });
            }
            NodeCommand::V2ApiGetAllSmartInboxes {
                bearer,
                limit,
                offset,
                show_hidden,
                res,
            } => {
                let db_clone = Arc::clone(&self.db);
                let identity_manager_clone = self.identity_manager.clone();
                tokio::spawn(async move {
                    let _ = Node::v2_get_all_smart_inboxes(
                        db_clone,
                        identity_manager_clone,
                        bearer,
                        limit,
                        offset,
                        show_hidden,
                        res,
                    )
                    .await;
                });
            }
            NodeCommand::V2ApiGetAllSmartInboxesPaginated {
                bearer,
                limit,
                offset,
                show_hidden,
                res,
            } => {
                let db_clone = Arc::clone(&self.db);
                let identity_manager_clone = self.identity_manager.clone();
                tokio::spawn(async move {
                    let _ = Node::v2_get_all_smart_inboxes_paginated(
                        db_clone,
                        identity_manager_clone,
                        bearer,
                        limit,
                        offset,
                        show_hidden,
                        res,
                    )
                    .await;
                });
            }
            NodeCommand::V2ApiAvailableLLMProviders { bearer, res } => {
                let db_clone = Arc::clone(&self.db);
                let node_name_clone = self.node_name.clone();
                tokio::spawn(async move {
                    let _ = Node::v2_get_available_llm_providers(db_clone, node_name_clone, bearer, res).await;
                });
            }
            NodeCommand::V2ApiForkJobMessages {
                bearer,
                job_id,
                message_id,
                res,
            } => {
                let db_clone = self.db.clone();
                let node_name_clone = self.node_name.clone();
                let identity_manager_clone = self.identity_manager.clone();
                let encryption_secret_key_clone = self.encryption_secret_key.clone();
                let encryption_public_key_clone = self.encryption_public_key;
                let signing_secret_key_clone = self.identity_secret_key.clone();
                tokio::spawn(async move {
                    let _ = Node::v2_fork_job_messages(
                        db_clone,
                        node_name_clone,
                        identity_manager_clone,
                        bearer,
                        job_id,
                        message_id,
                        encryption_secret_key_clone,
                        encryption_public_key_clone,
                        signing_secret_key_clone,
                        res,
                    )
                    .await;
                });
            }
            NodeCommand::V2ApiRemoveJob { bearer, job_id, res } => {
                let db_clone = self.db.clone();
                tokio::spawn(async move {
                    let _ = Node::v2_remove_job(db_clone, bearer, job_id, res).await;
                });
            }
            NodeCommand::V2ApiVecFSRetrievePathSimplifiedJson { bearer, payload, res } => {
                let db_clone = Arc::clone(&self.db);

                let identity_manager_clone = self.identity_manager.clone();
                tokio::spawn(async move {
                    let _ = Node::v2_api_vec_fs_retrieve_path_simplified_json(
                        db_clone,
                        identity_manager_clone,
                        payload,
                        bearer,
                        res,
                    )
                    .await;
                });
            }
            NodeCommand::V2ApiVecFSCreateFolder { bearer, payload, res } => {
                let db_clone = Arc::clone(&self.db);

                let identity_manager_clone = self.identity_manager.clone();
                tokio::spawn(async move {
                    let _ = Node::v2_create_folder(db_clone, identity_manager_clone, payload, bearer, res).await;
                });
            }
            NodeCommand::V2ApiMoveItem { bearer, payload, res } => {
                let db_clone = Arc::clone(&self.db);

                let identity_manager_clone = self.identity_manager.clone();
                tokio::spawn(async move {
                    let _ = Node::v2_move_item(db_clone, identity_manager_clone, payload, bearer, res).await;
                });
            }

            NodeCommand::V2ApiCopyItem { bearer, payload, res } => {
                let db_clone = Arc::clone(&self.db);

                let identity_manager_clone = self.identity_manager.clone();
                tokio::spawn(async move {
                    let _ = Node::v2_copy_item(db_clone, identity_manager_clone, payload, bearer, res).await;
                });
            }

            NodeCommand::V2ApiMoveFolder { bearer, payload, res } => {
                let db_clone = Arc::clone(&self.db);

                let identity_manager_clone = self.identity_manager.clone();
                tokio::spawn(async move {
                    let _ = Node::v2_move_folder(db_clone, identity_manager_clone, payload, bearer, res).await;
                });
            }

            NodeCommand::V2ApiCopyFolder { bearer, payload, res } => {
                let db_clone = Arc::clone(&self.db);

                let identity_manager_clone = self.identity_manager.clone();
                tokio::spawn(async move {
                    let _ = Node::v2_copy_folder(db_clone, identity_manager_clone, payload, bearer, res).await;
                });
            }

            NodeCommand::V2ApiDeleteFolder { bearer, payload, res } => {
                let db_clone = Arc::clone(&self.db);

                let identity_manager_clone = self.identity_manager.clone();
                tokio::spawn(async move {
                    let _ = Node::v2_delete_folder(db_clone, identity_manager_clone, payload, bearer, res).await;
                });
            }

            NodeCommand::V2ApiDeleteItem { bearer, payload, res } => {
                let db_clone = Arc::clone(&self.db);

                let identity_manager_clone = self.identity_manager.clone();
                tokio::spawn(async move {
                    let _ = Node::v2_delete_item(db_clone, identity_manager_clone, payload, bearer, res).await;
                });
            }

            NodeCommand::V2ApiSearchItems { bearer, payload, res } => {
                let db_clone = Arc::clone(&self.db);
                let embedding_generator_clone = self.embedding_generator.clone();

                let identity_manager_clone = self.identity_manager.clone();
                tokio::spawn(async move {
                    let _ = Node::v2_search_items(
                        db_clone,
                        identity_manager_clone,
                        payload,
                        Arc::new(embedding_generator_clone),
                        bearer,
                        res,
                    )
                    .await;
                });
            }
            NodeCommand::V2ApiSearchFilesByName { bearer, name, res } => {
                let db_clone = Arc::clone(&self.db);
                let identity_manager_clone = self.identity_manager.clone();
                tokio::spawn(async move {
                    let _ =
                        Node::v2_api_search_files_by_name(db_clone, identity_manager_clone, name, bearer, res).await;
                });
            }
            NodeCommand::V2ApiVecFSRetrieveVectorResource { bearer, path, res } => {
                let db_clone = Arc::clone(&self.db);

                let identity_manager_clone = self.identity_manager.clone();
                tokio::spawn(async move {
                    let _ =
                        Node::v2_retrieve_vector_resource(db_clone, identity_manager_clone, path, bearer, res).await;
                });
            }
            NodeCommand::V2ApiVecFSRetrieveFilesForJob { bearer, job_id, res } => {
                let db_clone = Arc::clone(&self.db);
                let identity_manager_clone = self.identity_manager.clone();
                tokio::spawn(async move {
                    let _ = Node::v2_api_vec_fs_retrieve_files_for_job(
                        db_clone,
                        identity_manager_clone,
                        job_id,
                        bearer,
                        res,
                    )
                    .await;
                });
            }
            NodeCommand::V2ApiVecFSGetFolderNameForJob { bearer, job_id, res } => {
                let db_clone = Arc::clone(&self.db);
                let identity_manager_clone = self.identity_manager.clone();
                tokio::spawn(async move {
                    let _ = Node::v2_api_vec_fs_get_folder_name_for_job(
                        db_clone,
                        identity_manager_clone,
                        job_id,
                        bearer,
                        res,
                    )
                    .await;
                });
            }
            NodeCommand::V2ApiUpdateSmartInboxName {
                bearer,
                inbox_name,
                custom_name,
                res,
            } => {
                let db_clone = Arc::clone(&self.db);
                tokio::spawn(async move {
                    let _ = Node::v2_update_smart_inbox_name(db_clone, bearer, inbox_name, custom_name, res).await;
                });
            }
            NodeCommand::V2ApiUploadFileToFolder {
                bearer,
                filename,
                file,
                path,
                file_datetime,
                res,
            } => {
                let db_clone = Arc::clone(&self.db);

                let identity_manager_clone = self.identity_manager.clone();
                let embedding_generator_clone = self.embedding_generator.clone();
                tokio::spawn(async move {
                    let _ = Node::v2_upload_file_to_folder(
                        db_clone,
                        identity_manager_clone,
                        Arc::new(embedding_generator_clone),
                        bearer,
                        filename,
                        file,
                        path,
                        file_datetime,
                        res,
                    )
                    .await;
                });
            }
            NodeCommand::V2ApiUploadFileToJob {
                bearer,
                job_id,
                filename,
                file,
                file_datetime,
                res,
            } => {
                let db_clone = Arc::clone(&self.db);
                let identity_manager_clone = self.identity_manager.clone();
                let embedding_generator_clone = self.embedding_generator.clone();
                tokio::spawn(async move {
                    let _ = Node::v2_upload_file_to_job(
                        db_clone,
                        identity_manager_clone,
                        Arc::new(embedding_generator_clone),
                        bearer,
                        job_id,
                        filename,
                        file,
                        file_datetime,
                        res,
                    )
                    .await;
                });
            }
            NodeCommand::V2ApiRetrieveFile { bearer, payload, res } => {
                let db_clone = Arc::clone(&self.db);

                let identity_manager_clone = self.identity_manager.clone();
                tokio::spawn(async move {
                    let _ = Node::v2_retrieve_file(db_clone, identity_manager_clone, payload, bearer, res).await;
                });
            }
            NodeCommand::V2ApiGetDefaultEmbeddingModel { bearer, res } => {
                let db = self.db.clone();
                tokio::spawn(async move {
                    let _ = Node::v2_api_get_default_embedding_model(db, bearer, res).await;
                });
            }
            NodeCommand::V2ApiGetSupportedEmbeddingModels { bearer, res } => {
                let db = self.db.clone();
                tokio::spawn(async move {
                    let _ = Node::v2_api_get_supported_embedding_models(db, bearer, res).await;
                });
            }
            NodeCommand::V2ApiUpdateDefaultEmbeddingModel {
                bearer,
                model_name,
                res,
            } => {
                let db = self.db.clone();
                tokio::spawn(async move {
                    let _ = Node::v2_api_update_default_embedding_model(db, bearer, model_name, res).await;
                });
            }
            NodeCommand::V2ApiAddLlmProvider { bearer, agent, res } => {
                let db_clone = Arc::clone(&self.db);
                let identity_manager_clone = self.identity_manager.clone();
                let job_manager_clone = self.job_manager.clone();
                let identity_secret_key_clone = self.identity_secret_key.clone();
                let ws_manager_trait = self.ws_manager_trait.clone();
                tokio::spawn(async move {
                    let _ = Node::v2_api_add_llm_provider(
                        db_clone,
                        identity_manager_clone,
                        job_manager_clone,
                        identity_secret_key_clone,
                        bearer,
                        agent,
                        ws_manager_trait,
                        res,
                    )
                    .await;
                });
            }
            NodeCommand::V2ApiTestLlmProvider { bearer, provider, res } => {
                let db_clone = Arc::clone(&self.db);
                let identity_manager_clone = self.identity_manager.clone();
                let job_manager_clone = self.job_manager.clone();
                let identity_secret_key_clone = self.identity_secret_key.clone();
                let ws_manager_trait = self.ws_manager_trait.clone();
                let node_encryption_sk_clone = self.encryption_secret_key.clone();
                let node_encryption_pk_clone = self.encryption_public_key.clone();
                let node_signing_sk_clone = self.identity_secret_key.clone();
                let node_name_clone = self.node_name.clone();

                tokio::spawn(async move {
                    let _ = Node::v2_api_test_llm_provider(
                        db_clone,
                        identity_manager_clone,
                        job_manager_clone,
                        identity_secret_key_clone,
                        bearer,
                        provider,
                        node_name_clone,
                        node_encryption_sk_clone,
                        node_encryption_pk_clone,
                        node_signing_sk_clone,
                        ws_manager_trait,
                        res,
                    )
                    .await;
                });
            }
            NodeCommand::V2ApiChangeJobLlmProvider { bearer, payload, res } => {
                let db_clone = Arc::clone(&self.db);
                tokio::spawn(async move {
                    let _ = Node::v2_api_change_job_llm_provider(db_clone, bearer, payload, res).await;
                });
            }
            NodeCommand::V2ApiUpdateJobConfig {
                bearer,
                job_id,
                config,
                res,
            } => {
                let db_clone = Arc::clone(&self.db);
                tokio::spawn(async move {
                    let _ = Node::v2_api_update_job_config(db_clone, bearer, job_id, config, res).await;
                });
            }
            NodeCommand::V2ApiGetJobConfig { bearer, job_id, res } => {
                let db_clone = Arc::clone(&self.db);
                tokio::spawn(async move {
                    let _ = Node::v2_api_get_job_config(db_clone, bearer, job_id, res).await;
                });
            }
            NodeCommand::V2ApiRemoveLlmProvider {
                bearer,
                llm_provider_id,
                res,
            } => {
                let db_clone = Arc::clone(&self.db);
                let identity_manager_clone = self.identity_manager.clone();
                tokio::spawn(async move {
                    let _ = Node::v2_api_remove_llm_provider(
                        db_clone,
                        identity_manager_clone,
                        bearer,
                        llm_provider_id,
                        res,
                    )
                    .await;
                });
            }
            NodeCommand::V2ApiModifyLlmProvider { bearer, agent, res } => {
                let db_clone = Arc::clone(&self.db);
                let identity_manager_clone = self.identity_manager.clone();
                tokio::spawn(async move {
                    let _ =
                        Node::v2_api_modify_llm_provider(db_clone, identity_manager_clone, bearer, agent, res).await;
                });
            }
            NodeCommand::V2ApiChangeNodesName { bearer, new_name, res } => {
                let db_clone = Arc::clone(&self.db);
                let secret_file_path = self.secrets_file_path.clone();
                let identity_manager_clone = self.identity_manager.clone();
                let encryption_public_key_clone = self.encryption_public_key.clone();
                let identity_public_key_clone = self.identity_public_key.clone();
                tokio::spawn(async move {
                    let _ = Node::v2_api_change_nodes_name(
                        bearer,
                        db_clone,
                        &secret_file_path,
                        identity_manager_clone,
                        encryption_public_key_clone,
                        identity_public_key_clone,
                        new_name,
                        res,
                    )
                    .await;
                });
            }
            NodeCommand::V2ApiIsPristine { bearer, res } => {
                let db_clone = Arc::clone(&self.db);
                tokio::spawn(async move {
                    let _ = Node::v2_api_is_pristine(bearer, db_clone, res).await;
                });
            }
            NodeCommand::V2ApiHealthCheck { res } => {
                let db_clone = Arc::clone(&self.db);
                let public_https_certificate_clone = self.public_https_certificate.clone();
                tokio::spawn(async move {
                    let _ = Node::v2_api_health_check(db_clone, public_https_certificate_clone, res).await;
                });
            }
            NodeCommand::V2ApiScanOllamaModels { bearer, res } => {
                let db_clone = Arc::clone(&self.db);
                tokio::spawn(async move {
                    let _ = Node::v2_api_scan_ollama_models(db_clone, bearer, res).await;
                });
            }
            NodeCommand::V2ApiListAllShinkaiTools { bearer, res } => {
                let db_clone = Arc::clone(&self.db);
                tokio::spawn(async move {
                    let _ = Node::v2_api_list_all_shinkai_tools(db_clone, bearer, res).await;
                });
            }
            NodeCommand::V2ApiSetShinkaiTool {
                bearer,
                tool_key,
                payload,
                res,
            } => {
                let db_clone = Arc::clone(&self.db);
                tokio::spawn(async move {
                    let _ = Node::v2_api_set_shinkai_tool(db_clone, bearer, tool_key, payload, res).await;
                });
            }
            NodeCommand::V2ApiAddShinkaiTool {
                bearer,
                shinkai_tool,
                res,
            } => {
                let db_clone = Arc::clone(&self.db);
                let node_env = fetch_node_environment();
                tokio::spawn(async move {
                    let _ = Node::v2_api_add_shinkai_tool(db_clone, bearer, node_env, shinkai_tool, res).await;
                });
            }
            NodeCommand::V2ApiGetShinkaiTool { bearer, payload, res } => {
                let db_clone = Arc::clone(&self.db);
                tokio::spawn(async move {
                    let _ = Node::v2_api_get_shinkai_tool(db_clone, bearer, payload, res).await;
                });
            }
            NodeCommand::V2ApiAddOllamaModels { bearer, payload, res } => {
                let db_clone = Arc::clone(&self.db);
                let identity_manager_clone = self.identity_manager.clone();
                let job_manager_clone = self.job_manager.clone();
                let identity_secret_key_clone = self.identity_secret_key.clone();
                let ws_manager_trait = self.ws_manager_trait.clone();
                tokio::spawn(async move {
                    let _ = Node::v2_api_add_ollama_models(
                        db_clone,
                        identity_manager_clone,
                        job_manager_clone,
                        identity_secret_key_clone,
                        bearer,
                        payload,
                        ws_manager_trait,
                        res,
                    )
                    .await;
                });
            }
            // TODO: repurpose
            // NodeCommand::V2ApiDownloadFileFromInbox {
            //     bearer,
            //     inbox_name,
            //     filename,
            //     res,
            // } => {
            //     let db_clone = Arc::clone(&self.db);
            //     tokio::spawn(async move {
            //         let _ = Node::v2_api_download_file_from_inbox(db_clone, bearer, inbox_name, filename, res).await;
            //     });
            // }
            // NodeCommand::V2ApiListFilesInInbox {
            //     bearer,
            //     inbox_name,
            //     res,
            // } => {
            //     let db_clone = Arc::clone(&self.db);
            //     tokio::spawn(async move {
            //         let _ = Node::v2_api_list_files_in_inbox(db_clone, bearer, inbox_name, res).await;
            //     });
            // }
            NodeCommand::V2ApiGetToolOffering {
                bearer,
                tool_key_name,
                res,
            } => {
                let db_clone = Arc::clone(&self.db);
                tokio::spawn(async move {
                    let _ = Node::v2_api_get_tool_offering(db_clone, bearer, tool_key_name, res).await;
                });
            }
            NodeCommand::V2ApiRemoveToolOffering {
                bearer,
                tool_key_name,
                res,
            } => {
                let db_clone = Arc::clone(&self.db);
                tokio::spawn(async move {
                    let _ = Node::v2_api_remove_tool_offering(db_clone, bearer, tool_key_name, res).await;
                });
            }
            NodeCommand::V2ApiGetAllToolOfferings { bearer, res } => {
                let db_clone = Arc::clone(&self.db);
                tokio::spawn(async move {
                    let _ = Node::v2_api_get_all_tool_offering(db_clone, bearer, res).await;
                });
            }
            NodeCommand::V2ApiSetToolOffering {
                bearer,
                tool_offering,
                res,
            } => {
                let db_clone = Arc::clone(&self.db);
                tokio::spawn(async move {
                    let _ = Node::v2_api_set_tool_offering(db_clone, bearer, tool_offering, res).await;
                });
            }
            NodeCommand::V2ApiRestoreLocalEthersWallet {
                bearer,
                network,
                source,
                role,
                res,
            } => {
                let db_clone = Arc::clone(&self.db);
                let wallet_manager_clone = self.wallet_manager.clone();
                tokio::spawn(async move {
                    let _ = Node::v2_api_restore_local_ethers_wallet(
                        db_clone,
                        wallet_manager_clone,
                        bearer,
                        network,
                        source,
                        role,
                        res,
                    )
                    .await;
                });
            }
            NodeCommand::V2ApiCreateLocalEthersWallet {
                bearer,
                network,
                role,
                res,
            } => {
                let db_clone = Arc::clone(&self.db);
                let wallet_manager_clone = self.wallet_manager.clone();
                tokio::spawn(async move {
                    let _ = Node::v2_api_create_local_ethers_wallet(
                        db_clone,
                        wallet_manager_clone,
                        bearer,
                        network,
                        role,
                        res,
                    )
                    .await;
                });
            }
            NodeCommand::V2ApiRestoreCoinbaseMPCWallet {
                bearer,
                network,
                config,
                wallet_id,
                role,
                res,
            } => {
                let db_clone = Arc::clone(&self.db);
                let wallet_manager_clone = self.wallet_manager.clone();
                let node_name = self.node_name.clone();
                tokio::spawn(async move {
                    let _ = Node::v2_api_restore_coinbase_mpc_wallet(
                        db_clone,
                        wallet_manager_clone,
                        bearer,
                        network,
                        config,
                        wallet_id,
                        role,
                        node_name,
                        res,
                    )
                    .await;
                });
            }
            NodeCommand::V2ApiCreateCoinbaseMPCWallet {
                bearer,
                network,
                config,
                role,
                res,
            } => {
                let db_clone = Arc::clone(&self.db);
                let wallet_manager_clone = self.wallet_manager.clone();
                let node_name = self.node_name.clone();
                tokio::spawn(async move {
                    let _ = Node::v2_api_create_coinbase_mpc_wallet(
                        db_clone,
                        wallet_manager_clone,
                        bearer,
                        network,
                        config,
                        role,
                        node_name,
                        res,
                    )
                    .await;
                });
            }
            NodeCommand::V2ApiListWallets { bearer, res } => {
                let db_clone = Arc::clone(&self.db);
                let wallet_manager_clone = self.wallet_manager.clone();
                tokio::spawn(async move {
                    let _ = Node::v2_api_list_wallets(db_clone, wallet_manager_clone, bearer, res).await;
                });
            }
            NodeCommand::V2ApiRequestInvoice {
                bearer,
                tool_key_name,
                usage,
                res,
            } => {
                let db_clone = Arc::clone(&self.db);
                let my_agent_payments_manager_clone = self.my_agent_payments_manager.clone();
                tokio::spawn(async move {
                    let _ = Node::v2_api_request_invoice(
                        db_clone,
                        my_agent_payments_manager_clone,
                        bearer,
                        tool_key_name,
                        usage,
                        res,
                    )
                    .await;
                });
            }
            NodeCommand::V2ApiPayInvoice {
                bearer,
                invoice_id,
                data_for_tool,
                res,
            } => {
                let db_clone = Arc::clone(&self.db);
                let my_agent_payments_manager_clone = self.my_agent_payments_manager.clone();
                let node_name = self.node_name.clone();
                tokio::spawn(async move {
                    let _ = Node::v2_api_pay_invoice(
                        db_clone,
                        my_agent_payments_manager_clone,
                        bearer,
                        invoice_id,
                        data_for_tool,
                        node_name,
                        res,
                    )
                    .await;
                });
            }
            NodeCommand::V2ApiListInvoices { bearer, res } => {
                let db_clone = Arc::clone(&self.db);
                tokio::spawn(async move {
                    let _ = Node::v2_api_list_invoices(db_clone, bearer, res).await;
                });
            }
            NodeCommand::V2ApiAddCustomPrompt { bearer, prompt, res } => {
                let db_clone = Arc::clone(&self.db);
                tokio::spawn(async move {
                    let _ = Node::v2_api_add_custom_prompt(db_clone, bearer, prompt, res).await;
                });
            }
            NodeCommand::V2ApiDeleteCustomPrompt {
                bearer,
                prompt_name,
                res,
            } => {
                let db_clone = Arc::clone(&self.db);
                tokio::spawn(async move {
                    let _ = Node::v2_api_delete_custom_prompt(db_clone, bearer, prompt_name, res).await;
                });
            }
            NodeCommand::V2ApiGetAllCustomPrompts { bearer, res } => {
                let db_clone = Arc::clone(&self.db);
                tokio::spawn(async move {
                    let _ = Node::v2_api_get_all_custom_prompts(db_clone, bearer, res).await;
                });
            }
            NodeCommand::V2ApiGetCustomPrompt {
                bearer,
                prompt_name,
                res,
            } => {
                let db_clone = Arc::clone(&self.db);
                tokio::spawn(async move {
                    let _ = Node::v2_api_get_custom_prompt(db_clone, bearer, prompt_name, res).await;
                });
            }
            NodeCommand::V2ApiSearchCustomPrompts { bearer, query, res } => {
                let db_clone = Arc::clone(&self.db);
                tokio::spawn(async move {
                    let _ = Node::v2_api_search_custom_prompts(db_clone, bearer, query, res).await;
                });
            }
            NodeCommand::V2ApiUpdateCustomPrompt { bearer, prompt, res } => {
                let db_clone = Arc::clone(&self.db);
                tokio::spawn(async move {
                    let _ = Node::v2_api_update_custom_prompt(db_clone, bearer, prompt, res).await;
                });
            }
            NodeCommand::V2ApiStopLLM {
                bearer,
                inbox_name,
                res,
            } => {
                let db_clone = Arc::clone(&self.db);
                let stopper_clone = self.llm_stopper.clone();
                let job_manager_clone = self.job_manager.clone();
                tokio::spawn(async move {
                    let _ = Node::v2_api_stop_llm(db_clone, stopper_clone, bearer, inbox_name, job_manager_clone, res)
                        .await;
                });
            }
            NodeCommand::V2ApiAddAgent { bearer, agent, res } => {
                let db_clone = Arc::clone(&self.db);
                let identity_manager_clone = self.identity_manager.clone();
                tokio::spawn(async move {
                    let _ = Node::v2_api_add_agent(db_clone, identity_manager_clone, bearer, agent, res).await;
                });
            }
            NodeCommand::V2ApiRemoveAgent { bearer, agent_id, res } => {
                let db_clone = Arc::clone(&self.db);
                tokio::spawn(async move {
                    let _ = Node::v2_api_remove_agent(db_clone, bearer, agent_id, res).await;
                });
            }
            NodeCommand::V2ApiUpdateAgent {
                bearer,
                partial_agent,
                res,
            } => {
                let db_clone = Arc::clone(&self.db);
                tokio::spawn(async move {
                    let _ = Node::v2_api_update_agent(db_clone, bearer, partial_agent, res).await;
                });
            }
            NodeCommand::V2ApiGetAgent { bearer, agent_id, res } => {
                let db_clone = Arc::clone(&self.db);
                tokio::spawn(async move {
                    let _ = Node::v2_api_get_agent(db_clone, bearer, agent_id, res).await;
                });
            }
            NodeCommand::V2ApiGetAllAgents { bearer, res } => {
                let db_clone = Arc::clone(&self.db);
                tokio::spawn(async move {
                    let _ = Node::v2_api_get_all_agents(db_clone, bearer, res).await;
                });
            }
            NodeCommand::V2ApiRetryMessage {
                bearer,
                inbox_name,
                message_id,
                res,
            } => {
                let db_clone = Arc::clone(&self.db);
                let job_manager_clone = self.job_manager.clone().unwrap();
                let node_encryption_sk_clone = self.encryption_secret_key.clone();
                let node_encryption_pk_clone = self.encryption_public_key.clone();
                let node_signing_sk_clone = self.identity_secret_key.clone();

                tokio::spawn(async move {
                    let _ = Node::v2_api_retry_message(
                        db_clone,
                        job_manager_clone,
                        node_encryption_sk_clone,
                        node_encryption_pk_clone,
                        node_signing_sk_clone,
                        bearer,
                        inbox_name,
                        message_id,
                        res,
                    )
                    .await;
                });
            }
            NodeCommand::V2ApiUpdateJobScope {
                bearer,
                job_id,
                job_scope,
                res,
            } => {
                let db_clone = Arc::clone(&self.db);
                tokio::spawn(async move {
                    let _ = Node::v2_api_update_job_scope(db_clone, bearer, job_id, job_scope, res).await;
                });
            }
            NodeCommand::V2ApiGetJobScope { bearer, job_id, res } => {
                let db_clone = Arc::clone(&self.db);
                tokio::spawn(async move {
                    let _ = Node::v2_api_get_job_scope(db_clone, bearer, job_id, res).await;
                });
            }
            // NodeCommand::V2ApiGetToolingLogs {
            //     bearer,
            //     message_id,
            //     res,
            // } => {
            //     let db_clone = Arc::clone(&self.db);
            //     let sqlite_logger_clone = Arc::clone(&self.sqlite_logger);
            //     tokio::spawn(async move {
            //         let _ = Node::v2_api_get_tooling_logs(db_clone, sqlite_logger_clone, bearer, message_id,
            // res).await;     });
            // }
            NodeCommand::V2ApiImportSheet { bearer, payload, res } => {
                let db_clone = Arc::clone(&self.db);
                let sheet_manager_clone = self.sheet_manager.clone();
                tokio::spawn(async move {
                    let _ = Node::v2_api_import_sheet(db_clone, sheet_manager_clone, payload, bearer, res).await;
                });
            }
            NodeCommand::V2ApiExportSheet { bearer, payload, res } => {
                let db_clone = Arc::clone(&self.db);
                let sheet_manager_clone = self.sheet_manager.clone();
                tokio::spawn(async move {
                    let _ = Node::v2_api_export_sheet(db_clone, sheet_manager_clone, payload, bearer, res).await;
                });
            }
            NodeCommand::V2ApiSetSheetUploadedFiles { bearer, payload, res } => {
                let db_clone = Arc::clone(&self.db);

                let identity_manager_clone = self.identity_manager.clone();
                let sheet_manager_clone = self.sheet_manager.clone();

                tokio::spawn(async move {
                    let _ = Node::v2_set_sheet_uploaded_files(
                        db_clone,
                        identity_manager_clone,
                        sheet_manager_clone,
                        payload,
                        bearer,
                        res,
                    )
                    .await;
                });
            }
            NodeCommand::V2ApiExecuteTool {
                bearer,
                tool_router_key,
                parameters,
                tool_id,
                app_id,
                llm_provider,
                extra_config,
                mounts,
                res,
            } => {
                let db_clone = Arc::clone(&self.db);

                let node_name = self.node_name.clone();
                let job_manager = self.job_manager.clone().unwrap();
                let identity_manager = self.identity_manager.clone();
                let encryption_secret_key = self.encryption_secret_key.clone();
                let encryption_public_key = self.encryption_public_key;
                let signing_secret_key = self.identity_secret_key.clone();

                tokio::spawn(async move {
                    let _ = Node::execute_tool(
                        bearer,
                        node_name,
                        db_clone,
                        tool_router_key,
                        parameters,
                        tool_id,
                        app_id,
                        llm_provider,
                        extra_config,
                        identity_manager,
                        job_manager,
                        encryption_secret_key,
                        encryption_public_key,
                        signing_secret_key,
                        mounts,
                        res,
                    )
                    .await;
                });
            }
            NodeCommand::V2ApiExecuteCode {
                bearer,
                code,
                tools,
                tool_type,
                parameters,
                extra_config,
                oauth,
                tool_id,
                app_id,
                llm_provider,
                mounts,
                runner,
                operating_system,
                res,
            } => {
                let db_clone = Arc::clone(&self.db);
                let node_name = self.node_name.clone();
                tokio::spawn(async move {
                    let _ = Node::run_execute_code(
                        bearer,
                        db_clone,
                        tool_type,
                        code,
                        tools,
                        parameters,
                        extra_config,
                        oauth,
                        tool_id,
                        app_id,
                        llm_provider,
                        node_name,
                        mounts,
                        runner,
                        operating_system,
                        res,
                    )
                    .await;
                });
            }
            NodeCommand::V2ApiGenerateToolDefinitions {
                bearer,
                language,
                tools,
                res,
            } => {
                let db_clone = self.db.clone();

                tokio::spawn(async move {
                    let _ = Node::get_tool_definitions(bearer, db_clone, language, tools, res).await;
                });
            }
            NodeCommand::V2ApiGenerateToolFetchQuery {
                bearer,
                language,
                tools,
                code,
                res,
            } => {
                let db_clone = Arc::clone(&self.db);
                let identity_manager_clone = self.identity_manager.clone();

                tokio::spawn(async move {
                    let _ = Node::generate_tool_fetch_query(
                        bearer,
                        db_clone,
                        language,
                        tools,
                        code,
                        identity_manager_clone,
                        res,
                    )
                    .await;
                });
            }
            NodeCommand::V2ApiGenerateToolImplementation {
                bearer,
                message,
                language,
                tools,
                post_check,
                raw,
                res,
            } => {
                let job_manager_clone = self.job_manager.clone().unwrap();
                let node_name_clone = self.node_name.clone();
                let db_clone = self.db.clone();
                let identity_manager_clone = self.identity_manager.clone();
                let encryption_secret_key_clone = self.encryption_secret_key.clone();
                let encryption_public_key_clone = self.encryption_public_key;
                let signing_secret_key_clone = self.identity_secret_key.clone();

                tokio::spawn(async move {
                    let _ = Node::generate_tool_implementation(
                        bearer,
                        db_clone,
                        message,
                        language,
                        tools,
                        node_name_clone,
                        identity_manager_clone,
                        job_manager_clone,
                        encryption_secret_key_clone,
                        encryption_public_key_clone,
                        signing_secret_key_clone,
                        post_check,
                        raw,
                        res,
                    )
                    .await;
                });
            }
            NodeCommand::V2ApiToolImplementationUndoTo {
                bearer,
                message_hash,
                job_id,
                res,
            } => {
                let db_clone = Arc::clone(&self.db);
                tokio::spawn(async move {
                    let _ = Node::v2_api_tool_implementation_undo_to(bearer, db_clone, message_hash, job_id, res).await;
                });
            }
            NodeCommand::V2ApiToolImplementationCodeUpdate {
                bearer,
                job_id,
                code,
                res,
            } => {
                let db_clone = Arc::clone(&self.db);
                let identity_manager_clone = self.identity_manager.clone();
                let node_name_clone = self.node_name.clone();
                let node_encryption_sk_clone = self.encryption_secret_key.clone();
                let node_encryption_pk_clone = self.encryption_public_key.clone();
                let node_signing_sk_clone = self.identity_secret_key.clone();

                tokio::spawn(async move {
                    let _ = Node::v2_api_tool_implementation_code_update(
                        bearer,
                        db_clone,
                        job_id,
                        code,
                        identity_manager_clone,
                        node_name_clone,
                        node_encryption_sk_clone,
                        node_encryption_pk_clone,
                        node_signing_sk_clone,
                        res,
                    )
                    .await;
                });
            }
            NodeCommand::V2ApiExportTool {
                bearer,
                tool_key_path,
                res,
            } => {
                let db_clone = Arc::clone(&self.db);
                let node_env = fetch_node_environment();
                tokio::spawn(async move {
                    let _ = Node::v2_api_export_tool(db_clone, bearer, node_env, tool_key_path, res).await;
                });
            }
            NodeCommand::V2ApiPublishTool {
                bearer,
                tool_key_path,
                res,
            } => {
                let db_clone = Arc::clone(&self.db);
                let node_env = fetch_node_environment();
                let identity_manager = self.identity_manager.clone();
                let signing_secret_key = self.identity_secret_key.clone();
                tokio::spawn(async move {
                    let _ = Node::v2_api_publish_tool(
                        db_clone,
                        bearer,
                        node_env,
                        tool_key_path,
                        identity_manager,
                        signing_secret_key,
                        res,
                    )
                    .await;
                });
            }
            NodeCommand::V2ApiImportTool { bearer, url, res } => {
                let db_clone = Arc::clone(&self.db);
                let node_env = fetch_node_environment();
                let node_name = self.node_name.node_name.clone();
                let signing_secret_key = self.identity_secret_key.clone();
                tokio::spawn(async move {
                    let _ =
                        Node::v2_api_import_tool(db_clone, bearer, node_env, url, node_name, signing_secret_key, res)
                            .await;
                });
            }
            NodeCommand::V2ApiImportToolZip { bearer, file_data, res } => {
                let db_clone = Arc::clone(&self.db);
                let node_env = fetch_node_environment();
                tokio::spawn(async move {
                    let _ = Node::v2_api_import_tool_zip(db_clone, bearer, node_env, file_data, res).await;
                });
            }
            NodeCommand::V2ApiRemoveTool { bearer, tool_key, res } => {
                let db_clone = Arc::clone(&self.db);
                tokio::spawn(async move {
                    let _ = Node::v2_api_remove_tool(db_clone, bearer, tool_key, res).await;
                });
            }
            NodeCommand::V2ApiResolveShinkaiFileProtocol {
                bearer,
                shinkai_file_protocol,
                res,
            } => {
                let db_clone = Arc::clone(&self.db);
                // Get the node storage path
                let node_env = fetch_node_environment();
                let node_storage_path = node_env.node_storage_path.unwrap_or_default();
                tokio::spawn(async move {
                    let _ = Node::v2_api_resolve_shinkai_file_protocol(
                        bearer,
                        db_clone,
                        shinkai_file_protocol,
                        node_storage_path,
                        res,
                    )
                    .await;
                });
            }
            NodeCommand::V2ApiAddCronTask {
                bearer,
                cron,
                action,
                name,
                description,
                res,
            } => {
                let db_clone = Arc::clone(&self.db);
                tokio::spawn(async move {
                    let _ = Node::v2_api_add_cron_task(db_clone, bearer, cron, action, name, description, res).await;
                });
            }
            NodeCommand::V2ApiUpdateCronTask {
                bearer,
                cron_task_id,
                cron,
                action,
                name,
                description,
                paused,
                res,
            } => {
                let db_clone = Arc::clone(&self.db);
                tokio::spawn(async move {
                    let _ = Node::v2_api_update_cron_task(
                        db_clone,
                        bearer,
                        cron_task_id,
                        cron,
                        action,
                        name,
                        description,
                        paused,
                        res,
                    )
                    .await;
                });
            }
            NodeCommand::V2ApiForceExecuteCronTask {
                bearer,
                cron_task_id,
                res,
            } => {
                let db_clone = Arc::clone(&self.db);
                let cron_manager_clone = self.cron_manager.clone().unwrap();
                tokio::spawn(async move {
                    let _ =
                        Node::v2_api_force_execute_cron_task(db_clone, cron_manager_clone, bearer, cron_task_id, res)
                            .await;
                });
            }
            NodeCommand::V2ApiGetCronSchedule { bearer, res } => {
                let db_clone = Arc::clone(&self.db);
                let cron_manager_clone = self.cron_manager.clone().unwrap();
                tokio::spawn(async move {
                    let _ = Node::v2_api_get_cron_schedule(db_clone, cron_manager_clone, bearer, res).await;
                });
            }
            NodeCommand::V2ApiListAllCronTasks { bearer, res } => {
                let db_clone = Arc::clone(&self.db);
                tokio::spawn(async move {
                    let _ = Node::v2_api_list_all_cron_tasks(db_clone, bearer, res).await;
                });
            }
            NodeCommand::V2ApiGetSpecificCronTask {
                bearer,
                cron_task_id,
                res,
            } => {
                let db_clone = Arc::clone(&self.db);
                tokio::spawn(async move {
                    let _ = Node::v2_api_get_specific_cron_task(db_clone, bearer, cron_task_id, res).await;
                });
            }
            NodeCommand::V2ApiRemoveCronTask {
                bearer,
                cron_task_id,
                res,
            } => {
                let db_clone = Arc::clone(&self.db);
                tokio::spawn(async move {
                    let _ = Node::v2_api_remove_cron_task(db_clone, bearer, cron_task_id, res).await;
                });
            }
            NodeCommand::V2ApiGetCronTaskLogs {
                bearer,
                cron_task_id,
                res,
            } => {
                let db_clone = Arc::clone(&self.db);
                tokio::spawn(async move {
                    let _ = Node::v2_api_get_cron_task_logs(db_clone, bearer, cron_task_id, res).await;
                });
            }
            NodeCommand::V2ApiImportCronTask { bearer, url, res } => {
                let db_clone = Arc::clone(&self.db);
                let node_name = self.node_name.node_name.clone();
                let signing_secret_key = self.identity_secret_key.clone();
                tokio::spawn(async move {
                    let _ =
                        Node::v2_api_import_cron_task(db_clone, bearer, url, node_name, signing_secret_key, res).await;
                });
            }
            NodeCommand::V2ApiExportCronTask {
                bearer,
                cron_task_id,
                res,
            } => {
                let db_clone = Arc::clone(&self.db);
                tokio::spawn(async move {
                    let _ = Node::v2_api_export_cron_task(db_clone, bearer, cron_task_id, res).await;
                });
            }
            NodeCommand::V2ApiGenerateToolMetadataImplementation {
                bearer,
                job_id,
                language,
                tools,
                res,
            } => {
                let job_manager_clone = self.job_manager.clone().unwrap();
                let node_name_clone = self.node_name.clone();
                let db_clone = self.db.clone();
                let identity_manager_clone = self.identity_manager.clone();
                let encryption_secret_key_clone = self.encryption_secret_key.clone();
                let encryption_public_key_clone = self.encryption_public_key;
                let signing_secret_key_clone = self.identity_secret_key.clone();

                tokio::spawn(async move {
                    let _ = Node::generate_tool_metadata_implementation(
                        bearer,
                        job_id,
                        language,
                        tools,
                        db_clone,
                        node_name_clone,
                        identity_manager_clone,
                        job_manager_clone,
                        encryption_secret_key_clone,
                        encryption_public_key_clone,
                        signing_secret_key_clone,
                        res,
                    )
                    .await;
                });
            }
            NodeCommand::V2ApiExportMessagesFromInbox {
                bearer,
                inbox_name,
                format,
                res,
            } => {
                let db_clone = Arc::clone(&self.db);
                tokio::spawn(async move {
                    let _ = Node::v2_export_messages_from_inbox(db_clone, bearer, inbox_name, format, res).await;
                });
            }
            NodeCommand::V2ApiSearchShinkaiTool {
                bearer,
                query,
                agent_or_llm,
                res,
            } => {
                let db_clone = Arc::clone(&self.db);
                tokio::spawn(async move {
                    let _ = Node::v2_api_search_shinkai_tool(db_clone, bearer, query, agent_or_llm, res).await;
                });
            }
            NodeCommand::V2ApiSetPlaygroundTool {
                bearer,
                payload,
                tool_id,
                app_id,
                original_tool_key_path,
                res,
            } => {
                let db_clone = Arc::clone(&self.db);
                let node_env = fetch_node_environment();
                tokio::spawn(async move {
                    let _ = Node::v2_api_set_playground_tool(
                        db_clone,
                        bearer,
                        payload,
                        node_env,
                        tool_id,
                        app_id,
                        original_tool_key_path,
                        res,
                    )
                    .await;
                });
            }
            NodeCommand::V2ApiListPlaygroundTools { bearer, res } => {
                let db_clone = Arc::clone(&self.db);
                tokio::spawn(async move {
                    let _ = Node::v2_api_list_playground_tools(db_clone, bearer, res).await;
                });
            }
            NodeCommand::V2ApiRemovePlaygroundTool { bearer, tool_key, res } => {
                let db_clone = Arc::clone(&self.db);
                tokio::spawn(async move {
                    let _ = Node::v2_api_remove_playground_tool(db_clone, bearer, tool_key, res).await;
                });
            }
            NodeCommand::V2ApiGetPlaygroundTool { bearer, tool_key, res } => {
                let db_clone = Arc::clone(&self.db);
                tokio::spawn(async move {
                    let _ = Node::v2_api_get_playground_tool(db_clone, bearer, tool_key, res).await;
                });
            }
            NodeCommand::V2ApiGetOAuthToken {
                bearer,
                connection_name,
                tool_key,
                res,
            } => {
                let db_clone = Arc::clone(&self.db);
                tokio::spawn(async move {
                    let _ = Node::v2_api_get_oauth_token(db_clone, bearer, connection_name, tool_key, res).await;
                });
            }
            NodeCommand::V2ApiSetOAuthToken {
                bearer,
                code,
                state,
                res,
            } => {
                let db_clone = Arc::clone(&self.db);
                tokio::spawn(async move {
                    let _ = Node::v2_api_set_oauth_token(db_clone, bearer, code, state, res).await;
                });
            }
            NodeCommand::V2ApiUploadToolAsset {
                bearer,
                tool_id,
                app_id,
                file_name,
                file_data,
                res,
            } => {
                let db_clone = Arc::clone(&self.db);
                let node_env = fetch_node_environment();
                tokio::spawn(async move {
                    let _ = Node::v2_api_upload_tool_asset(
                        db_clone, bearer, tool_id, app_id, file_name, file_data, node_env, res,
                    )
                    .await;
                });
            }
            NodeCommand::V2ApiListToolAssets {
                bearer,
                tool_id,
                app_id,
                res,
            } => {
                let db_clone = Arc::clone(&self.db);
                let node_env = fetch_node_environment();
                tokio::spawn(async move {
                    let _ = Node::v2_api_list_tool_assets(db_clone, bearer, tool_id, app_id, node_env, res).await;
                });
            }
            NodeCommand::V2ApiDeleteToolAsset {
                bearer,
                tool_id,
                app_id,
                file_name,
                res,
            } => {
                let db_clone = Arc::clone(&self.db);
                let node_env = fetch_node_environment();
                tokio::spawn(async move {
                    let _ = Node::v2_api_delete_tool_asset(db_clone, bearer, tool_id, app_id, file_name, node_env, res)
                        .await;
                });
            }
            NodeCommand::V2ApiEnableAllTools { bearer, res } => {
                let db_clone = Arc::clone(&self.db);
                tokio::spawn(async move {
                    let _ = Node::v2_api_enable_all_tools(db_clone, bearer, res).await;
                });
            }
            NodeCommand::V2ApiDisableAllTools { bearer, res } => {
                let db_clone = Arc::clone(&self.db);
                tokio::spawn(async move {
                    let _ = Node::v2_api_disable_all_tools(db_clone, bearer, res).await;
                });
            }
            NodeCommand::V2ApiDuplicateTool {
                bearer,
                tool_key_path,
                res,
            } => {
                let db_clone = Arc::clone(&self.db);
                let node_name_clone = self.node_name.clone();
                let identity_manager = self.identity_manager.clone();
                let job_manager = self.job_manager.clone();
                let encryption_secret_key = self.encryption_secret_key.clone();
                let encryption_public_key = self.encryption_public_key.clone();
                let signing_secret_key = self.identity_secret_key.clone();

                tokio::spawn(async move {
                    let _ = Node::v2_api_duplicate_tool(
                        db_clone,
                        bearer,
                        tool_key_path,
                        node_name_clone,
                        identity_manager,
                        job_manager,
                        encryption_secret_key,
                        encryption_public_key,
                        signing_secret_key,
                        res,
                    )
                    .await;
                });
            }
            NodeCommand::V2ApiAddRegexPattern {
                bearer,
                provider_name,
                pattern,
                response,
                description,
                priority,
                res,
            } => {
                let db_clone = Arc::clone(&self.db);
                tokio::spawn(async move {
                    let _ = Node::v2_api_add_regex_pattern(
                        db_clone,
                        bearer,
                        provider_name,
                        pattern,
                        response,
                        description,
                        priority,
                        res,
                    )
                    .await;
                });
            }
            NodeCommand::V2ApiStoreProxy {
                bearer,
                tool_router_key,
                res,
            } => {
                let db_clone = Arc::clone(&self.db);
                tokio::spawn(async move {
                    let _ = Node::v2_api_store_proxy(db_clone, bearer, tool_router_key, res).await;
                });
            }
            NodeCommand::V2ApiStandAlonePlayground {
                bearer,
                code,
                metadata,
                assets,
                language,
                tools,
                parameters,
                config,
                oauth,
                tool_id,
                app_id,
                llm_provider,
                res,
            } => {
                let db_clone = Arc::clone(&self.db);
                let node_env = fetch_node_environment();
                tokio::spawn(async move {
                    let _ = Node::v2_api_standalone_playground(
                        db_clone,
                        bearer,
                        node_env,
                        code,
                        metadata,
                        assets,
                        language,
                        tools,
                        parameters,
                        config,
                        oauth,
                        tool_id,
                        app_id,
                        llm_provider,
                        res,
                    )
                    .await;
                });
            }
<<<<<<< HEAD
            NodeCommand::V2ApiCheckDefaultToolsSync { bearer, res } => {
                let db_clone = Arc::clone(&self.db);
                tokio::spawn(async move {
                    let _ = Node::v2_api_check_default_tools_sync(db_clone, bearer, res).await;
=======
            NodeCommand::V2ApiComputeQuestsStatus { bearer, res } => {
                let db_clone = Arc::clone(&self.db);
                let node_name_clone = self.node_name.clone();
                tokio::spawn(async move {
                    let _ = Node::v2_api_compute_quests_status(db_clone, node_name_clone, bearer, res).await;
>>>>>>> 629a88a2
                });
            }
            _ => (),
        }
    }
}<|MERGE_RESOLUTION|>--- conflicted
+++ resolved
@@ -2990,18 +2990,17 @@
                     .await;
                 });
             }
-<<<<<<< HEAD
             NodeCommand::V2ApiCheckDefaultToolsSync { bearer, res } => {
                 let db_clone = Arc::clone(&self.db);
                 tokio::spawn(async move {
                     let _ = Node::v2_api_check_default_tools_sync(db_clone, bearer, res).await;
-=======
+                });
+            }
             NodeCommand::V2ApiComputeQuestsStatus { bearer, res } => {
                 let db_clone = Arc::clone(&self.db);
                 let node_name_clone = self.node_name.clone();
                 tokio::spawn(async move {
                     let _ = Node::v2_api_compute_quests_status(db_clone, node_name_clone, bearer, res).await;
->>>>>>> 629a88a2
                 });
             }
             _ => (),
