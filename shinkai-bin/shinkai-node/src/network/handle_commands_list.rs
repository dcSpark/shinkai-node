--- conflicted
+++ resolved
@@ -2540,15 +2540,12 @@
                     let _ = Node::v2_api_change_job_llm_provider(db_clone, bearer, payload, res).await;
                 });
             }
-<<<<<<< HEAD
-=======
             NodeCommand::V2ApiUpdateJobConfig { bearer, job_id, config, res } => {
                 let db_clone = Arc::clone(&self.db);
                 tokio::spawn(async move {
                     let _ = Node::v2_api_update_job_config(db_clone, bearer, job_id, config, res).await;
                 });
             }
->>>>>>> 10ee9388
             NodeCommand::V2ApiRemoveLlmProvider {
                 bearer,
                 llm_provider_id,
@@ -2605,8 +2602,6 @@
                 let db_clone = Arc::clone(&self.db);
                 tokio::spawn(async move {
                     let _ = Node::v2_api_scan_ollama_models(db_clone, bearer, res).await;
-<<<<<<< HEAD
-=======
                 });
             }
             NodeCommand::V2ApiListAllShinkaiTools { bearer, res } => {
@@ -2684,7 +2679,6 @@
                         res,
                     )
                     .await;
->>>>>>> 10ee9388
                 });
             }
             NodeCommand::V2ApiListFilesInInbox {
@@ -2733,15 +2727,6 @@
                 let db_clone = Arc::clone(&self.db);
                 let lance_db = self.lance_db.clone();
                 tokio::spawn(async move {
-<<<<<<< HEAD
-                    let _ = Node::v2_api_list_all_shinkai_tools(db_clone, lance_db, bearer, res).await;
-                });
-            }
-            NodeCommand::V2ApiSetShinkaiTool {
-                bearer,
-                tool_key,
-                payload,
-=======
                     let _ = Node::v2_api_set_tool_offering(db_clone, lance_db, bearer, tool_offering, res).await;
                 });
             }
@@ -2793,16 +2778,12 @@
                 config,
                 wallet_id,
                 role,
->>>>>>> 10ee9388
                 res,
             } => {
                 let db_clone = Arc::clone(&self.db);
                 let lance_db = self.lance_db.clone();
                 let wallet_manager_clone = self.wallet_manager.clone();
                 tokio::spawn(async move {
-<<<<<<< HEAD
-                    let _ = Node::v2_api_set_shinkai_tool(db_clone, lance_db, bearer, tool_key, payload, res).await;
-=======
                     let _ = Node::v2_api_restore_coinbase_mpc_wallet(
                         db_clone,
                         lance_db,
@@ -2815,7 +2796,6 @@
                         res,
                     )
                     .await;
->>>>>>> 10ee9388
                 });
             }
             NodeCommand::V2ApiCreateCoinbaseMPCWallet {
@@ -2829,9 +2809,6 @@
                 let lance_db = self.lance_db.clone();
                 let wallet_manager_clone = self.wallet_manager.clone();
                 tokio::spawn(async move {
-<<<<<<< HEAD
-                    let _ = Node::v2_api_get_shinkai_tool(db_clone, lance_db, bearer, payload, res).await;
-=======
                     let _ = Node::v2_api_create_coinbase_mpc_wallet(
                         db_clone,
                         lance_db,
@@ -2843,7 +2820,6 @@
                         res,
                     )
                     .await;
->>>>>>> 10ee9388
                 });
             }
             NodeCommand::V2ApiRequestInvoice {
