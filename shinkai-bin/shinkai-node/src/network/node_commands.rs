use std::{collections::HashMap, net::SocketAddr};

use async_channel::Sender;
use chrono::{DateTime, Utc};
use ed25519_dalek::VerifyingKey;
use serde_json::Value;
use shinkai_message_primitives::{
    schemas::{
        llm_providers::serialized_llm_provider::SerializedLLMProvider, shinkai_name::ShinkaiName,
        shinkai_subscription::ShinkaiSubscription,
    },
    shinkai_message::{
        shinkai_message::ShinkaiMessage,
        shinkai_message_schemas::{
            APIAddOllamaModels, APIAvailableSharedItems, APIChangeJobAgentRequest, APIConvertFilesAndSaveToFolder,
            APICreateShareableFolder, APIGetLastNotifications, APIGetMySubscribers, APIGetNotificationsBeforeTimestamp,
            APISetWorkflow, APISubscribeToSharedFolder, APIUnshareFolder, APIUnsubscribeToSharedFolder,
            APIUpdateShareableFolder, APIVecFsCopyFolder, APIVecFsCopyItem, APIVecFsCreateFolder, APIVecFsDeleteFolder,
            APIVecFsDeleteItem, APIVecFsMoveFolder, APIVecFsMoveItem, APIVecFsRetrievePathSimplifiedJson,
            APIVecFsSearchItems, APIWorkflowKeyname, IdentityPermissions, JobCreationInfo, JobMessage,
            RegistrationCodeType, V2ChatMessage,
        },
    },
};

use crate::{
<<<<<<< HEAD
    schemas::{
        identity::{Identity, StandardIdentity},
        smart_inbox::{SmartInbox, V2SmartInbox},
    },
    tools::shinkai_tool::ShinkaiTool,
=======
    llm_provider::job::JobConfig, prompts::custom_prompt::CustomPrompt, schemas::{
        identity::{Identity, StandardIdentity},
        smart_inbox::{SmartInbox, V2SmartInbox},
    }, tools::shinkai_tool::{ShinkaiTool, ShinkaiToolHeader}, wallet::{
        coinbase_mpc_wallet::CoinbaseMPCWalletConfig, local_ether_wallet::WalletSource, mixed::NetworkIdentifier,
        wallet_manager::WalletRole,
    }
>>>>>>> 10ee9388
};
use x25519_dalek::PublicKey as EncryptionPublicKey;

use super::{
    agent_payments_manager::shinkai_tool_offering::{ShinkaiToolOffering, UsageTypeInquiry},
    node_api_router::{APIError, GetPublicKeysResponse, SendResponseBodyData},
    v1_api::api_v1_handlers::APIUseRegistrationCodeSuccessResponse,
    v2_api::api_v2_handlers_general::InitialRegistrationRequest,
};

pub enum NodeCommand {
    Shutdown,
    // Command to make the node ping all the other nodes it knows about.
    PingAll,
    // Command to request the node's public keys for signing and encryption. The sender will receive the keys.
    GetPublicKeys(Sender<(VerifyingKey, EncryptionPublicKey)>),
    // Command to make the node send a `ShinkaiMessage` in an onionized (i.e., anonymous and encrypted) way.
    SendOnionizedMessage {
        msg: ShinkaiMessage,
        res: async_channel::Sender<Result<SendResponseBodyData, APIError>>,
    },
    GetNodeName {
        res: Sender<String>,
    },
    // Command to request the addresses of all nodes this node is aware of. The sender will receive the list of addresses.
    GetPeers(Sender<Vec<SocketAddr>>),
    // Command to make the node create a registration code through the API. The sender will receive the code.
    APICreateRegistrationCode {
        msg: ShinkaiMessage,
        res: Sender<Result<String, APIError>>,
    },
    // Command to make the node create a registration code locally. The sender will receive the code.
    LocalCreateRegistrationCode {
        permissions: IdentityPermissions,
        code_type: RegistrationCodeType,
        res: Sender<String>,
    },
    // Command to make the node use a registration code encapsulated in a `ShinkaiMessage`. The sender will receive the result.
    APIUseRegistrationCode {
        msg: ShinkaiMessage,
        res: Sender<Result<APIUseRegistrationCodeSuccessResponse, APIError>>,
    },
    // Command to request the external profile data associated with a profile name. The sender will receive the data.
    IdentityNameToExternalProfileData {
        name: String,
        res: Sender<StandardIdentity>,
    },
    // Command to fetch the last 'n' messages, where 'n' is defined by `limit`. The sender will receive the messages.
    FetchLastMessages {
        limit: usize,
        res: Sender<Vec<ShinkaiMessage>>,
    },
    // Command to request all subidentities that the node manages. The sender will receive the list of subidentities.
    APIGetAllSubidentities {
        res: Sender<Result<Vec<StandardIdentity>, APIError>>,
    },
    GetAllSubidentitiesDevicesAndLLMProviders(Sender<Result<Vec<Identity>, APIError>>),
    APIGetAllInboxesForProfile {
        msg: ShinkaiMessage,
        res: Sender<Result<Vec<String>, APIError>>,
    },
    APIGetAllSmartInboxesForProfile {
        msg: ShinkaiMessage,
        res: Sender<Result<Vec<SmartInbox>, APIError>>,
    },
    APIUpdateSmartInboxName {
        msg: ShinkaiMessage,
        res: Sender<Result<(), APIError>>,
    },
    APIGetLastMessagesFromInbox {
        msg: ShinkaiMessage,
        res: Sender<Result<Vec<ShinkaiMessage>, APIError>>,
    },
    APIUpdateJobToFinished {
        msg: ShinkaiMessage,
        res: Sender<Result<(), APIError>>,
    },
    GetLastMessagesFromInbox {
        inbox_name: String,
        limit: usize,
        offset_key: Option<String>,
        res: Sender<Vec<ShinkaiMessage>>,
    },
    APIMarkAsReadUpTo {
        msg: ShinkaiMessage,
        res: Sender<Result<String, APIError>>,
    },
    MarkAsReadUpTo {
        inbox_name: String,
        up_to_time: String,
        res: Sender<String>,
    },
    APIGetLastUnreadMessagesFromInbox {
        msg: ShinkaiMessage,
        res: Sender<Result<Vec<ShinkaiMessage>, APIError>>,
    },
    GetLastUnreadMessagesFromInbox {
        inbox_name: String,
        limit: usize,
        offset: Option<String>,
        res: Sender<Vec<ShinkaiMessage>>,
    },
    APIGetLastMessagesFromInboxWithBranches {
        msg: ShinkaiMessage,
        res: Sender<Result<Vec<Vec<ShinkaiMessage>>, APIError>>,
    },
    GetLastMessagesFromInboxWithBranches {
        inbox_name: String,
        limit: usize,
        offset_key: Option<String>,
        res: Sender<Vec<Vec<ShinkaiMessage>>>,
    },
    APIRetryMessageWithInbox {
        inbox_name: String,
        message_hash: String,
        res: Sender<Result<(), APIError>>,
    },
    RetryMessageWithInbox {
        inbox_name: String,
        message_hash: String,
        res: Sender<Result<(), String>>,
    },
    APIAddInboxPermission {
        msg: ShinkaiMessage,
        res: Sender<Result<String, APIError>>,
    },
    AddInboxPermission {
        inbox_name: String,
        perm_type: String,
        identity: String,
        res: Sender<String>,
    },
    #[allow(dead_code)]
    APIRemoveInboxPermission {
        msg: ShinkaiMessage,
        res: Sender<Result<String, APIError>>,
    },
    #[allow(dead_code)]
    RemoveInboxPermission {
        inbox_name: String,
        perm_type: String,
        identity: String,
        res: Sender<String>,
    },
    #[allow(dead_code)]
    HasInboxPermission {
        inbox_name: String,
        perm_type: String,
        identity: String,
        res: Sender<bool>,
    },
    APICreateJob {
        msg: ShinkaiMessage,
        res: Sender<Result<String, APIError>>,
    },
    #[allow(dead_code)]
    CreateJob {
        shinkai_message: ShinkaiMessage,
        res: Sender<(String, String)>,
    },
    APICreateFilesInboxWithSymmetricKey {
        msg: ShinkaiMessage,
        res: Sender<Result<String, APIError>>,
    },
    APIGetFilenamesInInbox {
        msg: ShinkaiMessage,
        res: Sender<Result<Vec<String>, APIError>>,
    },
    APIAddFileToInboxWithSymmetricKey {
        filename: String,
        file: Vec<u8>,
        public_key: String,
        encrypted_nonce: String,
        res: Sender<Result<String, APIError>>,
    },
    APIJobMessage {
        msg: ShinkaiMessage,
        res: Sender<Result<SendResponseBodyData, APIError>>,
    },
    #[allow(dead_code)]
    JobMessage {
        shinkai_message: ShinkaiMessage,
        res: Sender<(String, String)>,
    },
    APIAddAgent {
        msg: ShinkaiMessage,
        res: Sender<Result<String, APIError>>,
    },
    AddAgent {
        agent: SerializedLLMProvider,
        profile: ShinkaiName,
        res: Sender<String>,
    },
    APIChangeJobAgent {
        msg: ShinkaiMessage,
        res: Sender<Result<String, APIError>>,
    },
    APIAvailableLLMProviders {
        msg: ShinkaiMessage,
        res: Sender<Result<Vec<SerializedLLMProvider>, APIError>>,
    },
    APIRemoveAgent {
        msg: ShinkaiMessage,
        res: Sender<Result<String, APIError>>,
    },
    APIModifyAgent {
        msg: ShinkaiMessage,
        res: Sender<Result<String, APIError>>,
    },
    AvailableLLMProviders {
        full_profile_name: String,
        res: Sender<Result<Vec<SerializedLLMProvider>, String>>,
    },
    APIPrivateDevopsCronList {
        res: Sender<Result<String, APIError>>,
    },
    APIListAllShinkaiTools {
        msg: ShinkaiMessage,
        res: Sender<Result<Vec<serde_json::Value>, APIError>>,
    },
    APISetShinkaiTool {
        tool_router_key: String,
        msg: ShinkaiMessage,
        res: Sender<Result<serde_json::Value, APIError>>,
    },
    APIGetShinkaiTool {
        msg: ShinkaiMessage,
        res: Sender<Result<Value, APIError>>,
    },
    APIAddToolkit {
        msg: ShinkaiMessage,
        res: Sender<Result<String, APIError>>,
    },
    APIRemoveToolkit {
        msg: ShinkaiMessage,
        res: Sender<Result<String, APIError>>,
    },
    APIListToolkits {
        msg: ShinkaiMessage,
        res: Sender<Result<String, APIError>>,
    },
    APIChangeNodesName {
        msg: ShinkaiMessage,
        res: Sender<Result<(), APIError>>,
    },
    APIIsPristine {
        res: Sender<Result<bool, APIError>>,
    },
    IsPristine {
        res: Sender<bool>,
    },
    APIScanOllamaModels {
        msg: ShinkaiMessage,
        res: Sender<Result<Vec<serde_json::Value>, APIError>>,
    },
    APIAddOllamaModels {
        msg: ShinkaiMessage,
        res: Sender<Result<(), APIError>>,
    },
    LocalScanOllamaModels {
        res: Sender<Result<Vec<serde_json::Value>, String>>,
    },
    AddOllamaModels {
        target_profile: ShinkaiName,
        models: Vec<String>,
        res: Sender<Result<(), String>>,
    },
    #[cfg(feature = "http-manager")]
    APIVecFSRetrievePathSimplifiedJson {
        msg: ShinkaiMessage,
        res: Sender<Result<Value, APIError>>,
    },
    #[cfg(feature = "http-manager")]
    APIVecFSRetrievePathMinimalJson {
        msg: ShinkaiMessage,
        res: Sender<Result<Value, APIError>>,
    },
    APIVecFSRetrieveVectorResource {
        msg: ShinkaiMessage,
        res: Sender<Result<Value, APIError>>,
    },
    APIVecFSRetrieveVectorSearchSimplifiedJson {
        msg: ShinkaiMessage,
        #[allow(clippy::complexity)]
        res: Sender<Result<Vec<(String, Vec<String>, f32)>, APIError>>,
    },
    #[cfg(feature = "http-manager")]
    APIConvertFilesAndSaveToFolder {
        msg: ShinkaiMessage,
        res: Sender<Result<Vec<Value>, APIError>>,
    },
    APIVecFSCreateFolder {
        msg: ShinkaiMessage,
        res: Sender<Result<String, APIError>>,
    },
    APIVecFSMoveItem {
        msg: ShinkaiMessage,
        res: Sender<Result<String, APIError>>,
    },
    APIVecFSCopyItem {
        msg: ShinkaiMessage,
        res: Sender<Result<String, APIError>>,
    },
    APIVecFSMoveFolder {
        msg: ShinkaiMessage,
        res: Sender<Result<String, APIError>>,
    },
    APIVecFSCopyFolder {
        msg: ShinkaiMessage,
        res: Sender<Result<String, APIError>>,
    },
    APIVecFSDeleteFolder {
        msg: ShinkaiMessage,
        res: Sender<Result<String, APIError>>,
    },
    APIVecFSDeleteItem {
        msg: ShinkaiMessage,
        res: Sender<Result<String, APIError>>,
    },
    APIVecFSSearchItems {
        msg: ShinkaiMessage,
        res: Sender<Result<Vec<String>, APIError>>,
    },
    #[cfg(feature = "http-manager")]
    APIAvailableSharedItems {
        msg: ShinkaiMessage,
        res: Sender<Result<Value, APIError>>,
    },
    #[cfg(feature = "http-manager")]
    APIAvailableSharedItemsOpen {
        msg: APIAvailableSharedItems,
        res: Sender<Result<Value, APIError>>,
    },
    #[cfg(feature = "http-manager")]
    APICreateShareableFolder {
        msg: ShinkaiMessage,
        res: Sender<Result<String, APIError>>,
    },
    #[cfg(feature = "http-manager")]
    APIUpdateShareableFolder {
        msg: ShinkaiMessage,
        res: Sender<Result<String, APIError>>,
    },
    #[cfg(feature = "http-manager")]
    APIUnshareFolder {
        msg: ShinkaiMessage,
        res: Sender<Result<String, APIError>>,
    },
    #[cfg(feature = "http-manager")]
    APISubscribeToSharedFolder {
        msg: ShinkaiMessage,
        res: Sender<Result<String, APIError>>,
    },
    #[cfg(feature = "http-manager")]
    APIUnsubscribe {
        msg: ShinkaiMessage,
        res: Sender<Result<String, APIError>>,
    },
    #[cfg(feature = "http-manager")]
    APIMySubscriptions {
        msg: ShinkaiMessage,
        res: Sender<Result<Value, APIError>>,
    },
    #[cfg(feature = "http-manager")]
    APIGetMySubscribers {
        msg: ShinkaiMessage,
        res: Sender<Result<HashMap<String, Vec<ShinkaiSubscription>>, APIError>>,
    },
    #[cfg(feature = "http-manager")]
    APIGetHttpFreeSubscriptionLinks {
        subscription_profile_path: String,
        res: Sender<Result<Value, APIError>>,
    },
    RetrieveVRKai {
        msg: ShinkaiMessage,
        res: Sender<Result<String, APIError>>,
    },
    RetrieveVRPack {
        msg: ShinkaiMessage,
        res: Sender<Result<String, APIError>>,
    },
    #[cfg(feature = "http-manager")]
    #[allow(dead_code)]
    LocalExtManagerProcessSubscriptionUpdates {
        res: Sender<Result<(), String>>,
    },
    #[cfg(feature = "http-manager")]
    #[allow(dead_code)]
    LocalHttpUploaderProcessSubscriptionUpdates {
        res: Sender<Result<(), String>>,
    },
    #[cfg(feature = "http-manager")]
    #[allow(dead_code)]
    LocalMySubscriptionCallJobMessageProcessing {
        res: Sender<Result<(), String>>,
    },
    #[cfg(feature = "http-manager")]
    #[allow(dead_code)]
    LocalMySubscriptionTriggerHttpDownload {
        res: Sender<Result<(), String>>,
    },
    APIGetLocalProcessingPreference {
        msg: ShinkaiMessage,
        res: Sender<Result<bool, APIError>>,
    },
    #[cfg(feature = "http-manager")]
    APIGetLastNotifications {
        msg: ShinkaiMessage,
        res: Sender<Result<Value, APIError>>,
    },
    #[cfg(feature = "http-manager")]
    APIGetNotificationsBeforeTimestamp {
        msg: ShinkaiMessage,
        res: Sender<Result<Value, APIError>>,
    },
    APIUpdateLocalProcessingPreference {
        preference: ShinkaiMessage,
        res: Sender<Result<String, APIError>>,
    },
    APISearchWorkflows {
        msg: ShinkaiMessage,
        res: Sender<Result<Value, APIError>>,
    },
    APISearchShinkaiTool {
        msg: ShinkaiMessage,
        res: Sender<Result<Value, APIError>>,
    },
    APIAddWorkflow {
        msg: ShinkaiMessage,
        res: Sender<Result<Value, APIError>>,
    },
    APIUpdateWorkflow {
        msg: ShinkaiMessage,
        res: Sender<Result<Value, APIError>>,
    },
    APIRemoveWorkflow {
        msg: ShinkaiMessage,
        res: Sender<Result<Value, APIError>>,
    },
    APIGetWorkflowInfo {
        msg: ShinkaiMessage,
        res: Sender<Result<Value, APIError>>,
    },
    APIListAllWorkflows {
        msg: ShinkaiMessage,
        res: Sender<Result<Value, APIError>>,
    },
    APISetColumn {
        msg: ShinkaiMessage,
        res: Sender<Result<Value, APIError>>,
    },
    APIRemoveColumn {
        msg: ShinkaiMessage,
        res: Sender<Result<Value, APIError>>,
    },
    APIAddRows {
        msg: ShinkaiMessage,
        res: Sender<Result<Value, APIError>>,
    },
    APIRemoveRows {
        msg: ShinkaiMessage,
        res: Sender<Result<Value, APIError>>,
    },
    APIUserSheets {
        msg: ShinkaiMessage,
        res: Sender<Result<Value, APIError>>,
    },
    APICreateSheet {
        msg: ShinkaiMessage,
        res: Sender<Result<Value, APIError>>,
    },
    APIRemoveSheet {
        msg: ShinkaiMessage,
        res: Sender<Result<Value, APIError>>,
    },
    APISetCellValue {
        msg: ShinkaiMessage,
        res: Sender<Result<Value, APIError>>,
    },
    APIGetSheet {
        msg: ShinkaiMessage,
        res: Sender<Result<Value, APIError>>,
    },
    APIUpdateDefaultEmbeddingModel {
        msg: ShinkaiMessage,
        res: Sender<Result<String, APIError>>,
    },
    APIUpdateSupportedEmbeddingModels {
        msg: ShinkaiMessage,
        res: Sender<Result<String, APIError>>,
    },
    // V2 API
    V2ApiGetPublicKeys {
        res: Sender<Result<GetPublicKeysResponse, APIError>>,
    },
    V2ApiInitialRegistration {
        payload: InitialRegistrationRequest,
        res: Sender<Result<APIUseRegistrationCodeSuccessResponse, APIError>>,
    },
    V2ApiAvailableLLMProviders {
        bearer: String,
        res: Sender<Result<Vec<SerializedLLMProvider>, APIError>>,
    },
    V2ApiGetAllSmartInboxes {
        bearer: String,
        res: Sender<Result<Vec<V2SmartInbox>, APIError>>,
    },
    V2ApiUpdateSmartInboxName {
        bearer: String,
        inbox_name: String,
        custom_name: String,
        res: Sender<Result<(), APIError>>,
    },
    V2ApiGetLastMessagesFromInbox {
        bearer: String,
        inbox_name: String,
        limit: usize,
        offset_key: Option<String>,
        res: Sender<Result<Vec<V2ChatMessage>, APIError>>,
    },
    V2ApiGetLastMessagesFromInboxWithBranches {
        bearer: String,
        inbox_name: String,
        limit: usize,
        offset_key: Option<String>,
        res: Sender<Result<Vec<Vec<V2ChatMessage>>, APIError>>,
    },
    V2ApiCreateJob {
        bearer: String,
        job_creation_info: JobCreationInfo,
        llm_provider: String,
        res: Sender<Result<String, APIError>>,
    },
    V2ApiJobMessage {
        bearer: String,
        job_message: JobMessage,
        res: Sender<Result<SendResponseBodyData, APIError>>,
    },
    #[cfg(feature = "http-manager")]
    V2ApiVecFSRetrievePathSimplifiedJson {
        bearer: String,
        payload: APIVecFsRetrievePathSimplifiedJson,
        res: Sender<Result<Value, APIError>>,
    },
    #[cfg(feature = "http-manager")]
    V2ApiVecFSRetrieveVectorResource {
        bearer: String,
        path: String,
        res: Sender<Result<Value, APIError>>,
    },
    #[cfg(feature = "http-manager")]
    V2ApiConvertFilesAndSaveToFolder {
        bearer: String,
        payload: APIConvertFilesAndSaveToFolder,
        res: Sender<Result<Vec<Value>, APIError>>,
    },
<<<<<<< HEAD
    #[cfg(feature = "http-manager")]
=======
    V2ApiDownloadFileFromInbox {
        bearer: String,
        inbox_name: String,
        filename: String,
        res: Sender<Result<Vec<u8>, APIError>>,
    },
    V2ApiListFilesInInbox {
        bearer: String,
        inbox_name: String,
        res: Sender<Result<Vec<String>, APIError>>,
    },
>>>>>>> 10ee9388
    V2ApiVecFSCreateFolder {
        bearer: String,
        payload: APIVecFsCreateFolder,
        res: Sender<Result<String, APIError>>,
    },
    #[cfg(feature = "http-manager")]
    V2ApiMoveItem {
        bearer: String,
        payload: APIVecFsMoveItem,
        res: Sender<Result<String, APIError>>,
    },
    #[cfg(feature = "http-manager")]
    V2ApiCopyItem {
        bearer: String,
        payload: APIVecFsCopyItem,
        res: Sender<Result<String, APIError>>,
    },
    #[cfg(feature = "http-manager")]
    V2ApiMoveFolder {
        bearer: String,
        payload: APIVecFsMoveFolder,
        res: Sender<Result<String, APIError>>,
    },
    #[cfg(feature = "http-manager")]
    V2ApiCopyFolder {
        bearer: String,
        payload: APIVecFsCopyFolder,
        res: Sender<Result<String, APIError>>,
    },
    #[cfg(feature = "http-manager")]
    V2ApiDeleteFolder {
        bearer: String,
        payload: APIVecFsDeleteFolder,
        res: Sender<Result<String, APIError>>,
    },
    #[cfg(feature = "http-manager")]
    V2ApiDeleteItem {
        bearer: String,
        payload: APIVecFsDeleteItem,
        res: Sender<Result<String, APIError>>,
    },
    #[cfg(feature = "http-manager")]
    V2ApiSearchItems {
        bearer: String,
        payload: APIVecFsSearchItems,
        res: Sender<Result<Vec<String>, APIError>>,
    },
    V2ApiCreateFilesInbox {
        bearer: String, //
        res: Sender<Result<String, APIError>>,
    },
    V2ApiAddFileToInbox {
        bearer: String,
        file_inbox_name: String,
        filename: String,
        file: Vec<u8>,
        res: Sender<Result<String, APIError>>,
    },
    #[cfg(feature = "http-manager")]
    V2ApiUploadFileToFolder {
        bearer: String,
        filename: String,
        file: Vec<u8>,
        path: String,
        file_datetime: Option<DateTime<Utc>>,
        res: Sender<Result<Value, APIError>>,
    },
    #[cfg(feature = "http-manager")]
    V2ApiAvailableSharedItems {
        bearer: String,
        payload: APIAvailableSharedItems,
        res: Sender<Result<Value, APIError>>,
    },
    #[cfg(feature = "http-manager")]
    V2ApiAvailableSharedItemsOpen {
        bearer: String,
        payload: APIAvailableSharedItems,
        res: Sender<Result<Value, APIError>>,
    },
    #[cfg(feature = "http-manager")]
    V2ApiCreateShareableFolder {
        bearer: String,
        payload: APICreateShareableFolder,
        res: Sender<Result<String, APIError>>,
    },
    #[cfg(feature = "http-manager")]
    V2ApiUpdateShareableFolder {
        bearer: String,
        payload: APIUpdateShareableFolder,
        res: Sender<Result<String, APIError>>,
    },
    #[cfg(feature = "http-manager")]
    V2ApiUnshareFolder {
        bearer: String,
        payload: APIUnshareFolder,
        res: Sender<Result<String, APIError>>,
    },
    #[cfg(feature = "http-manager")]
    V2ApiSubscribeToSharedFolder {
        bearer: String,
        payload: APISubscribeToSharedFolder,
        res: Sender<Result<String, APIError>>,
    },
    #[cfg(feature = "http-manager")]
    V2ApiUnsubscribe {
        bearer: String,
        payload: APIUnsubscribeToSharedFolder,
        res: Sender<Result<String, APIError>>,
    },
    #[cfg(feature = "http-manager")]
    V2ApiMySubscriptions {
        bearer: String,
        res: Sender<Result<Value, APIError>>,
    },
    #[cfg(feature = "http-manager")]
    V2ApiGetMySubscribers {
        bearer: String,
        payload: APIGetMySubscribers,
        res: Sender<Result<HashMap<String, Vec<ShinkaiSubscription>>, APIError>>,
    },
    #[cfg(feature = "http-manager")]
    V2ApiGetHttpFreeSubscriptionLinks {
        bearer: String,
        subscription_profile_path: String,
        res: Sender<Result<Value, APIError>>,
    },
    #[cfg(feature = "http-manager")]
    V2ApiGetLastNotifications {
        bearer: String,
        payload: APIGetLastNotifications,
        res: Sender<Result<Value, APIError>>,
    },
    #[cfg(feature = "http-manager")]
    V2ApiGetNotificationsBeforeTimestamp {
        bearer: String,
        payload: APIGetNotificationsBeforeTimestamp,
        res: Sender<Result<Value, APIError>>,
    },
    V2ApiSearchWorkflows {
        bearer: String,
        query: String,
        res: Sender<Result<Value, APIError>>,
    },
    V2ApiSearchShinkaiTool {
        bearer: String,
        query: String,
        res: Sender<Result<Value, APIError>>,
    },
    V2ApiSetWorkflow {
        bearer: String,
        payload: APISetWorkflow,
        res: Sender<Result<Value, APIError>>,
    },
    V2ApiRemoveWorkflow {
        bearer: String,
        payload: APIWorkflowKeyname, // TODO: needs to be updated
        res: Sender<Result<Value, APIError>>,
    },
    V2ApiGetWorkflowInfo {
        bearer: String,
        payload: APIWorkflowKeyname, // TODO: needs to be updated
        res: Sender<Result<Value, APIError>>,
    },
    V2ApiListAllWorkflows {
        bearer: String,
        res: Sender<Result<Value, APIError>>,
    },
    V2ApiListAllShinkaiTools {
        bearer: String,
        res: Sender<Result<Value, APIError>>,
    },
    V2ApiSetShinkaiTool {
        bearer: String,
        tool_key: String,
        payload: Value,
        res: Sender<Result<ShinkaiTool, APIError>>,
    },
    V2ApiAddShinkaiTool {
        bearer: String,
        shinkai_tool: ShinkaiTool,
        res: Sender<Result<Value, APIError>>,
    },
    V2ApiGetShinkaiTool {
        bearer: String,
        payload: String,
        res: Sender<Result<Value, APIError>>,
    },
    V2ApiGetLocalProcessingPreference {
        bearer: String,
        res: Sender<Result<bool, APIError>>,
    },
    V2ApiUpdateLocalProcessingPreference {
        bearer: String,
        preference: bool,
        res: Sender<Result<String, APIError>>,
    },
    V2ApiGetDefaultEmbeddingModel {
        bearer: String,
        res: Sender<Result<String, APIError>>,
    },
    V2ApiGetSupportedEmbeddingModels {
        bearer: String,
        res: Sender<Result<Vec<String>, APIError>>,
    },
    V2ApiUpdateDefaultEmbeddingModel {
        bearer: String,
        model_name: String,
        res: Sender<Result<String, APIError>>,
    },
    V2ApiUpdateSupportedEmbeddingModels {
        bearer: String,
        models: Vec<String>,
        res: Sender<Result<String, APIError>>,
    },
    V2ApiAddLlmProvider {
        bearer: String,
        agent: SerializedLLMProvider,
        res: Sender<Result<String, APIError>>,
    },
    V2ApiChangeJobLlmProvider {
        bearer: String,
        payload: APIChangeJobAgentRequest,
        res: Sender<Result<String, APIError>>,
    },
    V2ApiUpdateJobConfig {
        bearer: String,
        job_id: String,
        config: JobConfig,
        res: Sender<Result<String, APIError>>,
    },
    V2ApiRemoveLlmProvider {
        bearer: String,
        llm_provider_id: String,
        res: Sender<Result<String, APIError>>,
    },
    V2ApiModifyLlmProvider {
        bearer: String,
        agent: SerializedLLMProvider,
        res: Sender<Result<String, APIError>>,
    },
    V2ApiChangeNodesName {
        bearer: String,
        new_name: String,
        res: Sender<Result<(), APIError>>,
    },
    V2ApiIsPristine {
        bearer: String,
        res: Sender<Result<bool, APIError>>,
    },
    V2ApiScanOllamaModels {
        bearer: String,
        res: Sender<Result<Vec<serde_json::Value>, APIError>>,
    },
    V2ApiAddOllamaModels {
        bearer: String,
        payload: APIAddOllamaModels,
        res: Sender<Result<(), APIError>>,
    },
    V2ApiGetToolOffering {
        bearer: String,
        tool_key_name: String,
        res: Sender<Result<ShinkaiToolOffering, APIError>>,
    },
    V2ApiRemoveToolOffering {
        bearer: String,
        tool_key_name: String,
        res: Sender<Result<ShinkaiToolOffering, APIError>>,
    },
    V2ApiGetAllToolOfferings {
        bearer: String,
        res: Sender<Result<Vec<ShinkaiToolHeader>, APIError>>,
    },
    V2ApiSetToolOffering {
        bearer: String,
        tool_offering: ShinkaiToolOffering,
        res: Sender<Result<ShinkaiToolOffering, APIError>>,
    },
    V2ApiRestoreLocalEthersWallet {
        bearer: String,
        network: NetworkIdentifier,
        source: WalletSource,
        role: WalletRole,
        res: Sender<Result<Value, APIError>>,
    },
    V2ApiCreateLocalEthersWallet {
        bearer: String,
        network: NetworkIdentifier,
        role: WalletRole,
        res: Sender<Result<Value, APIError>>,
    },
    V2ApiCreateCoinbaseMPCWallet {
        bearer: String,
        network: NetworkIdentifier,
        config: Option<CoinbaseMPCWalletConfig>,
        role: WalletRole,
        res: Sender<Result<Value, APIError>>,
    },
    V2ApiRestoreCoinbaseMPCWallet {
        bearer: String,
        network: NetworkIdentifier,
        config: Option<CoinbaseMPCWalletConfig>,
        wallet_id: String,
        role: WalletRole,
        res: Sender<Result<Value, APIError>>,
    },
    V2ApiRequestInvoice {
        bearer: String,
        tool_key_name: String,
        usage: UsageTypeInquiry,
        res: Sender<Result<Value, APIError>>,
    },
    V2ApiPayInvoice {
        bearer: String,
        invoice_id: String,
        data_for_tool: Value,
        res: Sender<Result<Value, APIError>>,
    },
    V2ApiListInvoices {
        bearer: String,
        res: Sender<Result<Value, APIError>>,
    },
    V2ApiAddCustomPrompt {
        bearer: String,
        prompt: CustomPrompt,
        res: Sender<Result<CustomPrompt, APIError>>,
    },
    V2ApiDeleteCustomPrompt {
        bearer: String,
        prompt_name: String,
        res: Sender<Result<CustomPrompt, APIError>>,
    },    
    V2ApiGetAllCustomPrompts {
        bearer: String,
        res: Sender<Result<Vec<CustomPrompt>, APIError>>,
    },
    V2ApiGetCustomPrompt {
        bearer: String,
        prompt_name: String,
        res: Sender<Result<CustomPrompt, APIError>>,
    },
    V2ApiSearchCustomPrompts {
        bearer: String,
        query: String,
        res: Sender<Result<Vec<CustomPrompt>, APIError>>,
    },
    V2ApiUpdateCustomPrompt {
        bearer: String,
        prompt: CustomPrompt,
        res: Sender<Result<CustomPrompt, APIError>>,
    },
    V2ApiStopLLM {
        bearer: String,
        inbox_name: String,
        res: Sender<Result<(), APIError>>,
    },
}<|MERGE_RESOLUTION|>--- conflicted
+++ resolved
@@ -24,13 +24,6 @@
 };
 
 use crate::{
-<<<<<<< HEAD
-    schemas::{
-        identity::{Identity, StandardIdentity},
-        smart_inbox::{SmartInbox, V2SmartInbox},
-    },
-    tools::shinkai_tool::ShinkaiTool,
-=======
     llm_provider::job::JobConfig, prompts::custom_prompt::CustomPrompt, schemas::{
         identity::{Identity, StandardIdentity},
         smart_inbox::{SmartInbox, V2SmartInbox},
@@ -38,7 +31,6 @@
         coinbase_mpc_wallet::CoinbaseMPCWalletConfig, local_ether_wallet::WalletSource, mixed::NetworkIdentifier,
         wallet_manager::WalletRole,
     }
->>>>>>> 10ee9388
 };
 use x25519_dalek::PublicKey as EncryptionPublicKey;
 
@@ -595,9 +587,6 @@
         payload: APIConvertFilesAndSaveToFolder,
         res: Sender<Result<Vec<Value>, APIError>>,
     },
-<<<<<<< HEAD
-    #[cfg(feature = "http-manager")]
-=======
     V2ApiDownloadFileFromInbox {
         bearer: String,
         inbox_name: String,
@@ -609,7 +598,7 @@
         inbox_name: String,
         res: Sender<Result<Vec<String>, APIError>>,
     },
->>>>>>> 10ee9388
+    #[cfg(feature = "http-manager")]
     V2ApiVecFSCreateFolder {
         bearer: String,
         payload: APIVecFsCreateFolder,
