--- conflicted
+++ resolved
@@ -1,14 +1,8 @@
-<<<<<<< HEAD
+use super::agent_payments_manager::external_agent_offerings_manager::ExtAgentOfferingsManager;
+use super::agent_payments_manager::my_agent_offerings_manager::MyAgentOfferingsManager;
 #[cfg(feature = "http-manager")]
 use super::network_manager::network_job_manager::{NetworkJobManager, VRPackPlusChanges};
 use super::network_manager::network_job_manager::{NetworkJobQueue, NetworkVRKai};
-=======
-use super::agent_payments_manager::external_agent_offerings_manager::ExtAgentOfferingsManager;
-use super::agent_payments_manager::my_agent_offerings_manager::MyAgentOfferingsManager;
-use super::network_manager::network_job_manager::{
-    NetworkJobManager, NetworkJobQueue, NetworkVRKai, VRPackPlusChanges,
-};
->>>>>>> 10ee9388
 use super::node_commands::NodeCommand;
 use super::node_error::NodeError;
 #[cfg(feature = "http-manager")]
@@ -334,9 +328,6 @@
             .await,
         ));
 
-<<<<<<< HEAD
-        #[cfg(feature = "http-manager")]
-=======
         // LanceDB
         let lance_db_path = format!("{}", main_db_path);
         // Note: do we need to push this to start bc of the default embedding model?
@@ -407,7 +398,7 @@
             .await,
         ));
 
->>>>>>> 10ee9388
+        #[cfg(feature = "http-manager")]
         // Create NetworkJobManager with a weak reference to this node
         let network_manager = NetworkJobManager::new(
             Arc::downgrade(&db_arc),
