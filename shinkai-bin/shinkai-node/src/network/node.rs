--- conflicted
+++ resolved
@@ -1007,11 +1007,7 @@
         let recipient_node_name = message.external_metadata.recipient.clone();
 
         // Check if we have a relay configured by looking up the proxy connection
-<<<<<<< HEAD
         let (target_peer_id, target_peer_addr, use_relay ) = {
-=======
-        let (target_peer_id, use_relay, peer_addr) = {
->>>>>>> 13c70d9d
             let proxy_info = proxy_connection_info.lock().await;
             let identity_manager = maybe_identity_manager.lock().await;
 
@@ -1037,11 +1033,7 @@
                                             ShinkaiLogLevel::Info,
                                             &format!("Sending message to relay PeerId: {}", relay_peer_id),
                                         );
-<<<<<<< HEAD
                                         (relay_peer_id, relay_identity.addr, true)
-=======
-                                        (relay_peer_id, true, None)
->>>>>>> 13c70d9d
                                     }
                                     Err(e) => {
                                         return Err(Box::new(std::io::Error::new(
@@ -1073,11 +1065,7 @@
                                     ShinkaiLogLevel::Info,
                                     &format!("Sending direct message to recipient PeerId: {}", peer_id),
                                 );
-<<<<<<< HEAD
-                                (peer_id, identity.addr, false)
-=======
-                                (peer_id, false, identity.addr)
->>>>>>> 13c70d9d
+                                (peer_id, identity.addr, false, identity.addr)
                             }
                             Err(e) => {
                                 return Err(Box::new(std::io::Error::new(
@@ -1102,31 +1090,10 @@
         } else {
             format!("direct message to {}", recipient_node_name)
         };
-<<<<<<< HEAD
-=======
-
-        // If we're sending directly and have the peer's address, ensure we dial the peer first
-        if !use_relay {
-            if let Some(addr) = peer_addr {
-                let multiaddr_str = format!("/ip4/{}/tcp/{}", addr.ip(), addr.port());
-                if let Ok(multiaddr) = multiaddr_str.parse::<Multiaddr>() {
-                    let add_event = NetworkEvent::AddPeer { peer_id: target_peer_id, address: multiaddr };
-                    if let Err(e) = libp2p_event_sender.send(add_event) {
-                        shinkai_log(
-                            ShinkaiLogOption::Network,
-                            ShinkaiLogLevel::Error,
-                            &format!("Failed to queue AddPeer event: {}", e),
-                        );
-                    }
-                }
-            }
-        }
-
         let network_event = NetworkEvent::SendDirectMessage {
             peer_id: target_peer_id,
             message: message.clone(),
         };
->>>>>>> 13c70d9d
 
         shinkai_log(
             ShinkaiLogOption::Network,
