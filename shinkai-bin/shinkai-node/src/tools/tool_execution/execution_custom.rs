--- conflicted
+++ resolved
@@ -28,13 +28,7 @@
     app_id: String,
     _extra_config: Vec<ToolConfig>,
     bearer: String,
-<<<<<<< HEAD
-    db: Arc<RwLock<SqliteManager>>,
-    // vector_fs: Arc<VectorFS>,
-=======
     db: Arc<SqliteManager>,
-    vector_fs: Arc<VectorFS>,
->>>>>>> 218b18d2
     llm_provider: String,
     node_name: ShinkaiName,
     identity_manager: Arc<Mutex<IdentityManager>>,
