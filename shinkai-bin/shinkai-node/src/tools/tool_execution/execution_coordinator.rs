use crate::llm_provider::job_manager::JobManager;
use crate::tools::tool_definitions::definition_generation::generate_tool_definitions;
use crate::tools::tool_execution::execution_custom::execute_custom_tool;
use crate::tools::tool_execution::execution_deno_dynamic::execute_deno_tool;
use crate::utils::environment::fetch_node_environment;
use serde_json::json;
use serde_json::{Map, Value};
use shinkai_message_primitives::schemas::shinkai_name::ShinkaiName;
use shinkai_message_primitives::schemas::shinkai_tools::CodeLanguage;
use shinkai_message_primitives::schemas::shinkai_tools::DynamicToolType;
use shinkai_sqlite::SqliteManager;
use shinkai_tools_primitives::tools::error::ToolError;

use shinkai_tools_primitives::tools::shinkai_tool::ShinkaiTool;
use shinkai_vector_fs::vector_fs::vector_fs::VectorFS;
use tokio::sync::{Mutex, RwLock};

use crate::managers::IdentityManager;
use ed25519_dalek::SigningKey;

use std::collections::HashMap;
use std::sync::Arc;
use x25519_dalek::PublicKey as EncryptionPublicKey;
use x25519_dalek::StaticSecret as EncryptionStaticKey;

pub async fn execute_tool(
    bearer: String,
    node_name: ShinkaiName,
    db: Arc<RwLock<SqliteManager>>,
    vector_fs: Arc<VectorFS>,
    tool_router_key: String,
    parameters: Map<String, Value>,
    tool_id: String,
    app_id: String,
    llm_provider: String,
    extra_config: Option<String>,
    identity_manager: Arc<Mutex<IdentityManager>>,
    job_manager: Arc<Mutex<JobManager>>,
    encryption_secret_key: EncryptionStaticKey,
    encryption_public_key: EncryptionPublicKey,
    signing_secret_key: SigningKey,
) -> Result<Value, ToolError> {
    eprintln!("[execute_tool] with tool_router_key: {}", tool_router_key);

    // Determine the tool type based on the tool_router_key
    if tool_router_key.contains("rust_toolkit") {
        // Execute as a Rust tool
        execute_custom_tool(
            &tool_router_key,
            parameters,
            tool_id,
            app_id,
            extra_config,
            bearer,
            db,
            vector_fs,
            llm_provider,
            node_name,
            identity_manager,
            job_manager,
            encryption_secret_key,
            encryption_public_key,
            signing_secret_key,
        )
        .await
    } else {
        // Assume it's a Deno tool if not Rust
        let tool = db
            .read()
            .await
            .get_tool_by_key(&tool_router_key)
            .map_err(|e| ToolError::ExecutionError(format!("Failed to get tool: {}", e)))?;

        match tool {
            ShinkaiTool::Deno(deno_tool, _) => {
                let mut envs = HashMap::new();
                envs.insert("BEARER".to_string(), bearer);
                envs.insert("X_SHINKAI_TOOL_ID".to_string(), tool_id.clone());
                envs.insert("X_SHINKAI_APP_ID".to_string(), app_id.clone());
                envs.insert("X_SHINKAI_INSTANCE_ID".to_string(), "".to_string()); // TODO Pass data from the API
                envs.insert("X_SHINKAI_LLM_PROVIDER".to_string(), llm_provider.clone());

                let node_env = fetch_node_environment();
                let node_storage_path = node_env
                    .node_storage_path
                    .clone()
                    .ok_or_else(|| ToolError::ExecutionError("Node storage path is not set".to_string()))?;
<<<<<<< HEAD
                let header_code = generate_tool_definitions(None, CodeLanguage::Typescript, db, false)
                    .await
                    .map_err(|_| ToolError::ExecutionError("Failed to generate tool definitions".to_string()))?;
=======
                let header_code = generate_tool_definitions(
                    deno_tool.tools.clone().unwrap_or_default(),
                    CodeLanguage::Typescript,
                    sqlite_manager,
                    false,
                )
                .await
                .map_err(|_| ToolError::ExecutionError("Failed to generate tool definitions".to_string()))?;
>>>>>>> df07e781

                deno_tool
                    .run(
                        envs,
                        header_code,
                        parameters,
                        extra_config,
                        node_storage_path,
                        // TODO REMOVE UNWRAP ONCE THE FRONTEND SENDS THE APP ID AND TOOL ID
                        app_id.clone(),
                        tool_id.clone(),
                        true,
                    )
                    .map(|result| json!(result.data))
                    .map_err(|e| ToolError::ExecutionError(e.to_string()))
            }
            _ => Err(ToolError::ExecutionError(format!("Unsupported tool type: {:?}", tool))),
        }
    }
}

pub async fn execute_code(
    tool_type: DynamicToolType,
    code: String,
    tools: Vec<String>,
    parameters: Map<String, Value>,
    extra_config: Option<String>,
    sqlite_manager: Arc<RwLock<SqliteManager>>,
    tool_id: String,
    app_id: String,
    llm_provider: String,
    bearer: String,
) -> Result<Value, ToolError> {
    eprintln!("[execute_code] tool_type: {}", tool_type);

    // Route based on the prefix
    match tool_type {
        DynamicToolType::DenoDynamic => {
            let header_code = generate_tool_definitions(tools, CodeLanguage::Typescript, sqlite_manager, false)
                .await
                .map_err(|_| ToolError::ExecutionError("Failed to generate tool definitions".to_string()))?;
            execute_deno_tool(
                bearer.clone(),
                parameters,
                tool_id,
                app_id,
                llm_provider,
                extra_config,
                header_code,
                code,
            )
        }
        DynamicToolType::PythonDynamic => {
            return Err(ToolError::ExecutionError("NYI Python".to_string()));
        }
    }
}<|MERGE_RESOLUTION|>--- conflicted
+++ resolved
@@ -85,20 +85,14 @@
                     .node_storage_path
                     .clone()
                     .ok_or_else(|| ToolError::ExecutionError("Node storage path is not set".to_string()))?;
-<<<<<<< HEAD
-                let header_code = generate_tool_definitions(None, CodeLanguage::Typescript, db, false)
-                    .await
-                    .map_err(|_| ToolError::ExecutionError("Failed to generate tool definitions".to_string()))?;
-=======
                 let header_code = generate_tool_definitions(
                     deno_tool.tools.clone().unwrap_or_default(),
                     CodeLanguage::Typescript,
-                    sqlite_manager,
+                    db,
                     false,
                 )
                 .await
                 .map_err(|_| ToolError::ExecutionError("Failed to generate tool definitions".to_string()))?;
->>>>>>> df07e781
 
                 deno_tool
                     .run(
