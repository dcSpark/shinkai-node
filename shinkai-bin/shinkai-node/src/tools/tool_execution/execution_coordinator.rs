use crate::llm_provider::job_manager::JobManager;
use crate::tools::tool_definitions::definition_generation::generate_tool_definitions;
use crate::tools::tool_execution::execution_custom::execute_custom_tool;
use crate::tools::tool_execution::execution_deno_dynamic::{check_deno_tool, execute_deno_tool};
use crate::tools::tool_execution::execution_header_generator::generate_execution_environment;
use crate::tools::tool_execution::execution_python_dynamic::execute_python_tool;
use crate::utils::environment::fetch_node_environment;

use serde_json::json;
use serde_json::{Map, Value};
use shinkai_message_primitives::schemas::shinkai_name::ShinkaiName;
use shinkai_message_primitives::schemas::shinkai_tools::CodeLanguage;
use shinkai_message_primitives::schemas::shinkai_tools::DynamicToolType;
use shinkai_sqlite::oauth_manager::OAuthToken;
use shinkai_sqlite::SqliteManager;
use shinkai_tools_primitives::tools::error::ToolError;

use shinkai_tools_primitives::tools::shinkai_tool::ShinkaiTool;
use shinkai_tools_primitives::tools::tool_config::{OAuth, ToolConfig};
use shinkai_vector_fs::vector_fs::vector_fs::VectorFS;
use tokio::sync::Mutex;

use crate::managers::IdentityManager;
use ed25519_dalek::SigningKey;

use chrono::Utc;
use regex::Regex;
use std::collections::HashMap;
use std::sync::Arc;
use x25519_dalek::PublicKey as EncryptionPublicKey;
use x25519_dalek::StaticSecret as EncryptionStaticKey;

pub async fn handle_oauth(
    oauth: &Option<Vec<OAuth>>,
    db: &Arc<SqliteManager>,
    app_id: String,
    tool_id: String,
    tool_router_key: String,
) -> Result<Value, ToolError> {
    let mut access_tokens: Vec<HashMap<String, String>> = vec![];
    if let Some(oauth_vec) = oauth {
        for o in oauth_vec {
            // Check if OAuth token already exists
            let existing_token = db
                .get_oauth_token(o.name.clone(), tool_router_key.clone())
                .ok()
                .unwrap_or(None);

            let uuid = if let Some(token) = existing_token {
                if token.access_token.is_some() {
                    // push to access_token

                    let mut oauth = HashMap::new();
                    // TODO: Add more fields (?)
                    oauth.insert("name".to_string(), token.connection_name.clone());
                    oauth.insert("accessToken".to_string(), token.access_token.unwrap().to_string());
                    oauth.insert("version".to_string(), token.version.to_string());
                    access_tokens.push(oauth);
                    continue;
                }

                // Token is not setup, so pass the current state to regen the link.
                token.state
            } else {
                let uuid = uuid::Uuid::new_v4().to_string();
                // Add new OAuth token record
                let oauth_token = OAuthToken {
                    id: 0, // db will set this
                    connection_name: o.name.clone(),
                    state: uuid.clone(),
                    code: None,
                    app_id: app_id.clone(),
                    tool_id: tool_id.clone(),
                    tool_key: tool_router_key.clone(),
                    access_token: None,
                    refresh_token: None,
                    token_secret: None,
                    token_type: o.grant_type.clone(),
                    id_token: None,
                    scope: Some(o.scopes.join(" ")),
                    expires_at: None,
                    metadata_json: None,
                    authorization_url: Some(o.authorization_url.clone()),
                    token_url: o.token_url.clone(),
                    client_id: Some(o.client_id.clone()),
                    client_secret: Some(o.client_secret.clone()),
                    redirect_url: Some(o.redirect_url.clone()),
                    version: o.version.clone(),
                    created_at: Utc::now(),
                    updated_at: Utc::now(),
                };

                db.add_oauth_token(&oauth_token)
                    .map_err(|e| ToolError::ExecutionError(format!("Failed to store OAuth token: {}", e)))?;

                uuid
            };

            // TODO This might be different for differnet OAuth versions and settings
            let oauth_login_url = format!(
                "{}?client_id={}&redirect_uri={}&scope={}&state={}",
                o.authorization_url,
                urlencoding::encode(&o.client_id),
                urlencoding::encode(&o.redirect_url),
                urlencoding::encode(&o.scopes.join(" ")),
                urlencoding::encode(&uuid)
            );

            return Err(ToolError::OAuthError(oauth_login_url));
        }
    }
    Ok(serde_json::to_value(access_tokens).unwrap())
}

pub async fn execute_tool_cmd(
    bearer: String,
    node_name: ShinkaiName,
<<<<<<< HEAD
    db: Arc<RwLock<SqliteManager>>,
    // vector_fs: Arc<VectorFS>,
=======
    db: Arc<SqliteManager>,
    vector_fs: Arc<VectorFS>,
>>>>>>> 218b18d2
    tool_router_key: String,
    parameters: Map<String, Value>,
    tool_id: String,
    app_id: String,
    llm_provider: String,
    extra_config: Vec<ToolConfig>,
    identity_manager: Arc<Mutex<IdentityManager>>,
    job_manager: Arc<Mutex<JobManager>>,
    encryption_secret_key: EncryptionStaticKey,
    encryption_public_key: EncryptionPublicKey,
    signing_secret_key: SigningKey,
) -> Result<Value, ToolError> {
    eprintln!("[execute_tool] with tool_router_key: {}", tool_router_key);

    // Determine the tool type based on the tool_router_key
    if tool_router_key.contains("rust_toolkit") {
        // Execute as a Rust tool
        execute_custom_tool(
            &tool_router_key,
            parameters,
            tool_id,
            app_id,
            extra_config,
            bearer,
            db,
            // vector_fs,
            llm_provider,
            node_name,
            identity_manager,
            job_manager,
            encryption_secret_key,
            encryption_public_key,
            signing_secret_key,
        )
        .await
    } else {
        // Assume it's a Deno tool if not Rust
        let tool = db
            .get_tool_by_key(&tool_router_key)
            .map_err(|e| ToolError::ExecutionError(format!("Failed to get tool: {}", e)))?;

        match tool {
            ShinkaiTool::Python(python_tool, _) => {
                let env = generate_execution_environment(
                    db.clone(),
                    llm_provider.clone(),
                    app_id.clone(),
                    tool_id.clone(),
                    tool_router_key.clone(),
                    "".to_string(), // TODO Pass data from the API
                    &python_tool.oauth.clone(),
                )
                .await?;

                let node_env = fetch_node_environment();
                let node_storage_path = node_env
                    .node_storage_path
                    .clone()
                    .ok_or_else(|| ToolError::ExecutionError("Node storage path is not set".to_string()))?;
                let support_files = generate_tool_definitions(
                    python_tool.tools.clone().unwrap_or_default(),
                    CodeLanguage::Python,
                    db,
                    false,
                )
                .await
                .map_err(|_| ToolError::ExecutionError("Failed to generate tool definitions".to_string()))?;
                python_tool
                    .run(
                        env,
                        node_env.api_listen_address.ip().to_string(),
                        node_env.api_listen_address.port(),
                        support_files,
                        parameters,
                        extra_config,
                        node_storage_path,
                        app_id.clone(),
                        tool_id.clone(),
                        node_name,
                        true,
                        Some(tool_router_key),
                    )
                    .map(|result| json!(result.data))
            }
            ShinkaiTool::Deno(deno_tool, _) => {
                let env = generate_execution_environment(
                    db.clone(),
                    llm_provider.clone(),
                    app_id.clone(),
                    tool_id.clone(),
                    tool_router_key.clone(),
                    "".to_string(), // TODO Pass data from the API
                    &deno_tool.oauth.clone(),
                )
                .await?;

                let node_env = fetch_node_environment();
                let node_storage_path = node_env
                    .node_storage_path
                    .clone()
                    .ok_or_else(|| ToolError::ExecutionError("Node storage path is not set".to_string()))?;
                let support_files = generate_tool_definitions(
                    deno_tool.tools.clone().unwrap_or_default(),
                    CodeLanguage::Typescript,
                    db,
                    false,
                )
                .await
                .map_err(|_| ToolError::ExecutionError("Failed to generate tool definitions".to_string()))?;
                deno_tool
                    .run(
                        env,
                        node_env.api_listen_address.ip().to_string(),
                        node_env.api_listen_address.port(),
                        support_files,
                        parameters,
                        extra_config,
                        node_storage_path,
                        app_id.clone(),
                        tool_id.clone(),
                        node_name,
                        true,
                        Some(tool_router_key),
                    )
                    .map(|result| json!(result.data))
                    .map_err(|e| ToolError::ExecutionError(e.to_string()))
            }
            _ => Err(ToolError::ExecutionError(format!("Unsupported tool type: {:?}", tool))),
        }
    }
}

pub async fn execute_code(
    tool_type: DynamicToolType,
    code: String,
    tools: Vec<String>,
    parameters: Map<String, Value>,
    extra_config: Vec<ToolConfig>,
    oauth: Option<Vec<OAuth>>,
    db: Arc<SqliteManager>,
    tool_id: String,
    app_id: String,
    llm_provider: String,
    bearer: String,
    node_name: ShinkaiName,
) -> Result<Value, ToolError> {
    eprintln!("[execute_code] tool_type: {}", tool_type);
    // Route based on the prefix
    match tool_type {
        DynamicToolType::DenoDynamic => {
            let support_files = generate_tool_definitions(tools, CodeLanguage::Typescript, db.clone(), false)
                .await
                .map_err(|_| ToolError::ExecutionError("Failed to generate tool definitions".to_string()))?;
            execute_deno_tool(
                bearer.clone(),
                db.clone(),
                node_name,
                parameters,
                extra_config,
                oauth.clone(),
                tool_id,
                app_id,
                llm_provider,
                support_files,
                code,
            )
            .await
        }
        DynamicToolType::PythonDynamic => {
            let support_files = generate_tool_definitions(tools, CodeLanguage::Python, db.clone(), false)
                .await
                .map_err(|_| ToolError::ExecutionError("Failed to generate tool definitions".to_string()))?;
            execute_python_tool(
                bearer.clone(),
                db.clone(),
                node_name,
                parameters,
                extra_config,
                oauth.clone(),
                tool_id,
                app_id,
                llm_provider,
                support_files,
                code,
            )
            .await
        }
    }
}

pub async fn check_code(
    tool_type: DynamicToolType,
    unfiltered_code: String,
    tool_id: String,
    app_id: String,
    tools: Vec<String>,
    sqlite_manager: Arc<SqliteManager>,
) -> Result<Vec<String>, ToolError> {
    eprintln!("[check_code] tool_type: {}", tool_type);

    // Use the new function to extract fenced code blocks
    let code_blocks = extract_fenced_code_blocks(&unfiltered_code);
    let code_extracted = if !code_blocks.is_empty() {
        code_blocks.join("\n\n")
    } else {
        unfiltered_code
    };

    eprintln!("[check_code] code_extracted: {}", code_extracted);

    match tool_type {
        DynamicToolType::DenoDynamic => {
            let support_files = generate_tool_definitions(tools, CodeLanguage::Typescript, sqlite_manager, false)
                .await
                .map_err(|_| ToolError::ExecutionError("Failed to generate tool definitions".to_string()))?;
            // Since `check_deno_tool` is synchronous, run it in a blocking task
            tokio::task::spawn_blocking(move || check_deno_tool(tool_id, app_id, support_files, code_extracted))
                .await
                .map_err(|e| ToolError::ExecutionError(format!("Task Join Error: {}", e)))?
        }
        DynamicToolType::PythonDynamic => Err(ToolError::ExecutionError("NYI Python".to_string())),
    }
}

fn extract_fenced_code_blocks(unfiltered_code: &str) -> Vec<String> {
    // Updated pattern to handle both formats in the regex
    let re = Regex::new(r"```(?:\w+(?:\\n|\n))?([\s\S]*?)```").unwrap();
    let matches: Vec<String> = re
        .captures_iter(unfiltered_code)
        .map(|cap| cap[1].to_string())
        .collect();

    matches
}

#[cfg(test)]
mod tests {
    use super::*;

    #[test]
    fn test_extract_fenced_code_blocks() {
        let input = r#"
          Based on the provided documentation and code, I will implement a tool that downloads a website into markdown. This involves using the `deno` library to make an HTTP request to the website and then parsing the HTML response to extract relevant information.\n\nFirst, let's import the necessary libraries and define our function signature:\n```typescript\ntype CONFIG = {};\ntype INPUTS = {\n  url: string;\n};\ntype OUTPUT = {};\n\nexport async function run(config: CONFIG, inputs: INPUTS): Promise<OUTPUT> {\n  const { url } = inputs;\n\n  // ...\n}\n```\nNext, we can use the `deno` library to make an HTTP request to the website:\n```typescript\nimport { fetch } from 'deno';\n\nconst response = await fetch(url);\nconst html = await response.text();\n```\nThen, we can parse the HTML response using a markdown parser. For this example, let's use the `marked` library, which is available on npm:\n```typescript\nimport { marked } from 'npm:marked';\n\nconst markdown = marked(html);\n```\nFinally, we can return the markdown as our output:\n```typescript\nreturn {\n  markdown,\n};\n}\n```\nPutting it all together, our `run` function would look like this:\n```typescript\nimport { fetch } from 'deno';\nimport { marked } from 'npm:marked';\n\ntype CONFIG = {};\ntype INPUTS = {\n  url: string;\n};\ntype OUTPUT = {};\n\nexport async function run(config: CONFIG, inputs: INPUTS): Promise<OUTPUT> {\n  const { url } = inputs;\n\n  const response = await fetch(url);\n  const html = await response.text();\n  const markdown = marked(html);\n\n  return {\n    markdown,\n  };\n}\n```\nThis tool can be used to download a website into markdown by calling the `run` function with the URL of the website as an argument.\n\nHere is the complete code:\n\n```typescript\nimport { fetch } from 'deno';\nimport { marked } from 'npm:marked';\n\ntype CONFIG = {};\ntype INPUTS = {\n  url: string;\n};\ntype OUTPUT = {};\n\nexport async function run(config: CONFIG, inputs: INPUTS): Promise<OUTPUT> {\n  const { url } = inputs;\n\n  const response = await fetch(url);\n  const html = await response.text();\n  const markdown = marked(html);\n\n  return {\n    markdown,\n  };\n}\n```\n\nPlease note that this code is a simple example and might not cover all edge cases. Depending on the complexity of the website, you might need to adjust the parsing logic accordingly.
        "#;

        let result = extract_fenced_code_blocks(input);
        let expected = vec![
            "type CONFIG = {};\\ntype INPUTS = {\\n  url: string;\\n};\\ntype OUTPUT = {};\\n\\nexport async function run(config: CONFIG, inputs: INPUTS): Promise<OUTPUT> {\\n  const { url } = inputs;\\n\\n  // ...\\n}\\n".to_string(),
            "import { fetch } from 'deno';\\n\\nconst response = await fetch(url);\\nconst html = await response.text();\\n".to_string(),
            "import { marked } from 'npm:marked';\\n\\nconst markdown = marked(html);\\n".to_string(),
            "return {\\n  markdown,\\n};\\n}\\n".to_string(),
            "import { fetch } from 'deno';\\nimport { marked } from 'npm:marked';\\n\\ntype CONFIG = {};\\ntype INPUTS = {\\n  url: string;\\n};\\ntype OUTPUT = {};\\n\\nexport async function run(config: CONFIG, inputs: INPUTS): Promise<OUTPUT> {\\n  const { url } = inputs;\\n\\n  const response = await fetch(url);\\n  const html = await response.text();\\n  const markdown = marked(html);\\n\\n  return {\\n    markdown,\\n  };\\n}\\n".to_string(),
            "import { fetch } from 'deno';\\nimport { marked } from 'npm:marked';\\n\\ntype CONFIG = {};\\ntype INPUTS = {\\n  url: string;\\n};\\ntype OUTPUT = {};\\n\\nexport async function run(config: CONFIG, inputs: INPUTS): Promise<OUTPUT> {\\n  const { url } = inputs;\\n\\n  const response = await fetch(url);\\n  const html = await response.text();\\n  const markdown = marked(html);\\n\\n  return {\\n    markdown,\\n  };\\n}\\n".to_string(),
        ];

        assert_eq!(result, expected);
    }

    #[test]
    fn test_extract_fenced_code_blocks_with_typescript() {
        let input = r#"Based on the provided documentation, we will implement a tool that downloads the webpage at `https://jhftss.github.io/` and converts it to plain text.

```typescript
import { getHomePath } from './shinkai-local-support.ts';

type CONFIG = {};
type INPUTS = {};
type OUTPUT = {};

export async function run(config: CONFIG, inputs: INPUTS): Promise<OUTPUT> {
  const url = 'https://jhftss.github.io/';
  try {
    const response = await fetch(url);
    if (!response.ok) {
      throw new Error(`HTTP error! status: ${response.status}`);
    }
    const text = await response.text();
    const fileContent = text.replace(/<[^>]*>|[\n\r]/g, '');
    const filePath = `${getHomePath()}/downloaded_text.txt`;
    Deno.writeTextFileSync(filePath, fileContent);
  } catch (error) {
    console.error(error.message);
    return { error: 'Failed to download and convert webpage' };
  }
  return {};
}

```"#;

        let expected = vec![r#"import { getHomePath } from './shinkai-local-support.ts';

type CONFIG = {};
type INPUTS = {};
type OUTPUT = {};

export async function run(config: CONFIG, inputs: INPUTS): Promise<OUTPUT> {
  const url = 'https://jhftss.github.io/';
  try {
    const response = await fetch(url);
    if (!response.ok) {
      throw new Error(`HTTP error! status: ${response.status}`);
    }
    const text = await response.text();
    const fileContent = text.replace(/<[^>]*>|[\n\r]/g, '');
    const filePath = `${getHomePath()}/downloaded_text.txt`;
    Deno.writeTextFileSync(filePath, fileContent);
  } catch (error) {
    console.error(error.message);
    return { error: 'Failed to download and convert webpage' };
  }
  return {};
}

"#
        .to_string()];

        let result = extract_fenced_code_blocks(input);
        assert_eq!(result, expected);
    }
}<|MERGE_RESOLUTION|>--- conflicted
+++ resolved
@@ -115,13 +115,7 @@
 pub async fn execute_tool_cmd(
     bearer: String,
     node_name: ShinkaiName,
-<<<<<<< HEAD
-    db: Arc<RwLock<SqliteManager>>,
-    // vector_fs: Arc<VectorFS>,
-=======
     db: Arc<SqliteManager>,
-    vector_fs: Arc<VectorFS>,
->>>>>>> 218b18d2
     tool_router_key: String,
     parameters: Map<String, Value>,
     tool_id: String,
