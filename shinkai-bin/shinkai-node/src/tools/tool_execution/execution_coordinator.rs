--- conflicted
+++ resolved
@@ -838,11 +838,8 @@
             cron_tasks: None,
             scope: MinimalJobScope::default(),
             tools_config_override: None,
-<<<<<<< HEAD
             avatar_url: None,
-=======
             edited: false,
->>>>>>> 50d55b3f
         };
         agent.tools_config_override = None;
 
@@ -882,11 +879,8 @@
             cron_tasks: None,
             scope: MinimalJobScope::default(),
             tools_config_override: None,
-<<<<<<< HEAD
             avatar_url: None,
-=======
             edited: false,
->>>>>>> 50d55b3f
         };
         let mut overrides = HashMap::new();
         overrides.insert("test_tool".to_string(), HashMap::new());
@@ -937,11 +931,8 @@
             cron_tasks: None,
             scope: MinimalJobScope::default(),
             tools_config_override: None,
-<<<<<<< HEAD
             avatar_url: None,
-=======
             edited: false,
->>>>>>> 50d55b3f
         };
         let mut overrides = HashMap::new();
         overrides.insert("test_tool".to_string(), HashMap::new());
@@ -1015,11 +1006,8 @@
             cron_tasks: None,
             scope: MinimalJobScope::default(),
             tools_config_override: None,
-<<<<<<< HEAD
             avatar_url: None,
-=======
             edited: false,
->>>>>>> 50d55b3f
         };
         let mut overrides = HashMap::new();
         overrides.insert("different_tool".to_string(), HashMap::new());
