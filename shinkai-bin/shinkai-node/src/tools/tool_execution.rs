--- conflicted
+++ resolved
@@ -3,17 +3,12 @@
 pub mod execution_deno_dynamic;
 pub mod execution_python_dynamic;
 
-<<<<<<< HEAD
 use serde_json::{Map, Value};
-use shinkai_http_api::api_v2::api_v2_handlers_tools::ToolType;
 use shinkai_sqlite::SqliteManager;
-=======
 use crate::llm_provider::job_manager::JobManager;
 use crate::tools::generate_tool_definitions;
-use serde_json::{Map, Value};
 use shinkai_http_api::api_v2::api_v2_handlers_tools::{Language, ToolType};
 use shinkai_message_primitives::schemas::shinkai_name::ShinkaiName;
->>>>>>> 1ac46c81
 use shinkai_tools_primitives::tools::error::ToolError;
 
 use super::tool_execution::execution_built_in_tools::execute_built_in_tool;
@@ -26,11 +21,8 @@
 use ed25519_dalek::SigningKey;
 use shinkai_db::db::ShinkaiDB;
 use std::sync::Arc;
-<<<<<<< HEAD
-=======
 use x25519_dalek::PublicKey as EncryptionPublicKey;
 use x25519_dalek::StaticSecret as EncryptionStaticKey;
->>>>>>> 1ac46c81
 
 pub async fn execute_tool(
     tool_router_key: String,
@@ -65,7 +57,7 @@
             .await
         }
         ToolType::DenoDynamic => {
-            let header_code = generate_tool_definitions(Language::Typescript, lance_db, false)
+            let header_code = generate_tool_definitions(Language::Typescript, sqlite_manager, false)
                 .await
                 .map_err(|_| ToolError::ExecutionError("Failed to generate tool definitions".to_string()))?;
             execute_deno_tool(bearer.clone(), parameters, extra_config, header_code)
