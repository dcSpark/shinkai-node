use std::sync::Arc;
use std::time::Instant;
use std::{env, fs};

use crate::llm_provider::error::LLMProviderError;
use crate::llm_provider::execution::chains::generic_chain::generic_inference_chain::GenericInferenceChain;
use crate::llm_provider::execution::chains::inference_chain_trait::{FunctionCall, InferenceChainContextTrait};
use crate::llm_provider::job_manager::JobManager;
use crate::network::Node;
use crate::tools::tool_definitions::definition_generation::{generate_tool_definitions, get_rust_tools};
use crate::tools::tool_execution::execution_custom::execute_custom_tool;
use crate::tools::tool_execution::execution_header_generator::{check_tool, generate_execution_environment};
use crate::utils::environment::fetch_node_environment;
use serde::{Deserialize, Serialize};
use serde_json::Value;
use shinkai_embedding::embedding_generator::EmbeddingGenerator;
use shinkai_fs::shinkai_file_manager::ShinkaiFileManager;
use shinkai_message_primitives::schemas::indexable_version::IndexableVersion;
use shinkai_message_primitives::schemas::invoices::{Invoice, InvoiceStatusEnum};
use shinkai_message_primitives::schemas::job::JobLike;
use shinkai_message_primitives::schemas::llm_providers::common_agent_llm_provider::ProviderOrAgent;
use shinkai_message_primitives::schemas::shinkai_name::ShinkaiName;
use shinkai_message_primitives::schemas::shinkai_tool_offering::{
    AssetPayment, ToolPrice, UsageType, UsageTypeInquiry,
};
use shinkai_message_primitives::schemas::shinkai_tools::CodeLanguage;
use shinkai_message_primitives::schemas::wallet_mixed::{Asset, NetworkIdentifier};
use shinkai_message_primitives::schemas::ws_types::{PaymentMetadata, WSMessageType, WidgetMetadata};
use shinkai_message_primitives::shinkai_message::shinkai_message_schemas::{AssociatedUI, WSTopic};
use shinkai_message_primitives::shinkai_utils::shinkai_logging::{shinkai_log, ShinkaiLogLevel, ShinkaiLogOption};
use shinkai_sqlite::errors::SqliteManagerError;
use shinkai_sqlite::files::prompts_data;
use shinkai_sqlite::SqliteManager;
use shinkai_tools_primitives::tools::error::ToolError;
use shinkai_tools_primitives::tools::network_tool::NetworkTool;
use shinkai_tools_primitives::tools::parameters::Parameters;
use shinkai_tools_primitives::tools::rust_tools::RustTool;
use shinkai_tools_primitives::tools::shinkai_tool::{ShinkaiTool, ShinkaiToolHeader};
use shinkai_tools_primitives::tools::tool_config::ToolConfig;
use shinkai_tools_primitives::tools::tool_output_arg::ToolOutputArg;
use tokio::sync::Mutex;

use ed25519_dalek::SigningKey;
use x25519_dalek::{PublicKey as EncryptionPublicKey, StaticSecret as EncryptionStaticKey};

use super::IdentityManager;

#[derive(Clone)]
pub struct ToolRouter {
    pub sqlite_manager: Arc<SqliteManager>,
    pub identity_manager: Arc<Mutex<IdentityManager>>,
    pub encryption_secret_key: EncryptionStaticKey,
    pub encryption_public_key: EncryptionPublicKey,
    pub signing_secret_key: SigningKey,
    pub job_manager: Option<Arc<Mutex<JobManager>>>,
}

#[derive(Debug, Clone, Deserialize, Serialize)]
pub struct ToolCallFunctionResponse {
    pub response: String,
    pub function_call: FunctionCall,
}

impl ToolRouter {
    pub fn new(
        sqlite_manager: Arc<SqliteManager>,
        identity_manager: Arc<Mutex<IdentityManager>>,
        encryption_secret_key: EncryptionStaticKey,
        encryption_public_key: EncryptionPublicKey,
        signing_secret_key: SigningKey,
        job_manager: Option<Arc<Mutex<JobManager>>>,
    ) -> Self {
        ToolRouter {
            sqlite_manager,
            identity_manager,
            encryption_secret_key,
            encryption_public_key,
            signing_secret_key,
            job_manager,
        }
    }

    pub async fn initialization(&self, generator: Box<dyn EmbeddingGenerator>) -> Result<(), ToolError> {
        let is_empty;
        let has_any_js_tools;
        {
            is_empty = self
                .sqlite_manager
                .is_empty()
                .map_err(|e| ToolError::DatabaseError(e.to_string()))?;

            has_any_js_tools = self
                .sqlite_manager
                .has_any_js_tools()
                .map_err(|e| ToolError::DatabaseError(e.to_string()))?;
        }

        if let Err(e) = Self::import_tools_from_directory(self.sqlite_manager.clone()).await {
            eprintln!("Error importing tools from directory: {}", e);
        }

        if is_empty {
            if let Err(e) = self.add_testing_network_tools().await {
                eprintln!("Error adding testing network tools: {}", e);
            }
            if let Err(e) = self.add_rust_tools().await {
                eprintln!("Error adding rust tools: {}", e);
            }
            if let Err(e) = self.add_static_prompts(&generator).await {
                eprintln!("Error adding static prompts: {}", e);
            }
        } else if !has_any_js_tools {
            if let Err(e) = self.add_testing_network_tools().await {
                eprintln!("Error adding testing network tools: {}", e);
            }
            if let Err(e) = self.add_rust_tools().await {
                eprintln!("Error adding rust tools: {}", e);
            }
        }

        Ok(())
    }

    pub async fn force_reinstall_all(&self, generator: &Box<dyn EmbeddingGenerator>) -> Result<(), ToolError> {
        if let Err(e) = self.add_testing_network_tools().await {
            eprintln!("Error adding testing network tools: {}", e);
        }
        if let Err(e) = self.add_rust_tools().await {
            eprintln!("Error adding rust tools: {}", e);
        }
        if let Err(e) = self.add_static_prompts(generator).await {
            eprintln!("Error adding static prompts: {}", e);
        }
        if let Err(e) = Self::import_tools_from_directory(self.sqlite_manager.clone()).await {
            eprintln!("Error importing tools from directory: {}", e);
        }
        Ok(())
    }

    async fn import_tools_from_directory(db: Arc<SqliteManager>) -> Result<(), ToolError> {
        if env::var("SKIP_IMPORT_FROM_DIRECTORY")
            .unwrap_or("false".to_string())
            .to_lowercase()
            .eq("true")
        {
            return Ok(());
        }

        // Start timing before the HTTP request
        let start_time = Instant::now();

        let url = env::var("SHINKAI_TOOLS_DIRECTORY_URL")
            .unwrap_or_else(|_| "https://download.shinkai.com/tools/directory.json".to_string());

        let response = reqwest::get(url).await.map_err(|e| ToolError::RequestError(e))?;

        if response.status() != 200 {
            return Err(ToolError::ExecutionError(format!(
                "Import tools request returned a non OK status: {}",
                response.status()
            )));
        }

        let tools: Vec<serde_json::Value> = response
            .json()
            .await
            .map_err(|e| ToolError::ParseError(format!("Failed to parse tools directory: {}", e)))?;

        let tool_urls = tools
            .iter()
            .map(|tool| (tool["name"].as_str(), tool["file"].as_str(), tool["routerKey"].as_str()))
            .collect::<Vec<_>>()
            .into_iter()
            .filter(|(name, url, router_key)| url.is_some() && name.is_some() && router_key.is_some())
            .map(|(name, url, router_key)| (name.unwrap(), url.unwrap(), router_key.unwrap()))
            .collect::<Vec<_>>();

        let futures = tool_urls.into_iter().map(|(tool_name, tool_url, router_key)| {
            let db = db.clone();
            let node_env = fetch_node_environment();
            let tool_url = tool_url.to_string();
            async move {
                let tool = db.get_tool_by_key(router_key);
                let _ = match tool {
                    Ok(_) => {
                        println!("Tool already exists: {}", router_key);
                        return Ok::<(), ToolError>(());
                    }
                    Err(SqliteManagerError::ToolNotFound(_)) => {
                        ();
                    }
                    Err(e) => {
                        eprintln!("Failed to get tool: {:#?}", e);
                        return Ok::<(), ToolError>(());
                    }
                };

                match Node::v2_api_import_tool_internal(db, node_env, tool_url).await {
                    Ok(_) => {
                        println!("Successfully imported tool {}", tool_name);
                        return Ok::<(), ToolError>(());
                    }
                    Err(e) => {
                        eprintln!("Failed to import tool {}: {:#?}", tool_name, e);
                        return Ok::<(), ToolError>(()); // Continue on error
                    }
                }
            }
        });

        futures::future::join_all(futures).await;

        // Calculate and print the duration
        let duration = start_time.elapsed();
        println!("Total time taken to import tools: {:?}", duration);

        Ok(())
    }

    pub async fn add_static_prompts(&self, _generator: &Box<dyn EmbeddingGenerator>) -> Result<(), ToolError> {
        // Check if ONLY_TESTING_PROMPTS is set
        if env::var("ONLY_TESTING_PROMPTS").unwrap_or_default() == "1"
            || env::var("ONLY_TESTING_PROMPTS").unwrap_or_default().to_lowercase() == "true"
        {
            return Ok(()); // Return right away and don't add anything
        }

        let start_time = Instant::now();

        // Determine which set of prompts to use
        let prompts_data = if env::var("IS_TESTING").unwrap_or_default() == "1" {
            prompts_data::PROMPTS_JSON_TESTING
        } else {
            prompts_data::PROMPTS_JSON
        };

        // Parse the JSON string into a Vec<Value>
        let json_array: Vec<Value> = serde_json::from_str(prompts_data).expect("Failed to parse prompts JSON data");

        println!("Number of static prompts to add: {}", json_array.len());

        // Use the add_prompts_from_json_values method
        {
            self.sqlite_manager
                .add_prompts_from_json_values(json_array)
                .map_err(|e| ToolError::DatabaseError(e.to_string()))?;
        }

        let duration = start_time.elapsed();
        if env::var("LOG_ALL").unwrap_or_default() == "1" {
            println!("Time taken to add static prompts: {:?}", duration);
        }
        Ok(())
    }

    pub async fn add_network_tool(&self, network_tool: NetworkTool) -> Result<(), ToolError> {
        self.sqlite_manager
            .add_tool(ShinkaiTool::Network(network_tool, true))
            .await
            .map(|_| ())
            .map_err(|e| ToolError::DatabaseError(e.to_string()))
    }

    async fn add_rust_tools(&self) -> Result<(), ToolError> {
        let rust_tools = get_rust_tools();
        for tool in rust_tools {
            let rust_tool = RustTool::new(
                tool.name,
                tool.description,
                tool.input_args,
                tool.output_arg,
                None,
                tool.tool_router_key,
            );
            self.sqlite_manager
                .add_tool(ShinkaiTool::Rust(rust_tool, true))
                .await
                .map_err(|e| ToolError::DatabaseError(e.to_string()))?;
        }
        Ok(())
    }

    async fn add_testing_network_tools(&self) -> Result<(), ToolError> {
        // Check if ADD_TESTING_EXTERNAL_NETWORK_ECHO is set
        if std::env::var("ADD_TESTING_EXTERNAL_NETWORK_ECHO").unwrap_or_else(|_| "false".to_string()) == "true" {
            let usage_type = UsageType::PerUse(ToolPrice::Payment(vec![AssetPayment {
                asset: Asset {
                    network_id: NetworkIdentifier::BaseSepolia,
                    asset_id: "USDC".to_string(),
                    decimals: Some(6),
                    contract_address: Some("0x036CbD53842c5426634e7929541eC2318f3dCF7e".to_string()),
                },
                amount: "1000".to_string(), // 0.001 USDC in atomic units (6 decimals)
            }]));

            // Manually create NetworkTool
            let network_tool = NetworkTool {
                name: "network__echo".to_string(),
                toolkit_name: "shinkai-tool-echo".to_string(),
                description: "Echoes the input message".to_string(),
                version: "0.1".to_string(),
                provider: ShinkaiName::new("@@agent_provider.arb-sep-shinkai".to_string()).unwrap(),
                usage_type: usage_type.clone(),
                activated: true,
                config: vec![],
                input_args: {
                    let mut params = Parameters::new();
                    params.add_property(
                        "message".to_string(),
                        "string".to_string(),
                        "The message to echo".to_string(),
                        true,
                    );
                    params
                },
                output_arg: ToolOutputArg { json: "".to_string() },
                embedding: None,
                restrictions: None,
            };
            {
                let shinkai_tool = ShinkaiTool::Network(network_tool, true);

                self.sqlite_manager
                    .add_tool(shinkai_tool)
                    .await
                    .map_err(|e| ToolError::DatabaseError(e.to_string()))?;
            }

            // Manually create another NetworkTool
            let youtube_tool = NetworkTool {
                name: "youtube_transcript_with_timestamps".to_string(),
                toolkit_name: "shinkai-tool-youtube-transcript".to_string(),
                description: "Takes a YouTube link and summarizes the content by creating multiple sections with a summary and a timestamp.".to_string(),
                version: "0.1".to_string(),
                provider: ShinkaiName::new("@@agent_provider.arb-sep-shinkai".to_string()).unwrap(),
                usage_type: usage_type.clone(),
                activated: true,
                config: vec![],
                input_args: {
                    let mut params = Parameters::new();
                    params.add_property("url".to_string(), "string".to_string(), "The YouTube link to summarize".to_string(), true);
                    params
                },
                output_arg: ToolOutputArg { json: "".to_string() },
                embedding: None,
                restrictions: None,
            };

            {
                let shinkai_tool = ShinkaiTool::Network(youtube_tool, true);
                self.sqlite_manager
                    .add_tool(shinkai_tool)
                    .await
                    .map_err(|e| ToolError::DatabaseError(e.to_string()))?;
            }
        }

        // Check if ADD_TESTING_NETWORK_ECHO is set
        if std::env::var("ADD_TESTING_NETWORK_ECHO").unwrap_or_else(|_| "false".to_string()) == "true" {
            match self
                .sqlite_manager
                .get_tool_by_key("local:::shinkai-tool-echo:::shinkai__echo")
            {
                Ok(shinkai_tool) => {
                    if let ShinkaiTool::Deno(mut js_tool, _) = shinkai_tool {
                        js_tool.name = "network__echo".to_string();
                        let modified_tool = ShinkaiTool::Deno(js_tool, true);
                        self.sqlite_manager
                            .add_tool(modified_tool)
                            .await
                            .map_err(|e| ToolError::DatabaseError(e.to_string()))?;
                    }
                }
                Err(SqliteManagerError::ToolNotFound(_)) => {
                    eprintln!("Tool not found: local:::shinkai-tool-echo:::shinkai__echo");
                    // Handle the case where the tool is not found, if necessary
                }
                Err(e) => {
                    return Err(ToolError::DatabaseError(e.to_string()));
                }
            }

            match self
                .sqlite_manager
                .get_tool_by_key("local:::shinkai-tool-youtube-transcript:::shinkai__youtube_transcript")
            {
                Ok(shinkai_tool) => {
                    if let ShinkaiTool::Deno(mut js_tool, _) = shinkai_tool {
                        js_tool.name = "youtube_transcript_with_timestamps".to_string();
                        let modified_tool = ShinkaiTool::Deno(js_tool, true);
                        self.sqlite_manager
                            .add_tool(modified_tool)
                            .await
                            .map_err(|e| ToolError::DatabaseError(e.to_string()))?;
                    }
                }
                Err(SqliteManagerError::ToolNotFound(_)) => {
                    eprintln!("Tool not found: local:::shinkai-tool-youtube-transcript:::shinkai__youtube_transcript");
                    // Handle the case where the tool is not found, if necessary
                }
                Err(e) => {
                    return Err(ToolError::DatabaseError(e.to_string()));
                }
            }
        }

        Ok(())
    }

    pub async fn get_tool_by_name(&self, name: &str) -> Result<Option<ShinkaiTool>, ToolError> {
        match self.sqlite_manager.get_tool_by_key(name) {
            Ok(tool) => Ok(Some(tool)),
            Err(SqliteManagerError::ToolNotFound(_)) => Ok(None),
            Err(e) => Err(ToolError::DatabaseError(e.to_string())),
        }
    }

    pub async fn get_tool_by_name_and_version(
        &self,
        name: &str,
        version: Option<IndexableVersion>,
    ) -> Result<Option<ShinkaiTool>, ToolError> {
        match self.sqlite_manager.get_tool_by_key_and_version(name, version) {
            Ok(tool) => Ok(Some(tool)),
            Err(SqliteManagerError::ToolNotFound(_)) => Ok(None),
            Err(e) => Err(ToolError::DatabaseError(e.to_string())),
        }
    }

    pub async fn vector_search_enabled_tools(
        &self,
        query: &str,
        num_of_results: u64,
    ) -> Result<Vec<ShinkaiToolHeader>, ToolError> {
        let tool_headers = self
            .sqlite_manager
            .tool_vector_search(query, num_of_results, false, false)
            .await
            .map_err(|e| ToolError::DatabaseError(e.to_string()))?;
        // Note: we can add more code here to filter out low confidence results
        let tool_headers = tool_headers.into_iter().map(|(tool, _)| tool).collect();
        Ok(tool_headers)
    }

    pub async fn vector_search_enabled_tools_with_network(
        &self,
        query: &str,
        num_of_results: u64,
    ) -> Result<Vec<ShinkaiToolHeader>, ToolError> {
        let tool_headers = self
            .sqlite_manager
            .tool_vector_search(query, num_of_results, false, true)
            .await
            .map_err(|e| ToolError::DatabaseError(e.to_string()))?;
        // Note: we can add more code here to filter out low confidence results
        let tool_headers = tool_headers.into_iter().map(|(tool, _)| tool).collect();
        Ok(tool_headers)
    }

    pub async fn vector_search_all_tools(
        &self,
        query: &str,
        num_of_results: u64,
    ) -> Result<Vec<ShinkaiToolHeader>, ToolError> {
        let tool_headers = self
            .sqlite_manager
            .tool_vector_search(query, num_of_results, true, true)
            .await
            .map_err(|e| ToolError::DatabaseError(e.to_string()))?;
        // Note: we can add more code here to filter out low confidence results
        let tool_headers = tool_headers.into_iter().map(|(tool, _)| tool).collect();
        Ok(tool_headers)
    }

    pub async fn call_function(
        &self,
        function_call: FunctionCall,
        context: &dyn InferenceChainContextTrait,
        shinkai_tool: &ShinkaiTool,
        node_name: ShinkaiName,
    ) -> Result<ToolCallFunctionResponse, LLMProviderError> {
        let _function_name = function_call.name.clone();
        let function_args = function_call.arguments.clone();

        // Get additional files
        // Merge agent scope fs_files_paths if llm_provider is an agent
        let mut merged_fs_files_paths = context.fs_files_paths().clone();
        let mut merged_fs_folder_paths = Vec::new();
        if let ProviderOrAgent::Agent(agent) = context.llm_provider() {
            merged_fs_files_paths.extend(agent.scope.vector_fs_items.clone());
            merged_fs_folder_paths.extend(agent.scope.vector_fs_folders.clone());
        }
        let additional_files = GenericInferenceChain::get_additional_files(
            &context.db(),
            &context.full_job(),
            context.job_filenames().clone(),
            merged_fs_files_paths.clone(),
            merged_fs_folder_paths.clone(),
        )?;

        let mut all_files = vec![];
        // Add job scope files
        let job_scope =
            ShinkaiFileManager::get_absolute_path_for_job_scope(&context.db(), &context.full_job().job_id());
        if let Ok(job_scope) = job_scope {
            all_files.extend(job_scope);
        }

        println!("call_function additional_files: {:?}", additional_files);
        println!("call_function job_scope files: {:?}", all_files);

        all_files.extend(additional_files);

        match shinkai_tool {
            ShinkaiTool::Python(python_tool, _is_enabled) => {
                let function_config = shinkai_tool.get_config_from_env();
                let function_config_vec: Vec<ToolConfig> = function_config.into_iter().collect();

                let node_env = fetch_node_environment();
                let node_storage_path = node_env
                    .node_storage_path
                    .clone()
                    .ok_or_else(|| ToolError::ExecutionError("Node storage path is not set".to_string()))?;

                // Get app_id from Cron UI if present, otherwise use job_id
                let app_id = match context.full_job().associated_ui().as_ref() {
                    Some(AssociatedUI::Cron(cron_id)) => cron_id.clone(),
                    _ => context.full_job().job_id().to_string(),
                };

                let tool_id = shinkai_tool.tool_router_key().to_string_without_version().clone();
                let tools = python_tool.tools.clone();
                let support_files =
                    generate_tool_definitions(tools, CodeLanguage::Typescript, self.sqlite_manager.clone(), false)
                        .await
                        .map_err(|_| ToolError::ExecutionError("Failed to generate tool definitions".to_string()))?;

                let envs = generate_execution_environment(
                    context.db(),
                    context.agent().clone().get_id().to_string(),
                    tool_id.clone(),
                    app_id.clone(),
                    shinkai_tool.tool_router_key().to_string_without_version().clone(),
                    app_id.clone(),
                    &python_tool.oauth,
                )
                .await?;

                check_tool(
                    shinkai_tool.tool_router_key().to_string_without_version().clone(),
                    python_tool.config.clone(),
                    function_args.clone(),
                    python_tool.input_args.clone(),
                )?;

                let result = python_tool
                    .run(
                        envs,
                        node_env.api_listen_address.ip().to_string(),
                        node_env.api_listen_address.port(),
                        support_files,
                        function_args,
                        function_config_vec,
                        node_storage_path,
                        app_id.clone(),
                        tool_id.clone(),
                        node_name,
                        false,
                        None,
                        Some(all_files),
                    )
                    .map_err(|e| LLMProviderError::FunctionExecutionError(e.to_string()))?;
                let result_str = serde_json::to_string(&result)
                    .map_err(|e| LLMProviderError::FunctionExecutionError(e.to_string()))?;
                return Ok(ToolCallFunctionResponse {
                    response: result_str,
                    function_call,
                });
            }
            ShinkaiTool::Rust(_rust_tool, _is_enabled) => {
                // Get app_id from Cron UI if present, otherwise use job_id
                let app_id = match context.full_job().associated_ui().as_ref() {
                    Some(AssociatedUI::Cron(cron_id)) => cron_id.clone(),
                    _ => context.full_job().job_id().to_string(),
                };

                let tool_id = shinkai_tool.tool_router_key().to_string_without_version().clone();
                let function_config = shinkai_tool.get_config_from_env();
                let function_config_vec: Vec<ToolConfig> = function_config.into_iter().collect();

                let db = context.db();
                let llm_provider = context.agent().get_llm_provider_id().to_string();
                let bearer = db.read_api_v2_key().unwrap_or_default().unwrap_or_default();

                let job_callback_manager = context.job_callback_manager();
                let mut job_manager: Option<Arc<Mutex<JobManager>>> = None;
                if let Some(job_callback_manager) = &job_callback_manager {
                    let job_callback_manager = job_callback_manager.lock().await;
                    job_manager = job_callback_manager.job_manager.clone();
                }

                if job_manager.is_none() {
                    return Err(LLMProviderError::FunctionExecutionError(
                        "Job manager is not available".to_string(),
                    ));
                }

                let result = execute_custom_tool(
                    &shinkai_tool.tool_router_key().to_string_without_version().clone(),
                    function_args,
                    tool_id,
                    app_id,
                    function_config_vec,
                    bearer,
                    db.clone(),
                    llm_provider,
                    node_name,
                    self.identity_manager.clone(),
                    job_manager.unwrap(),
                    self.encryption_secret_key.clone(),
                    self.encryption_public_key.clone(),
                    self.signing_secret_key.clone(),
                )
                .await?;

                let result_str = serde_json::to_string(&result)
                    .map_err(|e| LLMProviderError::FunctionExecutionError(e.to_string()))?;
                return Ok(ToolCallFunctionResponse {
                    response: result_str,
                    function_call,
                });
            }
            ShinkaiTool::Deno(deno_tool, _is_enabled) => {
                let function_config = shinkai_tool.get_config_from_env();
                let function_config_vec: Vec<ToolConfig> = function_config.into_iter().collect();

                let node_env = fetch_node_environment();
                let node_storage_path = node_env
                    .node_storage_path
                    .clone()
                    .ok_or_else(|| ToolError::ExecutionError("Node storage path is not set".to_string()))?;

                // Get app_id from Cron UI if present, otherwise use job_id
                let app_id = match context.full_job().associated_ui().as_ref() {
                    Some(AssociatedUI::Cron(cron_id)) => cron_id.clone(),
                    _ => context.full_job().job_id().to_string(),
                };

                let tool_id = shinkai_tool.tool_router_key().to_string_without_version().clone();
                let tools = deno_tool.tools.clone();
                let support_files =
                    generate_tool_definitions(tools, CodeLanguage::Typescript, self.sqlite_manager.clone(), false)
                        .await
                        .map_err(|_| ToolError::ExecutionError("Failed to generate tool definitions".to_string()))?;

                let envs = generate_execution_environment(
                    context.db(),
                    context.agent().clone().get_id().to_string(),
                    app_id.clone(),
                    tool_id.clone(),
                    shinkai_tool.tool_router_key().to_string_without_version().clone(),
                    app_id.clone(),
                    &deno_tool.oauth,
                )
                .await?;

                check_tool(
                    shinkai_tool.tool_router_key().to_string_without_version().clone(),
                    deno_tool.config.clone(),
                    function_args.clone(),
                    deno_tool.input_args.clone(),
                )?;

<<<<<<< HEAD
                let result = deno_tool
                    .run(
                        envs,
                        node_env.api_listen_address.ip().to_string(),
                        node_env.api_listen_address.port(),
                        support_files,
                        function_args,
                        function_config_vec,
                        node_storage_path,
                        app_id,
                        tool_id.clone(),
                        node_name,
                        false,
                        Some(tool_id),
                        Some(all_files),
                    )
                    .map_err(|e| LLMProviderError::FunctionExecutionError(e.to_string()))?;
=======
                let folder = get_app_folder_path(node_env.clone(), context.full_job().job_id().to_string());
                let mounts = Node::v2_api_list_app_files_internal(folder.clone(), true);
                if let Err(e) = mounts {
                    eprintln!("Failed to list app files: {:?}", e);
                    return Err(LLMProviderError::FunctionExecutionError(format!("{:?}", e)));
                }
                let mounts = Some(mounts.unwrap_or_default());

                let result = deno_tool.run(
                    envs,
                    node_env.api_listen_address.ip().to_string(),
                    node_env.api_listen_address.port(),
                    support_files,
                    function_args,
                    function_config_vec,
                    node_storage_path,
                    app_id,
                    tool_id.clone(),
                    node_name,
                    false,
                    Some(tool_id),
                    mounts,
                )?;
>>>>>>> e9c39947
                let result_str = serde_json::to_string(&result)
                    .map_err(|e| LLMProviderError::FunctionExecutionError(e.to_string()))?;
                return Ok(ToolCallFunctionResponse {
                    response: result_str,
                    function_call,
                });
            }
            ShinkaiTool::Network(network_tool, _is_enabled) => {
                eprintln!("network tool with name {:?}", network_tool.name);

                let agent_payments_manager = context.my_agent_payments_manager();
                let (internal_invoice_request, wallet_balances) = {
                    // Start invoice request
                    let my_agent_payments_manager = match &agent_payments_manager {
                        Some(manager) => manager.lock().await,
                        None => {
                            eprintln!("call_function> Agent payments manager is not available");
                            shinkai_log(
                                ShinkaiLogOption::Node,
                                ShinkaiLogLevel::Error,
                                "Agent payments manager is not available",
                            );
                            return Err(LLMProviderError::FunctionExecutionError(
                                "Agent payments manager is not available".to_string(),
                            ));
                        }
                    };

                    // Get wallet balances
                    let balances = match my_agent_payments_manager.get_balances(node_name.clone()).await {
                        Ok(balances) => balances,
                        Err(e) => {
                            eprintln!("Failed to get balances: {}", e);
                            shinkai_log(
                                ShinkaiLogOption::Node,
                                ShinkaiLogLevel::Error,
                                format!("Failed to get balances: {}", e).as_str(),
                            );
                            return Err(LLMProviderError::FunctionExecutionError(format!(
                                "Failed to get balances: {}",
                                e
                            )));
                        }
                    };

                    // Send a Network Request Invoice
                    let invoice_request = match my_agent_payments_manager
                        .network_request_invoice(network_tool.clone(), UsageTypeInquiry::PerUse)
                        .await
                    {
                        Ok(request) => request,
                        Err(e) => {
                            eprintln!("Failed to request invoice: {}", e);
                            shinkai_log(
                                ShinkaiLogOption::Node,
                                ShinkaiLogLevel::Error,
                                format!("Failed to request invoice: {}", e).as_str(),
                            );
                            return Err(LLMProviderError::FunctionExecutionError(format!(
                                "Failed to request invoice: {}",
                                e
                            )));
                        }
                    };
                    (invoice_request, balances)
                };

                eprintln!(
                    "call_function> internal_invoice_request: {:?}",
                    internal_invoice_request
                );

                // TODO: Send ws_message to the frontend saying requesting invoice to X and more context

                // Convert balances to Value
                let balances_value = match serde_json::to_value(&wallet_balances) {
                    Ok(value) => value,
                    Err(e) => {
                        shinkai_log(
                            ShinkaiLogOption::Node,
                            ShinkaiLogLevel::Error,
                            format!("Failed to convert balances to Value: {}", e).as_str(),
                        );
                        return Err(LLMProviderError::FunctionExecutionError(format!(
                            "Failed to convert balances to Value: {}",
                            e
                        )));
                    }
                };

                // Note: there must be a better way to do this
                // Loop to check for the invoice unique_id
                let start_time = std::time::Instant::now();
                let timeout = std::time::Duration::from_secs(300); // 5 minutes
                let interval = std::time::Duration::from_millis(100); // 100ms
                let notification_content: Invoice;

                loop {
                    if start_time.elapsed() > timeout {
                        return Err(LLMProviderError::FunctionExecutionError(
                            "Timeout while waiting for invoice unique_id".to_string(),
                        ));
                    }

                    // Check if the invoice is paid
                    match context.db().get_invoice(&internal_invoice_request.unique_id.clone()) {
                        Ok(invoice) => {
                            eprintln!("invoice found: {:?}", invoice);

                            if invoice.status == InvoiceStatusEnum::Pending {
                                // Process the notification
                                notification_content = invoice;
                                break;
                            }
                        }
                        Err(_e) => {
                            // If invoice is not found, check for InvoiceNetworkError
                            match context
                                .db()
                                .get_invoice_network_error(&internal_invoice_request.unique_id.clone())
                            {
                                Ok(network_error) => {
                                    eprintln!("InvoiceNetworkError found: {:?}", network_error);
                                    shinkai_log(
                                        ShinkaiLogOption::Network,
                                        ShinkaiLogLevel::Error,
                                        &format!("InvoiceNetworkError details: {:?}", network_error),
                                    );
                                    // Return the user_error_message if available, otherwise a default message
                                    let error_message = network_error
                                        .user_error_message
                                        .unwrap_or_else(|| "Invoice network error encountered".to_string());
                                    return Err(LLMProviderError::FunctionExecutionError(error_message));
                                }
                                Err(_) => {
                                    // Continue waiting if neither invoice nor network error is found
                                }
                            }
                        }
                    }
                    tokio::time::sleep(interval).await;
                }

                // Convert notification_content to Value
                let notification_content_value = match serde_json::to_value(&notification_content) {
                    Ok(value) => value,
                    Err(e) => {
                        shinkai_log(
                            ShinkaiLogOption::Node,
                            ShinkaiLogLevel::Error,
                            format!("Failed to convert notification_content to Value: {}", e).as_str(),
                        );
                        return Err(LLMProviderError::FunctionExecutionError(format!(
                            "Failed to convert notification_content to Value: {}",
                            e
                        )));
                    }
                };

                // Get the ws from the context
                {
                    let ws_manager = context.ws_manager_trait();

                    if let Some(ws_manager) = &ws_manager {
                        let ws_manager = ws_manager.lock().await;
                        let job = context.full_job();

                        let topic = WSTopic::Widget;
                        let subtopic = job.conversation_inbox_name.to_string();
                        let update = "".to_string();
                        let payment_metadata = PaymentMetadata {
                            tool_key: network_tool.name.clone(),
                            description: network_tool.description.clone(),
                            usage_type: network_tool.usage_type.clone(),
                            invoice_id: internal_invoice_request.unique_id.clone(),
                            invoice: notification_content_value.clone(),
                            function_args: function_args.clone(),
                            wallet_balances: balances_value.clone(),
                            error_message: None,
                        };

                        let widget = WSMessageType::Widget(WidgetMetadata::PaymentRequest(payment_metadata));
                        ws_manager.queue_message(topic, subtopic, update, widget, false).await;
                    } else {
                        return Err(LLMProviderError::FunctionExecutionError(
                            "WS manager is not available".to_string(),
                        ));
                    }
                }

                // Wait for the invoice to be paid for up to 5 minutes
                let start_time = std::time::Instant::now();
                let timeout = std::time::Duration::from_secs(300); // 5 minutes
                let interval = std::time::Duration::from_millis(100); // 100ms
                let invoice_result: Invoice;

                loop {
                    if start_time.elapsed() > timeout {
                        // Send a timeout notification via WebSocket
                        {
                            let ws_manager = context.ws_manager_trait();

                            if let Some(ws_manager) = &ws_manager {
                                let ws_manager = ws_manager.lock().await;
                                let job = context.full_job();

                                let topic = WSTopic::Widget;
                                let subtopic = job.conversation_inbox_name.to_string();
                                let update = "Timeout while waiting for invoice payment".to_string();
                                let payment_metadata = PaymentMetadata {
                                    tool_key: network_tool.name.clone(),
                                    description: network_tool.description.clone(),
                                    usage_type: network_tool.usage_type.clone(),
                                    invoice_id: internal_invoice_request.unique_id.clone(),
                                    invoice: notification_content_value.clone(),
                                    function_args: function_args.clone(),
                                    wallet_balances: balances_value.clone(),
                                    error_message: Some(update.clone()),
                                };

                                let widget = WSMessageType::Widget(WidgetMetadata::PaymentRequest(payment_metadata));
                                ws_manager.queue_message(topic, subtopic, update, widget, false).await;
                            }
                        }

                        return Err(LLMProviderError::FunctionExecutionError(
                            "Timeout while waiting for invoice payment".to_string(),
                        ));
                    }

                    // Check if the invoice is paid
                    match context.db().get_invoice(&internal_invoice_request.unique_id.clone()) {
                        Ok(invoice) => {
                            if invoice.status == InvoiceStatusEnum::Processed {
                                invoice_result = invoice;
                                break;
                            }
                        }
                        Err(e) => {
                            return Err(LLMProviderError::FunctionExecutionError(format!(
                                "Error while checking for invoice payment: {}",
                                e
                            )));
                        }
                    }

                    // Sleep for the interval before checking again
                    tokio::time::sleep(interval).await;
                }

                eprintln!("invoice_result: {:?}", invoice_result);

                // Try to parse the result_str and extract the "data" field
                let response = match serde_json::from_str::<serde_json::Value>(
                    &invoice_result.result_str.clone().unwrap_or_default(),
                ) {
                    Ok(parsed) => {
                        if let Some(data) = parsed.get("data") {
                            data.to_string()
                        } else {
                            invoice_result.result_str.clone().unwrap_or_default()
                        }
                    }
                    Err(_) => invoice_result.result_str.clone().unwrap_or_default(),
                };

                eprintln!("parsed response: {:?}", response);

                return Ok(ToolCallFunctionResponse {
                    response,
                    function_call,
                });
            }
        }
    }

    /// This function is used to call a JS function directly
    /// It's very handy for agent-to-agent communication
    pub async fn call_js_function(
        &self,
        function_args: serde_json::Map<String, Value>,
        requester_node_name: ShinkaiName,
        js_tool_name: &str,
    ) -> Result<String, LLMProviderError> {
        let shinkai_tool = self.get_tool_by_name(js_tool_name).await?;

        if shinkai_tool.is_none() {
            return Err(LLMProviderError::FunctionNotFound(js_tool_name.to_string()));
        }

        let shinkai_tool = shinkai_tool.unwrap();
        let function_config = shinkai_tool.get_config_from_env();
        let function_config_vec: Vec<ToolConfig> = function_config.into_iter().collect();

        let js_tool = match shinkai_tool.clone() {
            ShinkaiTool::Deno(js_tool, _) => js_tool,
            _ => return Err(LLMProviderError::FunctionNotFound(js_tool_name.to_string())),
        };

        let node_env = fetch_node_environment();
        let node_storage_path = node_env
            .node_storage_path
            .clone()
            .ok_or_else(|| ToolError::ExecutionError("Node storage path is not set".to_string()))?;
        let tools = js_tool.clone().tools.clone();
        let app_id = format!("external_{}", uuid::Uuid::new_v4());
        let tool_id = shinkai_tool.tool_router_key().clone().to_string_without_version();
        let support_files =
            generate_tool_definitions(tools, CodeLanguage::Typescript, self.sqlite_manager.clone(), false)
                .await
                .map_err(|_| ToolError::ExecutionError("Failed to generate tool definitions".to_string()))?;

        let oauth = match shinkai_tool.clone() {
            ShinkaiTool::Deno(deno_tool, _) => deno_tool.oauth.clone(),
            ShinkaiTool::Python(python_tool, _) => python_tool.oauth.clone(),
            _ => return Err(LLMProviderError::FunctionNotFound(js_tool_name.to_string())),
        };

        let env = generate_execution_environment(
            self.sqlite_manager.clone(),
            "".to_string(),
            format!("xid-{}", app_id),
            format!("xid-{}", tool_id),
            shinkai_tool.tool_router_key().clone().to_string_without_version(),
            // TODO: Pass data from the API
            "".to_string(),
            &oauth,
        )
        .await
        .map_err(|e| ToolError::ExecutionError(e.to_string()))?;

        check_tool(
            shinkai_tool.tool_router_key().clone().to_string_without_version(),
            function_config_vec.clone(),
            function_args.clone(),
            shinkai_tool.input_args(),
        )?;

        let result = js_tool
            .run(
                env,
                node_env.api_listen_address.ip().to_string(),
                node_env.api_listen_address.port(),
                support_files,
                function_args,
                function_config_vec,
                node_storage_path,
                app_id,
                tool_id.clone(),
                // TODO Is this correct?
                requester_node_name,
                true,
                Some(tool_id),
                None,
            )
            .map_err(|e| LLMProviderError::FunctionExecutionError(e.to_string()))?;
        let result_str =
            serde_json::to_string(&result).map_err(|e| LLMProviderError::FunctionExecutionError(e.to_string()))?;

        return Ok(result_str);
    }

    pub async fn combined_tool_search(
        &self,
        query: &str,
        num_of_results: u64,
        include_disabled: bool,
        include_network: bool,
    ) -> Result<Vec<ShinkaiToolHeader>, ToolError> {
        // Sanitize the query to handle special characters
        let sanitized_query = query.replace(|c: char| !c.is_alphanumeric() && c != ' ', " ");

        // Start the timer for vector search
        let vector_start_time = Instant::now();
        let vector_search_result = self
            .sqlite_manager
            .tool_vector_search(&sanitized_query, num_of_results, include_disabled, include_network)
            .await;
        let vector_elapsed_time = vector_start_time.elapsed();
        println!("Time taken for vector search: {:?}", vector_elapsed_time);

        // Start the timer for FTS search
        let fts_start_time = Instant::now();
        let fts_search_result = self.sqlite_manager.search_tools_fts(&sanitized_query);
        let fts_elapsed_time = fts_start_time.elapsed();
        println!("Time taken for FTS search: {:?}", fts_elapsed_time);

        match (vector_search_result, fts_search_result) {
            (Ok(vector_tools), Ok(fts_tools)) => {
                let mut combined_tools = Vec::new();
                let mut seen_ids = std::collections::HashSet::new();

                // Always add the first FTS result if available
                if let Some(first_fts_tool) = fts_tools.first() {
                    if seen_ids.insert(first_fts_tool.tool_router_key.clone()) {
                        combined_tools.push(first_fts_tool.clone());
                    }
                }

                // Check if the top vector search result has a score under 0.2
                if let Some((tool, score)) = vector_tools.first() {
                    if *score < 0.2 {
                        if seen_ids.insert(tool.tool_router_key.clone()) {
                            combined_tools.push(tool.clone());
                        }
                    }
                }

                // Add remaining FTS results
                for tool in fts_tools.iter().skip(1) {
                    if seen_ids.insert(tool.tool_router_key.clone()) {
                        combined_tools.push(tool.clone());
                    }
                }

                // Add remaining vector search results
                for (tool, _) in vector_tools.iter().skip(1) {
                    if seen_ids.insert(tool.tool_router_key.clone()) {
                        combined_tools.push(tool.clone());
                    }
                }

                // Log the result count if LOG_ALL is set to 1
                if std::env::var("LOG_ALL").unwrap_or_default() == "1" {
                    println!("Number of combined tool results: {}", combined_tools.len());
                }

                Ok(combined_tools)
            }
            (Err(e), _) | (_, Err(e)) => Err(ToolError::DatabaseError(e.to_string())),
        }
    }
}<|MERGE_RESOLUTION|>--- conflicted
+++ resolved
@@ -553,23 +553,21 @@
                     python_tool.input_args.clone(),
                 )?;
 
-                let result = python_tool
-                    .run(
-                        envs,
-                        node_env.api_listen_address.ip().to_string(),
-                        node_env.api_listen_address.port(),
-                        support_files,
-                        function_args,
-                        function_config_vec,
-                        node_storage_path,
-                        app_id.clone(),
-                        tool_id.clone(),
-                        node_name,
-                        false,
-                        None,
-                        Some(all_files),
-                    )
-                    .map_err(|e| LLMProviderError::FunctionExecutionError(e.to_string()))?;
+                let result = python_tool.run(
+                    envs,
+                    node_env.api_listen_address.ip().to_string(),
+                    node_env.api_listen_address.port(),
+                    support_files,
+                    function_args,
+                    function_config_vec,
+                    node_storage_path,
+                    app_id.clone(),
+                    tool_id.clone(),
+                    node_name,
+                    false,
+                    None,
+                    Some(all_files),
+                )?;
                 let result_str = serde_json::to_string(&result)
                     .map_err(|e| LLMProviderError::FunctionExecutionError(e.to_string()))?;
                 return Ok(ToolCallFunctionResponse {
@@ -671,33 +669,6 @@
                     deno_tool.input_args.clone(),
                 )?;
 
-<<<<<<< HEAD
-                let result = deno_tool
-                    .run(
-                        envs,
-                        node_env.api_listen_address.ip().to_string(),
-                        node_env.api_listen_address.port(),
-                        support_files,
-                        function_args,
-                        function_config_vec,
-                        node_storage_path,
-                        app_id,
-                        tool_id.clone(),
-                        node_name,
-                        false,
-                        Some(tool_id),
-                        Some(all_files),
-                    )
-                    .map_err(|e| LLMProviderError::FunctionExecutionError(e.to_string()))?;
-=======
-                let folder = get_app_folder_path(node_env.clone(), context.full_job().job_id().to_string());
-                let mounts = Node::v2_api_list_app_files_internal(folder.clone(), true);
-                if let Err(e) = mounts {
-                    eprintln!("Failed to list app files: {:?}", e);
-                    return Err(LLMProviderError::FunctionExecutionError(format!("{:?}", e)));
-                }
-                let mounts = Some(mounts.unwrap_or_default());
-
                 let result = deno_tool.run(
                     envs,
                     node_env.api_listen_address.ip().to_string(),
@@ -711,9 +682,9 @@
                     node_name,
                     false,
                     Some(tool_id),
-                    mounts,
+                    Some(all_files),
                 )?;
->>>>>>> e9c39947
+
                 let result_str = serde_json::to_string(&result)
                     .map_err(|e| LLMProviderError::FunctionExecutionError(e.to_string()))?;
                 return Ok(ToolCallFunctionResponse {
@@ -1052,24 +1023,22 @@
             shinkai_tool.input_args(),
         )?;
 
-        let result = js_tool
-            .run(
-                env,
-                node_env.api_listen_address.ip().to_string(),
-                node_env.api_listen_address.port(),
-                support_files,
-                function_args,
-                function_config_vec,
-                node_storage_path,
-                app_id,
-                tool_id.clone(),
-                // TODO Is this correct?
-                requester_node_name,
-                true,
-                Some(tool_id),
-                None,
-            )
-            .map_err(|e| LLMProviderError::FunctionExecutionError(e.to_string()))?;
+        let result = js_tool.run(
+            env,
+            node_env.api_listen_address.ip().to_string(),
+            node_env.api_listen_address.port(),
+            support_files,
+            function_args,
+            function_config_vec,
+            node_storage_path,
+            app_id,
+            tool_id.clone(),
+            // TODO Is this correct?
+            requester_node_name,
+            true,
+            Some(tool_id),
+            None,
+        )?;
         let result_str =
             serde_json::to_string(&result).map_err(|e| LLMProviderError::FunctionExecutionError(e.to_string()))?;
 
