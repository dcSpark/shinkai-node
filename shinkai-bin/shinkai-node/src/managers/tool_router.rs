--- conflicted
+++ resolved
@@ -74,12 +74,13 @@
             let url = env::var("SHINKAI_TOOLS_DIRECTORY_URL")
                 .map_err(|_| ToolError::MissingConfigError("SHINKAI_TOOLS_DIRECTORY_URL not set".to_string()))?;
 
-            let response = reqwest::get(url)
-                .await
-                .map_err(|e| ToolError::RequestError(e))?;
+            let response = reqwest::get(url).await.map_err(|e| ToolError::RequestError(e))?;
 
             if response.status() != 200 {
-                return Err(ToolError::ExecutionError(format!("Import tools request returned a non OK status: {}", response.status())));
+                return Err(ToolError::ExecutionError(format!(
+                    "Import tools request returned a non OK status: {}",
+                    response.status()
+                )));
             }
 
             let tools: Vec<serde_json::Value> = response
@@ -88,20 +89,14 @@
                 .map_err(|e| ToolError::ParseError(format!("Failed to parse tools directory: {}", e)))?;
 
             for tool in tools {
-                let tool_url = tool["file"]
-                    .as_str()
-                    .ok_or_else(|| ToolError::ParseError("Missing or invalid file URL in tool definition".to_string()))?;
-                
-                let tool_name = tool["name"]
-                    .as_str()
-                    .unwrap_or("unknown");
-
-                match Node::v2_api_import_tool_internal(
-                    db.clone(),
-                    fetch_node_environment(),
-                    tool_url.to_string(),
-                )
-                .await
+                let tool_url = tool["file"].as_str().ok_or_else(|| {
+                    ToolError::ParseError("Missing or invalid file URL in tool definition".to_string())
+                })?;
+
+                let tool_name = tool["name"].as_str().unwrap_or("unknown");
+
+                match Node::v2_api_import_tool_internal(db.clone(), fetch_node_environment(), tool_url.to_string())
+                    .await
                 {
                     Ok(_) => println!("Successfully imported tool {}", tool_name),
                     Err(e) => eprintln!("Failed to import tool {}: {:#?}", tool_name, e),
@@ -644,25 +639,7 @@
                     generate_tool_definitions(tools, CodeLanguage::Typescript, self.sqlite_manager.clone(), false)
                         .await
                         .map_err(|_| ToolError::ExecutionError("Failed to generate tool definitions".to_string()))?;
-<<<<<<< HEAD
-                let mut envs = HashMap::new();
-                let bearer = context.db().read_api_v2_key().unwrap_or_default().unwrap_or_default();
-                let llm_provider = context.agent().clone().get_id().to_string();
-                envs.insert("BEARER".to_string(), bearer);
-                envs.insert(
-                    "X_SHINKAI_TOOL_ID".to_string(),
-                    format!("jid-{}", context.full_job().job_id()),
-                );
-                envs.insert(
-                    "X_SHINKAI_APP_ID".to_string(),
-                    format!("jid-{}", context.full_job().job_id()),
-                );
-                envs.insert(
-                    "X_SHINKAI_INSTANCE_ID".to_string(),
-                    format!("jid-{}", context.full_job().job_id()),
-                );
-                envs.insert("X_SHINKAI_LLM_PROVIDER".to_string(), llm_provider);
-=======
+
                 let envs = generate_execution_environment(
                     context.db(),
                     context.agent().clone().get_id().to_string(),
@@ -675,7 +652,6 @@
                 .await
                 .map_err(|e| ToolError::ExecutionError(e.to_string()))?;
 
->>>>>>> 34f9d68a
                 let result = deno_tool
                     .run(
                         envs,
