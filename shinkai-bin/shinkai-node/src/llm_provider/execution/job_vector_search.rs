use crate::llm_provider::job_manager::JobManager;
use keyphrases::KeyPhraseExtractor;
use shinkai_embedding::embedding_generator::{EmbeddingGenerator, RemoteEmbeddingGenerator};
use shinkai_message_primitives::schemas::shinkai_name::ShinkaiName;
use shinkai_message_primitives::shinkai_utils::job_scope::MinimalJobScope;
use shinkai_message_primitives::shinkai_utils::shinkai_logging::{shinkai_log, ShinkaiLogLevel, ShinkaiLogOption};
use shinkai_sqlite::errors::SqliteManagerError;
use shinkai_sqlite::SqliteManager;
use std::collections::HashMap;
use std::result::Result::Ok;
use std::sync::Arc;
use tokio::sync::RwLock;

impl JobManager {
    /// Performs multiple proximity vector searches within the job scope based on extracting keywords from the query text.
    /// Attempts to take at least 1 proximity group per keyword that is from a VR different than the highest scored node, to encourage wider diversity in results.
    /// Returns the search results and the description/summary text of the VR the highest scored retrieved node is from.
    #[allow(clippy::too_many_arguments)]
    pub async fn keyword_chained_job_scope_vector_search(
<<<<<<< HEAD
        db: Arc<RwLock<SqliteManager>>,
        job_scope: &MinimalJobScope,
=======
        db: Arc<SqliteManager>,
        vector_fs: Arc<VectorFS>,
        job_scope: &JobScope,
>>>>>>> 218b18d2
        query_text: String,
        user_profile: &ShinkaiName,
        generator: RemoteEmbeddingGenerator,
        num_of_top_results: u64,
        max_tokens_in_prompt: usize,
    ) -> Result<(Vec<RetrievedNode>, Option<String>), SqliteManagerError> {
        let mut master_intro_hashmap: HashMap<String, Vec<RetrievedNode>> = HashMap::new();
        // First perform a standard job scope vector search using the whole query text
        let query = generator.generate_embedding_default(&query_text).await?;
        let (mut ret_groups, intro_hashmap) = JobManager::internal_job_scope_vector_search_groups(
            db.clone(),
            job_scope,
            query,
            query_text.clone(),
            num_of_top_results,
            user_profile,
            true,
            generator.clone(),
            max_tokens_in_prompt,
        )
        .await?;
        // Insert the contents of intro_hashmap into master_intro_hashmap
        for (key, value) in intro_hashmap {
            master_intro_hashmap.entry(key).or_insert(value);
        }

        // Initialize included_vrs vector with the resource header id of the first node from each ret_node_group, if it exists
        let mut included_vrs: Vec<String> = Vec::new();
        for ret_node_group in ret_groups.iter() {
            if let Some(first_node) = ret_node_group.first() {
                included_vrs.push(first_node.resource_header.reference_string());
            }
        }

        // Extract top 3 keywords from the query_text
        let keywords = Self::extract_keywords_from_text(&query_text, 0);

        // Now we proceed to keyword search chaining logic.
        for keyword in keywords {
            let keyword_query = generator.generate_embedding_default(&keyword).await?;
            let (keyword_ret_nodes_groups, keyword_intro_hashmap) =
                JobManager::internal_job_scope_vector_search_groups(
                    db.clone(),
                    job_scope,
                    keyword_query,
                    keyword.clone(),
                    num_of_top_results,
                    user_profile,
                    true,
                    generator.clone(),
                    max_tokens_in_prompt,
                )
                .await?;

            // Insert the contents into master_intro_hashmap
            for (key, value) in keyword_intro_hashmap {
                master_intro_hashmap.entry(key).or_insert(value);
            }

            // Start looping through the vector search results for this keyword
            let mut keyword_node_inserted = false;
            for group in keyword_ret_nodes_groups.iter() {
                if let Some(first_group_node) = group.first() {
                    if !ret_groups.iter().any(|ret_group| group == ret_group) {
                        // If the node is unique and we haven't inserted any keyword node yet
                        if !keyword_node_inserted {
                            // Insert the first node that is not in ret_nodes
                            if ret_groups.len() >= 3 {
                                ret_groups.insert(3, group.clone()); // Insert at the 3rd position
                            } else {
                                ret_groups.push(group.clone()); // If less than 3 nodes, just append
                            }
                            keyword_node_inserted = true;

                            // Check if this keyword node is from a unique VR
                            let from_unique_vr =
                                !included_vrs.contains(&first_group_node.resource_header.reference_string());
                            // Update the included_vrs
                            included_vrs.push(first_group_node.resource_header.reference_string());

                            // If the first unique node is from a unique VR, no need to continue going through rest of the keyword_nodes
                            if from_unique_vr {
                                break;
                            }
                        } else {
                            // If we're attempting to insert a unique VR node and found one
                            if ret_groups.len() >= 4 {
                                ret_groups.insert(4, group.clone()); // Insert at the 4th position if possible
                            } else {
                                ret_groups.push(group.clone()); // Otherwise, just append
                            }
                            // Once a unique VR node is inserted, no need to continue for this keyword
                            break;
                        }
                    }
                }
            }
        }

        // For the top N groups, fetch their VRs' intros and include them at the front of the list
        // We do this by iterating in reverse order (ex. 5th, 4th, 3rd, 2nd, 1st), so highest scored VR intro will be at the top.
        let num_groups = Self::determine_num_groups_for_intro_fetch(max_tokens_in_prompt);
        let mut final_nodes = Vec::new();
        let mut added_intros = HashMap::new();
        let mut first_intro_text = None;

        for group in ret_groups.iter().take(num_groups).rev() {
            // Take the first 5 groups and reverse the order
            if let Some(first_node) = group.first() {
                // Take the first node of the group
                if let Some(intro_text_nodes) = master_intro_hashmap.get(&first_node.resource_header.reference_string())
                {
                    if !added_intros.contains_key(&first_node.resource_header.reference_string()) {
                        // Add the intro nodes, and the ref string to added_intros
                        for intro_node in intro_text_nodes.iter() {
                            final_nodes.push(intro_node.clone());
                            added_intros.insert(first_node.resource_header.reference_string(), true);
                        }
                    }
                    if first_intro_text.is_none() {
                        if let Some(intro_text_node) = intro_text_nodes.first() {
                            if let Ok(intro_text) = intro_text_node.node.get_text_content() {
                                first_intro_text = Some(intro_text.to_string());
                            }
                        }
                    }
                }
            }
        }

        // Now go through the groups and add the actual result nodes, skipping any that already are added up front from the intros
        for group in ret_groups.iter() {
            for node in group.iter() {
                if !final_nodes
                    .iter()
                    .take(10)
                    .any(|result_node| result_node.node.content == node.node.content)
                {
                    final_nodes.push(node.clone());
                }
            }
        }

        // println!(
        //     "\n\n\nDone Vector Searching: {}\n------------------------------------------------",
        //     query_text
        // );

        // for node in &final_nodes {
        //     eprintln!("{:?} - {:?}\n", node.score as f32, node.format_for_prompt(3500));
        // }

        Ok((final_nodes, first_intro_text))
    }

    /// Determines the number of grouped proximity retrieved nodes to check for intro fetching
    fn determine_num_groups_for_intro_fetch(max_tokens_in_prompt: usize) -> usize {
        if max_tokens_in_prompt < 5000 {
            5
        } else if max_tokens_in_prompt < 33000 {
            6
        } else {
            7
        }
    }

    /// Extracts top N keywords from the given text.
    fn extract_keywords_from_text(text: &str, num_keywords: usize) -> Vec<String> {
        // Create a new KeyPhraseExtractor with a maximum of num_keywords keywords
        let extractor = KeyPhraseExtractor::new(text, num_keywords);

        // Get the keywords and their scores
        let keywords = extractor.get_keywords();

        // Return only the keywords, discarding the scores
        keywords.into_iter().map(|(_score, keyword)| keyword).collect()
    }

    //TODOs:
    // - Potentially check the top 10 group result VR, and if they were a pdf or docx, then include first 1-2 nodes of the pdf/docx to always have title/authors available
    //
    /// Perform a proximity vector search on all local & VectorFS-held Vector Resources specified in the JobScope.
    /// Returns the proximity groups of retrieved nodes.
    #[allow(clippy::too_many_arguments)]
    async fn internal_job_scope_vector_search_groups(
<<<<<<< HEAD
        _db: Arc<RwLock<SqliteManager>>,
        job_scope: &MinimalJobScope,
=======
        _db: Arc<SqliteManager>,
        vector_fs: Arc<VectorFS>,
        job_scope: &JobScope,
>>>>>>> 218b18d2
        query: Embedding,
        query_text: String,
        num_of_top_results: u64,
        profile: &ShinkaiName,
        _include_description: bool,
        generator: RemoteEmbeddingGenerator,
        max_tokens_in_prompt: usize,
    ) -> Result<(Vec<Vec<RetrievedNode>>, HashMap<String, Vec<RetrievedNode>>), SqliteManagerError> {
        // Determine the vector search mode configured in the job scope.
        // Limit the maximum tokens to 25k (~ 10 pages of PDF) if the context window is greater than that.
        // If the length is < 25k, pass the entire context.
        // If the length is > 25k, pass the first page of the document and fill up to 25k tokens of context window.
        let max_tokens_in_prompt =
            if job_scope.vector_search_mode.contains(&VectorSearchMode::FillUpTo25k) && max_tokens_in_prompt > 25000 {
                25000
            } else {
                max_tokens_in_prompt
            };

        let average_out_deep_search_scores = true;
        let proximity_window_size = Self::determine_proximity_window_size(max_tokens_in_prompt);
        let total_num_of_results = (num_of_top_results * proximity_window_size * 2) + num_of_top_results;
        // Holds the intro text for each VR, where only the ones that have results with top scores will be used
        let mut intro_hashmap: HashMap<String, Vec<RetrievedNode>> = HashMap::new();

        // Setup vars used across searches
        let deep_traversal_options = vec![
            TraversalOption::SetScoringMode(ScoringMode::HierarchicalAverageScoring),
            TraversalOption::SetResultsMode(ResultsMode::ProximitySearch(proximity_window_size, num_of_top_results)),
        ];
        let num_of_resources_to_search_into = 50;
        let mut retrieved_node_groups = Vec::new();

        // VRPack deep vector search
        for entry in &job_scope.local_vrpack {
            let vr_pack_results = entry
                .vrpack
                .dynamic_deep_vector_search_with_vrkai_path_customized(
                    query_text.clone(),
                    num_of_resources_to_search_into,
                    &vec![],
                    None,
                    total_num_of_results,
                    TraversalMethod::Exhaustive,
                    &deep_traversal_options,
                    generator.clone(),
                    average_out_deep_search_scores,
                    job_scope.vector_search_mode.clone(),
                )
                .await?;

            // Fetch the VRKai intros and add them to hashmap
            let mut bare_results = vec![];
            for (ret_node, path) in vr_pack_results {
                let ref_string = ret_node.resource_header.reference_string();
                if let std::collections::hash_map::Entry::Vacant(e) = intro_hashmap.entry(ref_string) {
                    if let Ok(intro_nodes) = entry.vrpack.get_vrkai_intro_ret_nodes(path.clone()) {
                        e.insert(intro_nodes);
                    }
                }
                bare_results.push(ret_node);
            }

            let mut groups = RetrievedNode::group_proximity_results(&bare_results)?;
            retrieved_node_groups.append(&mut groups);
        }

        // Folder deep vector search
        {
            for folder in &job_scope.vector_fs_folders {
                let reader = vector_fs
                    .new_reader(profile.clone(), folder.path.clone(), profile.clone())
                    .await
                    .map_err(|e: VectorFSError| SqliteManagerError::SomeError(format!("VectorFS error: {}", e)))?;

                let results = vector_fs
                    .deep_vector_search_customized(
                        &reader,
                        query_text.clone(),
                        num_of_resources_to_search_into,
                        total_num_of_results,
                        deep_traversal_options.clone(),
                        average_out_deep_search_scores,
                        job_scope.vector_search_mode.clone(),
                    )
                    .await
                    .map_err(|e: VectorFSError| SqliteManagerError::SomeError(format!("VectorFS error: {}", e)))?;

                // Fetch the intros
                let mut bare_results = vec![];
                for result in results {
                    let ret_node = result.resource_retrieved_node.clone();
                    let ref_string = ret_node.resource_header.reference_string();
                    if let std::collections::hash_map::Entry::Vacant(e) = intro_hashmap.entry(ref_string) {
                        let result_reader = reader
                            .new_reader_copied_data(result.fs_item_path().clone(), &vector_fs)
                            .await
                            .map_err(|e: VectorFSError| {
                                SqliteManagerError::SomeError(format!("VectorFS error: {}", e))
                            })?;

                        if let Ok(intro_nodes) = vector_fs._internal_get_vr_intro_ret_nodes(&result_reader).await {
                            e.insert(intro_nodes);
                        }
                    }
                    bare_results.push(ret_node);
                }

                let mut groups = RetrievedNode::group_proximity_results(&mut bare_results)?;

                retrieved_node_groups.append(&mut groups);
            }
        }

        // Fetch rest of VRs directly
        let resources = JobManager::fetch_job_scope_direct_resources(vector_fs, job_scope, profile).await?;
        shinkai_log(
            ShinkaiLogOption::JobExecution,
            ShinkaiLogLevel::Info,
            &format!("Num of resources fetched: {}", resources.len()),
        );

        // Perform vector search on all direct resources
        for resource in &resources {
            // First get the resource embedding, and score vs the query
            let resource_embedding = resource.as_trait_object().resource_embedding();
            let resource_score = query.score_similarity(resource_embedding);

            // Do the search
            let mut results = resource.as_trait_object().vector_search_customized(
                query.clone(),
                total_num_of_results,
                TraversalMethod::Exhaustive,
                &deep_traversal_options,
                None,
                job_scope.vector_search_mode.clone(),
            );

            // Average out the node scores together with the resource_score
            if average_out_deep_search_scores {
                for ret_node in &mut results {
                    ret_node.score = deep_search_scores_average_out(
                        None,
                        resource_score,
                        resource.as_trait_object().description().unwrap_or("").to_string(),
                        ret_node.score,
                        ret_node.node.get_text_content().unwrap_or("").to_string(),
                    );
                }
            }

            // Fetch the intros
            let mut bare_results = vec![];
            for ret_node in results {
                let ref_string = ret_node.resource_header.reference_string();
                if let std::collections::hash_map::Entry::Vacant(e) = intro_hashmap.entry(ref_string) {
                    if let Ok(intro_nodes) = resource.as_trait_object().generate_intro_ret_nodes() {
                        e.insert(intro_nodes);
                    }
                }
                bare_results.push(ret_node);
            }

            let mut groups = RetrievedNode::group_proximity_results(&mut bare_results)?;
            retrieved_node_groups.append(&mut groups);
        }

        shinkai_log(
            ShinkaiLogOption::JobExecution,
            ShinkaiLogLevel::Info,
            &format!("Num of node groups retrieved: {}", retrieved_node_groups.len()),
        );

        // Sort the retrieved node groups by score, and generate a description if any direct VRs available
        let sorted_retrieved_node_groups =
            RetrievedNode::sort_by_score_groups(&retrieved_node_groups, total_num_of_results);

        Ok((sorted_retrieved_node_groups, intro_hashmap))
    }

    /// Determines the proximity window size based on the max tokens supported by the model
    fn determine_proximity_window_size(max_tokens_in_prompt: usize) -> u64 {
        if max_tokens_in_prompt < 5000 {
            1
        } else if max_tokens_in_prompt < 33000 {
            2
        } else {
            3
        }
    }
}<|MERGE_RESOLUTION|>--- conflicted
+++ resolved
@@ -17,14 +17,8 @@
     /// Returns the search results and the description/summary text of the VR the highest scored retrieved node is from.
     #[allow(clippy::too_many_arguments)]
     pub async fn keyword_chained_job_scope_vector_search(
-<<<<<<< HEAD
-        db: Arc<RwLock<SqliteManager>>,
+        db: Arc<SqliteManager>,
         job_scope: &MinimalJobScope,
-=======
-        db: Arc<SqliteManager>,
-        vector_fs: Arc<VectorFS>,
-        job_scope: &JobScope,
->>>>>>> 218b18d2
         query_text: String,
         user_profile: &ShinkaiName,
         generator: RemoteEmbeddingGenerator,
@@ -210,14 +204,8 @@
     /// Returns the proximity groups of retrieved nodes.
     #[allow(clippy::too_many_arguments)]
     async fn internal_job_scope_vector_search_groups(
-<<<<<<< HEAD
-        _db: Arc<RwLock<SqliteManager>>,
+        _db: Arc<SqliteManager>,
         job_scope: &MinimalJobScope,
-=======
-        _db: Arc<SqliteManager>,
-        vector_fs: Arc<VectorFS>,
-        job_scope: &JobScope,
->>>>>>> 218b18d2
         query: Embedding,
         query_text: String,
         num_of_top_results: u64,
