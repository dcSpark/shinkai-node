--- conflicted
+++ resolved
@@ -1,16 +1,8 @@
 use std::{any::Any, collections::HashMap, env, fmt, marker::PhantomData, time::Instant};
 
 use crate::{
-<<<<<<< HEAD
-    llm_provider::{
-        execution::{
-            chains::inference_chain_trait::InferenceChainContextTrait, prompts::general_prompts::JobPromptGenerator, user_message_parser::ParsedUserMessage,
-        },
-        providers::shared::openai_api::FunctionCall,
-=======
     llm_provider::execution::{
         chains::inference_chain_trait::InferenceChainContextTrait, prompts::general_prompts::JobPromptGenerator,
->>>>>>> 2952806b
     },
     managers::model_capabilities_manager::ModelCapabilitiesManager,
     workflows::sm_executor::{AsyncFunction, FunctionMap, WorkflowEngine, WorkflowError},
@@ -621,36 +613,6 @@
 #[async_trait]
 impl AsyncFunction for ShinkaiToolFunction {
     async fn call(&self, args: Vec<Box<dyn Any + Send>>) -> Result<Box<dyn Any + Send>, WorkflowError> {
-<<<<<<< HEAD
-=======
-        if args.len() != 1 {
-            return Err(WorkflowError::InvalidArgument(
-                "Expected 1 argument: function_args".to_string(),
-            ));
-        }
-
-        let mut params = serde_json::Map::new();
-
-        // Iterate through the tool's input_args and the provided args
-        for (i, arg) in self.tool.input_args().iter().enumerate() {
-            if i >= args.len() {
-                if arg.is_required {
-                    return Err(WorkflowError::InvalidArgument(format!(
-                        "Missing required argument: {}",
-                        arg.name
-                    )));
-                }
-                continue;
-            }
-
-            let value = args[i]
-                .downcast_ref::<String>()
-                .ok_or_else(|| WorkflowError::InvalidArgument(format!("Invalid argument for {}", arg.name)))?;
-
-            params.insert(arg.name.clone(), serde_json::Value::String(value.clone()));
-        }
-
->>>>>>> 2952806b
         let result = match &self.tool {
             ShinkaiTool::JS(js_tool, _) => {
                 let params = parse_params(args)?;
