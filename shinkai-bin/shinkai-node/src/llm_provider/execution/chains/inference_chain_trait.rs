use crate::llm_provider::error::LLMProviderError;
use crate::llm_provider::execution::user_message_parser::ParsedUserMessage;
use crate::llm_provider::llm_stopper::LLMStopper;
use crate::managers::sheet_manager::SheetManager;
use crate::managers::tool_router::ToolRouter;
use crate::network::agent_payments_manager::external_agent_offerings_manager::ExtAgentOfferingsManager;
use crate::network::agent_payments_manager::my_agent_offerings_manager::MyAgentOfferingsManager;
use async_trait::async_trait;
use serde::{Deserialize, Serialize};
use serde_json::Value as JsonValue;

use shinkai_embedding::embedding_generator::RemoteEmbeddingGenerator;
use shinkai_message_primitives::schemas::job::Job;
use shinkai_message_primitives::schemas::llm_providers::common_agent_llm_provider::ProviderOrAgent;
use shinkai_message_primitives::schemas::shinkai_name::ShinkaiName;
use shinkai_message_primitives::schemas::ws_types::WSUpdateHandler;
use shinkai_message_primitives::shinkai_message::shinkai_message_schemas::FunctionCallMetadata;
use shinkai_sqlite::SqliteManager;

use std::fmt;
use std::{collections::HashMap, sync::Arc};
use tokio::sync::{Mutex, RwLock};

/// Trait that abstracts top level functionality between the inference chains. This allows
/// the inference chain router to work with them all easily.
#[async_trait]
pub trait InferenceChain: Send + Sync {
    /// Returns a hardcoded String that uniquely identifies the chain
    fn chain_id() -> String;
    /// Returns the context for the inference chain
    fn chain_context(&mut self) -> &mut dyn InferenceChainContextTrait;

    /// Starts the inference chain
    async fn run_chain(&mut self) -> Result<InferenceChainResult, LLMProviderError>;

    /// Attempts to recursively call the chain, increasing the iteration count. If the maximum number of iterations is reached,
    /// it will return `backup_result` instead of iterating again. Returns error if something errors inside of the chain.
    async fn recurse_chain(
        &mut self,
        backup_result: InferenceChainResult,
    ) -> Result<InferenceChainResult, LLMProviderError> {
        let context = self.chain_context();
        if context.iteration_count() >= context.max_iterations() {
            return Ok(backup_result);
        }
        context.update_iteration_count(context.iteration_count() + 1);
        self.run_chain().await
    }
}

pub type RawFiles = Option<Arc<Vec<(String, Vec<u8>)>>>;

/// Trait for InferenceChainContext to facilitate mocking for tests.
pub trait InferenceChainContextTrait: Send + Sync {
    fn update_max_iterations(&mut self, new_max_iterations: u64);
    fn update_raw_files(&mut self, new_raw_files: RawFiles);
    fn update_iteration_count(&mut self, new_iteration_count: u64);
    fn update_message(&mut self, new_message: ParsedUserMessage);

<<<<<<< HEAD
    fn db(&self) -> Arc<RwLock<SqliteManager>>;
=======
    fn db(&self) -> Arc<SqliteManager>;
    fn vector_fs(&self) -> Arc<VectorFS>;
>>>>>>> 218b18d2
    fn full_job(&self) -> &Job;
    fn user_message(&self) -> &ParsedUserMessage;
    fn message_hash_id(&self) -> Option<String>;
    fn image_files(&self) -> &HashMap<String, String>;
    fn agent(&self) -> &ProviderOrAgent;
    fn generator(&self) -> &RemoteEmbeddingGenerator;
    fn user_profile(&self) -> &ShinkaiName;
    fn max_iterations(&self) -> u64;
    fn iteration_count(&self) -> u64;
    fn max_tokens_in_prompt(&self) -> usize;
    fn raw_files(&self) -> &RawFiles;
    fn ws_manager_trait(&self) -> Option<Arc<Mutex<dyn WSUpdateHandler + Send>>>;
    fn tool_router(&self) -> Option<Arc<ToolRouter>>;
    fn sheet_manager(&self) -> Option<Arc<Mutex<SheetManager>>>;
    fn my_agent_payments_manager(&self) -> Option<Arc<Mutex<MyAgentOfferingsManager>>>;
    fn ext_agent_payments_manager(&self) -> Option<Arc<Mutex<ExtAgentOfferingsManager>>>;
    // fn sqlite_logger(&self) -> Option<Arc<SqliteLogger>>;
    fn llm_stopper(&self) -> Arc<LLMStopper>;

    fn clone_box(&self) -> Box<dyn InferenceChainContextTrait>;
}

impl Clone for Box<dyn InferenceChainContextTrait> {
    fn clone(&self) -> Box<dyn InferenceChainContextTrait> {
        self.clone_box()
    }
}

impl InferenceChainContextTrait for InferenceChainContext {
    fn update_max_iterations(&mut self, new_max_iterations: u64) {
        self.max_iterations = new_max_iterations;
    }

    fn update_raw_files(&mut self, new_raw_files: Option<Arc<Vec<(String, Vec<u8>)>>>) {
        self.raw_files = new_raw_files;
    }

    fn update_iteration_count(&mut self, new_iteration_count: u64) {
        self.iteration_count = new_iteration_count;
    }

    fn update_message(&mut self, new_message: ParsedUserMessage) {
        self.user_message = new_message;
    }

    fn db(&self) -> Arc<SqliteManager> {
        Arc::clone(&self.db)
    }
    
    fn full_job(&self) -> &Job {
        &self.full_job
    }

    fn user_message(&self) -> &ParsedUserMessage {
        &self.user_message
    }

    fn message_hash_id(&self) -> Option<String> {
        self.message_hash_id.clone()
    }

    fn image_files(&self) -> &HashMap<String, String> {
        &self.image_files
    }

    fn agent(&self) -> &ProviderOrAgent {
        &self.llm_provider
    }

    fn generator(&self) -> &RemoteEmbeddingGenerator {
        &self.generator
    }

    fn user_profile(&self) -> &ShinkaiName {
        &self.user_profile
    }

    fn max_iterations(&self) -> u64 {
        self.max_iterations
    }

    fn iteration_count(&self) -> u64 {
        self.iteration_count
    }

    fn max_tokens_in_prompt(&self) -> usize {
        self.max_tokens_in_prompt
    }

    fn raw_files(&self) -> &Option<Arc<Vec<(String, Vec<u8>)>>> {
        &self.raw_files
    }

    fn ws_manager_trait(&self) -> Option<Arc<Mutex<dyn WSUpdateHandler + Send>>> {
        self.ws_manager_trait.clone()
    }

    fn tool_router(&self) -> Option<Arc<ToolRouter>> {
        self.tool_router.clone()
    }

    fn sheet_manager(&self) -> Option<Arc<Mutex<SheetManager>>> {
        self.sheet_manager.clone()
    }

    fn my_agent_payments_manager(&self) -> Option<Arc<Mutex<MyAgentOfferingsManager>>> {
        self.my_agent_payments_manager.clone()
    }

    fn ext_agent_payments_manager(&self) -> Option<Arc<Mutex<ExtAgentOfferingsManager>>> {
        self.ext_agent_payments_manager.clone()
    }

    // fn sqlite_logger(&self) -> Option<Arc<SqliteLogger>> {
    //     self.sqlite_logger.clone()
    // }

    fn llm_stopper(&self) -> Arc<LLMStopper> {
        self.llm_stopper.clone()
    }

    fn clone_box(&self) -> Box<dyn InferenceChainContextTrait> {
        Box::new(self.clone())
    }
}

/// Struct that represents the generalized context available to all chains as input. Note not all chains require
/// using all fields in this struct, but they are available nonetheless.
#[derive(Clone)]
pub struct InferenceChainContext {
<<<<<<< HEAD
    pub db: Arc<RwLock<SqliteManager>>,
=======
    pub db: Arc<SqliteManager>,
    pub vector_fs: Arc<VectorFS>,
>>>>>>> 218b18d2
    pub full_job: Job,
    pub user_message: ParsedUserMessage,
    pub user_tool_selected: Option<String>,
    pub message_hash_id: Option<String>,
    pub image_files: HashMap<String, String>,
    pub llm_provider: ProviderOrAgent,
    /// Job's execution context, used to store potentially relevant data across job steps.
    pub generator: RemoteEmbeddingGenerator,
    pub user_profile: ShinkaiName,
    pub max_iterations: u64,
    pub iteration_count: u64,
    pub max_tokens_in_prompt: usize,
    pub raw_files: RawFiles,
    pub ws_manager_trait: Option<Arc<Mutex<dyn WSUpdateHandler + Send>>>,
    pub tool_router: Option<Arc<ToolRouter>>,
    pub sheet_manager: Option<Arc<Mutex<SheetManager>>>,
    pub my_agent_payments_manager: Option<Arc<Mutex<MyAgentOfferingsManager>>>,
    pub ext_agent_payments_manager: Option<Arc<Mutex<ExtAgentOfferingsManager>>>,
    // pub sqlite_logger: Option<Arc<SqliteLogger>>,
    pub llm_stopper: Arc<LLMStopper>,
}

impl InferenceChainContext {
    #[allow(clippy::too_many_arguments)]
    pub fn new(
<<<<<<< HEAD
        db: Arc<RwLock<SqliteManager>>,
=======
        db: Arc<SqliteManager>,
        vector_fs: Arc<VectorFS>,
>>>>>>> 218b18d2
        full_job: Job,
        user_message: ParsedUserMessage,
        user_tool_selected: Option<String>,
        message_hash_id: Option<String>,
        image_files: HashMap<String, String>,
        llm_provider: ProviderOrAgent,
        generator: RemoteEmbeddingGenerator,
        user_profile: ShinkaiName,
        max_iterations: u64,
        max_tokens_in_prompt: usize,
        ws_manager_trait: Option<Arc<Mutex<dyn WSUpdateHandler + Send>>>,
        tool_router: Option<Arc<ToolRouter>>,
        sheet_manager: Option<Arc<Mutex<SheetManager>>>,
        my_agent_payments_manager: Option<Arc<Mutex<MyAgentOfferingsManager>>>,
        ext_agent_payments_manager: Option<Arc<Mutex<ExtAgentOfferingsManager>>>,
        // sqlite_logger: Option<Arc<SqliteLogger>>,
        llm_stopper: Arc<LLMStopper>,
    ) -> Self {
        Self {
            db,
            full_job,
            user_message,
            user_tool_selected,
            message_hash_id,
            image_files,
            llm_provider,
            generator,
            user_profile,
            max_iterations,
            iteration_count: 1,
            max_tokens_in_prompt,
            raw_files: None,
            ws_manager_trait,
            tool_router,
            sheet_manager,
            my_agent_payments_manager,
            ext_agent_payments_manager,
            // sqlite_logger,
            llm_stopper,
        }
    }

    /// Updates the maximum number of iterations allowed for this chain
    pub fn update_max_iterations(&mut self, new_max_iterations: u64) {
        self.max_iterations = new_max_iterations;
    }

    /// Updates the raw files for this context
    pub fn update_raw_files(&mut self, new_raw_files: RawFiles) {
        self.raw_files = new_raw_files;
    }
}

impl fmt::Debug for InferenceChainContext {
    fn fmt(&self, f: &mut fmt::Formatter<'_>) -> fmt::Result {
        f.debug_struct("InferenceChainContext")
            .field("db", &self.db)
            .field("full_job", &self.full_job)
            .field("user_message", &self.user_message)
            .field("user_tool_selected", &self.user_tool_selected)
            .field("message_hash_id", &self.message_hash_id)
            .field("image_files", &self.image_files.len())
            .field("llm_provider", &self.llm_provider)
            .field("generator", &self.generator)
            .field("user_profile", &self.user_profile)
            .field("max_iterations", &self.max_iterations)
            .field("iteration_count", &self.iteration_count)
            .field("max_tokens_in_prompt", &self.max_tokens_in_prompt)
            .field("raw_files", &self.raw_files)
            .field("ws_manager_trait", &self.ws_manager_trait.is_some())
            .field("tool_router", &self.tool_router.is_some())
            .field("sheet_manager", &self.sheet_manager.is_some())
            .field("my_agent_payments_manager", &self.my_agent_payments_manager.is_some())
            .field("ext_agent_payments_manager", &self.ext_agent_payments_manager.is_some())
            // .field("sqlite_logger", &self.sqlite_logger.is_some())
            .finish()
    }
}

/// Struct that represents the result of an inference chain.
#[derive(Debug, Clone)]
pub struct InferenceChainResult {
    pub response: String,
    pub tps: Option<String>,
    pub answer_duration: Option<String>,
    pub tool_calls: Option<Vec<FunctionCall>>,
}

impl InferenceChainResult {
    pub fn new(response: String) -> Self {
        Self {
            response,
            tps: None,
            answer_duration: None,
            tool_calls: None,
        }
    }

    pub fn with_full_details(
        response: String,
        tps: Option<String>,
        answer_duration_ms: Option<String>,
        tool_calls: Option<Vec<FunctionCall>>,
    ) -> Self {
        Self {
            response,
            tps,
            answer_duration: answer_duration_ms,
            tool_calls,
        }
    }

    pub fn tool_calls_metadata(&self) -> Option<Vec<FunctionCallMetadata>> {
        self.tool_calls
            .as_ref()
            .map(|calls| calls.iter().map(FunctionCall::to_metadata).collect())
    }
}

#[derive(Debug, Clone, Deserialize, Serialize)]
pub struct FunctionCall {
    pub name: String,
    pub arguments: serde_json::Map<String, serde_json::Value>,
    pub tool_router_key: Option<String>,
    pub response: Option<String>,
}

impl FunctionCall {
    pub fn to_metadata(&self) -> FunctionCallMetadata {
        FunctionCallMetadata {
            name: self.name.clone(),
            arguments: self.arguments.clone(),
            tool_router_key: self.tool_router_key.clone(),
            response: self.response.clone(),
        }
    }
}

/// A struct that holds the response from inference an LLM.
#[derive(Debug, Clone)]
pub struct LLMInferenceResponse {
    pub response_string: String,
    pub function_call: Option<FunctionCall>,
    pub json: JsonValue,
    pub tps: Option<f64>,
}

impl LLMInferenceResponse {
    pub fn new(
        original_response_string: String,
        json: JsonValue,
        function_call: Option<FunctionCall>,
        tps: Option<f64>,
    ) -> Self {
        Self {
            response_string: original_response_string,
            json,
            function_call,
            tps,
        }
    }
}

impl InferenceChainContextTrait for Box<dyn InferenceChainContextTrait> {
    fn update_max_iterations(&mut self, new_max_iterations: u64) {
        (**self).update_max_iterations(new_max_iterations)
    }

    fn update_raw_files(&mut self, new_raw_files: RawFiles) {
        (**self).update_raw_files(new_raw_files)
    }

    fn update_iteration_count(&mut self, new_iteration_count: u64) {
        (**self).update_iteration_count(new_iteration_count)
    }

    fn update_message(&mut self, new_message: ParsedUserMessage) {
        (**self).update_message(new_message)
    }

    fn db(&self) -> Arc<SqliteManager> {
        (**self).db()
    }

    fn full_job(&self) -> &Job {
        (**self).full_job()
    }

    fn user_message(&self) -> &ParsedUserMessage {
        (**self).user_message()
    }

    fn message_hash_id(&self) -> Option<String> {
        (**self).message_hash_id()
    }

    fn image_files(&self) -> &HashMap<String, String> {
        (**self).image_files()
    }

    fn agent(&self) -> &ProviderOrAgent {
        (**self).agent()
    }

    fn generator(&self) -> &RemoteEmbeddingGenerator {
        (**self).generator()
    }

    fn user_profile(&self) -> &ShinkaiName {
        (**self).user_profile()
    }

    fn max_iterations(&self) -> u64 {
        (**self).max_iterations()
    }

    fn iteration_count(&self) -> u64 {
        (**self).iteration_count()
    }

    fn max_tokens_in_prompt(&self) -> usize {
        (**self).max_tokens_in_prompt()
    }

    fn raw_files(&self) -> &RawFiles {
        (**self).raw_files()
    }

    fn ws_manager_trait(&self) -> Option<Arc<Mutex<dyn WSUpdateHandler + Send>>> {
        (**self).ws_manager_trait()
    }

    fn tool_router(&self) -> Option<Arc<ToolRouter>> {
        (**self).tool_router()
    }

    fn sheet_manager(&self) -> Option<Arc<Mutex<SheetManager>>> {
        (**self).sheet_manager()
    }

    fn my_agent_payments_manager(&self) -> Option<Arc<Mutex<MyAgentOfferingsManager>>> {
        (**self).my_agent_payments_manager()
    }

    fn ext_agent_payments_manager(&self) -> Option<Arc<Mutex<ExtAgentOfferingsManager>>> {
        (**self).ext_agent_payments_manager()
    }

    // fn sqlite_logger(&self) -> Option<Arc<SqliteLogger>> {
    //     (**self).sqlite_logger()
    // }

    fn llm_stopper(&self) -> Arc<LLMStopper> {
        (**self).llm_stopper()
    }

    fn clone_box(&self) -> Box<dyn InferenceChainContextTrait> {
        (**self).clone_box()
    }
}

/// A Mock implementation of the InferenceChainContextTrait for testing purposes.
pub struct MockInferenceChainContext {
    pub user_message: ParsedUserMessage,
    pub image_files: HashMap<String, String>,
    pub user_profile: ShinkaiName,
    pub max_iterations: u64,
    pub iteration_count: u64,
    pub max_tokens_in_prompt: usize,
    pub raw_files: RawFiles,
<<<<<<< HEAD
    pub db: Option<Arc<RwLock<SqliteManager>>>,
=======
    pub db: Option<Arc<SqliteManager>>,
    pub vector_fs: Option<Arc<VectorFS>>,
>>>>>>> 218b18d2
    pub my_agent_payments_manager: Option<Arc<Mutex<MyAgentOfferingsManager>>>,
    pub ext_agent_payments_manager: Option<Arc<Mutex<ExtAgentOfferingsManager>>>,
    pub llm_stopper: Arc<LLMStopper>,
}

impl MockInferenceChainContext {
    #[allow(clippy::complexity)]
    #[allow(dead_code)]
    pub fn new(
        user_message: ParsedUserMessage,
        user_profile: ShinkaiName,
        max_iterations: u64,
        iteration_count: u64,
        max_tokens_in_prompt: usize,
        raw_files: Option<Arc<Vec<(String, Vec<u8>)>>>,
<<<<<<< HEAD
        db: Option<Arc<RwLock<SqliteManager>>>,
=======
        db: Option<Arc<SqliteManager>>,
        vector_fs: Option<Arc<VectorFS>>,
>>>>>>> 218b18d2
        my_agent_payments_manager: Option<Arc<Mutex<MyAgentOfferingsManager>>>,
        ext_agent_payments_manager: Option<Arc<Mutex<ExtAgentOfferingsManager>>>,
        llm_stopper: Arc<LLMStopper>,
    ) -> Self {
        Self {
            user_message,
            image_files: HashMap::new(),
            user_profile,
            max_iterations,
            iteration_count,
            max_tokens_in_prompt,
            raw_files,
            db,
            my_agent_payments_manager,
            ext_agent_payments_manager,
            llm_stopper,
        }
    }
}

impl Default for MockInferenceChainContext {
    fn default() -> Self {
        let user_message = ParsedUserMessage {
            original_user_message_string: "".to_string(),
            elements: vec![],
        };
        let user_profile = ShinkaiName::default_testnet_localhost();
        Self {
            user_message,
            image_files: HashMap::new(),
            user_profile,
            max_iterations: 10,
            iteration_count: 0,
            max_tokens_in_prompt: 1000,
            raw_files: None,
            db: None,
            my_agent_payments_manager: None,
            ext_agent_payments_manager: None,
            llm_stopper: Arc::new(LLMStopper::new()),
        }
    }
}

impl InferenceChainContextTrait for MockInferenceChainContext {
    fn update_max_iterations(&mut self, new_max_iterations: u64) {
        self.max_iterations = new_max_iterations;
    }

    fn update_raw_files(&mut self, new_raw_files: Option<Arc<Vec<(String, Vec<u8>)>>>) {
        self.raw_files = new_raw_files;
    }

    fn update_iteration_count(&mut self, new_iteration_count: u64) {
        self.iteration_count = new_iteration_count;
    }

    fn update_message(&mut self, new_message: ParsedUserMessage) {
        self.user_message = new_message;
    }

    fn db(&self) -> Arc<SqliteManager> {
        self.db.clone().expect("DB is not set")
    }

    fn full_job(&self) -> &Job {
        unimplemented!()
    }

    fn user_message(&self) -> &ParsedUserMessage {
        &self.user_message
    }

    fn message_hash_id(&self) -> Option<String> {
        None
    }

    fn image_files(&self) -> &HashMap<String, String> {
        &self.image_files
    }

    fn agent(&self) -> &ProviderOrAgent {
        unimplemented!()
    }

    fn generator(&self) -> &RemoteEmbeddingGenerator {
        unimplemented!()
    }

    fn user_profile(&self) -> &ShinkaiName {
        &self.user_profile
    }

    fn max_iterations(&self) -> u64 {
        self.max_iterations
    }

    fn iteration_count(&self) -> u64 {
        self.iteration_count
    }

    fn max_tokens_in_prompt(&self) -> usize {
        self.max_tokens_in_prompt
    }

    fn raw_files(&self) -> &Option<Arc<Vec<(String, Vec<u8>)>>> {
        &self.raw_files
    }

    fn ws_manager_trait(&self) -> Option<Arc<Mutex<dyn WSUpdateHandler + Send>>> {
        None
    }

    fn tool_router(&self) -> Option<Arc<ToolRouter>> {
        unimplemented!()
    }

    fn sheet_manager(&self) -> Option<Arc<Mutex<SheetManager>>> {
        unimplemented!()
    }

    fn my_agent_payments_manager(&self) -> Option<Arc<Mutex<MyAgentOfferingsManager>>> {
        unimplemented!()
    }

    fn ext_agent_payments_manager(&self) -> Option<Arc<Mutex<ExtAgentOfferingsManager>>> {
        unimplemented!()
    }

    // fn sqlite_logger(&self) -> Option<Arc<SqliteLogger>> {
    //     None
    // }

    fn llm_stopper(&self) -> Arc<LLMStopper> {
        self.llm_stopper.clone()
    }

    fn clone_box(&self) -> Box<dyn InferenceChainContextTrait> {
        Box::new(self.clone())
    }
}

impl Clone for MockInferenceChainContext {
    fn clone(&self) -> Self {
        Self {
            user_message: self.user_message.clone(),
            image_files: self.image_files.clone(),
            user_profile: self.user_profile.clone(),
            max_iterations: self.max_iterations,
            iteration_count: self.iteration_count,
            max_tokens_in_prompt: self.max_tokens_in_prompt,
            raw_files: self.raw_files.clone(),
            db: self.db.clone(),
            my_agent_payments_manager: self.my_agent_payments_manager.clone(),
            ext_agent_payments_manager: self.ext_agent_payments_manager.clone(),
            llm_stopper: self.llm_stopper.clone(),
        }
    }
}<|MERGE_RESOLUTION|>--- conflicted
+++ resolved
@@ -57,12 +57,7 @@
     fn update_iteration_count(&mut self, new_iteration_count: u64);
     fn update_message(&mut self, new_message: ParsedUserMessage);
 
-<<<<<<< HEAD
-    fn db(&self) -> Arc<RwLock<SqliteManager>>;
-=======
     fn db(&self) -> Arc<SqliteManager>;
-    fn vector_fs(&self) -> Arc<VectorFS>;
->>>>>>> 218b18d2
     fn full_job(&self) -> &Job;
     fn user_message(&self) -> &ParsedUserMessage;
     fn message_hash_id(&self) -> Option<String>;
@@ -193,12 +188,7 @@
 /// using all fields in this struct, but they are available nonetheless.
 #[derive(Clone)]
 pub struct InferenceChainContext {
-<<<<<<< HEAD
-    pub db: Arc<RwLock<SqliteManager>>,
-=======
     pub db: Arc<SqliteManager>,
-    pub vector_fs: Arc<VectorFS>,
->>>>>>> 218b18d2
     pub full_job: Job,
     pub user_message: ParsedUserMessage,
     pub user_tool_selected: Option<String>,
@@ -224,12 +214,7 @@
 impl InferenceChainContext {
     #[allow(clippy::too_many_arguments)]
     pub fn new(
-<<<<<<< HEAD
-        db: Arc<RwLock<SqliteManager>>,
-=======
         db: Arc<SqliteManager>,
-        vector_fs: Arc<VectorFS>,
->>>>>>> 218b18d2
         full_job: Job,
         user_message: ParsedUserMessage,
         user_tool_selected: Option<String>,
@@ -500,12 +485,7 @@
     pub iteration_count: u64,
     pub max_tokens_in_prompt: usize,
     pub raw_files: RawFiles,
-<<<<<<< HEAD
-    pub db: Option<Arc<RwLock<SqliteManager>>>,
-=======
     pub db: Option<Arc<SqliteManager>>,
-    pub vector_fs: Option<Arc<VectorFS>>,
->>>>>>> 218b18d2
     pub my_agent_payments_manager: Option<Arc<Mutex<MyAgentOfferingsManager>>>,
     pub ext_agent_payments_manager: Option<Arc<Mutex<ExtAgentOfferingsManager>>>,
     pub llm_stopper: Arc<LLMStopper>,
@@ -521,12 +501,7 @@
         iteration_count: u64,
         max_tokens_in_prompt: usize,
         raw_files: Option<Arc<Vec<(String, Vec<u8>)>>>,
-<<<<<<< HEAD
-        db: Option<Arc<RwLock<SqliteManager>>>,
-=======
         db: Option<Arc<SqliteManager>>,
-        vector_fs: Option<Arc<VectorFS>>,
->>>>>>> 218b18d2
         my_agent_payments_manager: Option<Arc<Mutex<MyAgentOfferingsManager>>>,
         ext_agent_payments_manager: Option<Arc<Mutex<ExtAgentOfferingsManager>>>,
         llm_stopper: Arc<LLMStopper>,
