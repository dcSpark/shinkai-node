use super::generic_chain::generic_inference_chain::GenericInferenceChain;
use super::inference_chain_trait::{InferenceChain, InferenceChainContext, InferenceChainResult};
use super::sheet_ui_chain::sheet_ui_inference_chain::SheetUIInferenceChain;
use crate::llm_provider::error::LLMProviderError;
use crate::llm_provider::execution::user_message_parser::ParsedUserMessage;
use crate::llm_provider::job_manager::JobManager;
use crate::llm_provider::llm_stopper::LLMStopper;
use crate::managers::model_capabilities_manager::ModelCapabilitiesManager;
use crate::managers::sheet_manager::SheetManager;
use crate::managers::tool_router::ToolRouter;
use crate::network::agent_payments_manager::external_agent_offerings_manager::ExtAgentOfferingsManager;
use crate::network::agent_payments_manager::my_agent_offerings_manager::MyAgentOfferingsManager;
use shinkai_embedding::embedding_generator::RemoteEmbeddingGenerator;
use shinkai_message_primitives::schemas::job::Job;
use shinkai_message_primitives::schemas::llm_providers::common_agent_llm_provider::ProviderOrAgent;
use shinkai_message_primitives::schemas::shinkai_name::ShinkaiName;
use shinkai_message_primitives::schemas::ws_types::WSUpdateHandler;
use shinkai_message_primitives::shinkai_message::shinkai_message_schemas::{AssociatedUI, JobMessage};
use shinkai_sqlite::SqliteManager;
use std::{collections::HashMap, sync::Arc};
use tokio::sync::Mutex;

impl JobManager {
    /// Chooses an inference chain based on the job message (using the agent's LLM)
    /// and then starts using the chosen chain.
    /// Returns the final String result from the inferencing, and a new execution context.
    #[allow(clippy::too_many_arguments)]
    pub async fn inference_chain_router(
<<<<<<< HEAD
        db: Arc<RwLock<SqliteManager>>,
=======
        db: Arc<SqliteManager>,
        vector_fs: Arc<VectorFS>,
>>>>>>> 218b18d2
        llm_provider_found: Option<ProviderOrAgent>,
        full_job: Job,
        job_message: JobMessage,
        message_hash_id: Option<String>,
        image_files: HashMap<String, String>,
        generator: RemoteEmbeddingGenerator,
        user_profile: ShinkaiName,
        ws_manager_trait: Option<Arc<Mutex<dyn WSUpdateHandler + Send>>>,
        tool_router: Option<Arc<ToolRouter>>,
        sheet_manager: Option<Arc<Mutex<SheetManager>>>,
        my_agent_payments_manager: Option<Arc<Mutex<MyAgentOfferingsManager>>>,
        ext_agent_payments_manager: Option<Arc<Mutex<ExtAgentOfferingsManager>>>,
        // sqlite_logger: Option<Arc<SqliteLogger>>,
        llm_stopper: Arc<LLMStopper>,
    ) -> Result<InferenceChainResult, LLMProviderError> {
        // Initializations
        let llm_provider = llm_provider_found.ok_or(LLMProviderError::LLMProviderNotFound)?;
        let model = {
            if let ProviderOrAgent::LLMProvider(llm_provider) = llm_provider.clone() {
                &llm_provider.model.clone()
            } else {
                // If it's an agent, we need to get the LLM provider from the agent
                let llm_id = llm_provider.get_llm_provider_id();
                let llm_provider = db
                    .get_llm_provider(llm_id, &user_profile)
                    .map_err(|e| e.to_string())?
                    .ok_or(LLMProviderError::LLMProviderNotFound)?;
                &llm_provider.model.clone()
            }
        };
        let max_tokens_in_prompt = ModelCapabilitiesManager::get_max_input_tokens(&model);
        let parsed_user_message = ParsedUserMessage::new(job_message.content.to_string());

        // Create the inference chain context
        let chain_context = InferenceChainContext::new(
            db,
            full_job.clone(),
            parsed_user_message,
            job_message.tool_key,
            message_hash_id,
            image_files,
            llm_provider,
            generator,
            user_profile,
            3,
            max_tokens_in_prompt,
            ws_manager_trait.clone(),
            tool_router.clone(),
            sheet_manager.clone(),
            my_agent_payments_manager.clone(),
            ext_agent_payments_manager.clone(),
            // sqlite_logger.clone(),
            llm_stopper.clone(),
        );

        // Check for associated_ui and choose the appropriate chain
        if let Some(AssociatedUI::Sheet(sheet_string)) = &full_job.associated_ui {
            let mut sheet_ui_chain = SheetUIInferenceChain::new(chain_context, ws_manager_trait, sheet_string.clone());
            sheet_ui_chain.run_chain().await
        } else {
            let mut generic_chain = GenericInferenceChain::new(chain_context, ws_manager_trait);
            generic_chain.run_chain().await
        }
    }
}<|MERGE_RESOLUTION|>--- conflicted
+++ resolved
@@ -26,12 +26,7 @@
     /// Returns the final String result from the inferencing, and a new execution context.
     #[allow(clippy::too_many_arguments)]
     pub async fn inference_chain_router(
-<<<<<<< HEAD
-        db: Arc<RwLock<SqliteManager>>,
-=======
         db: Arc<SqliteManager>,
-        vector_fs: Arc<VectorFS>,
->>>>>>> 218b18d2
         llm_provider_found: Option<ProviderOrAgent>,
         full_job: Job,
         job_message: JobMessage,
