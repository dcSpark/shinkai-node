--- conflicted
+++ resolved
@@ -830,75 +830,40 @@
         let level2_contents = level1_info.children.as_ref().unwrap();
         assert_eq!(level2_contents.len(), 2); // One directory and one file
 
-<<<<<<< HEAD
-        let file1_info = level2_contents
-            .iter()
-            .find(|info| info.path == "level1/file1.txt")
-            .unwrap();
-=======
         let file1_path = os_path::OsPath::from("level1/file1.txt").to_string();
         let file1_info = level2_contents.iter().find(|info| info.path == file1_path).unwrap();
->>>>>>> 1441c62b
         assert!(!file1_info.is_directory);
         assert!(
             file1_info.has_embeddings,
             "File 'level1/file1.txt' should have embeddings."
         );
 
-<<<<<<< HEAD
-        let level2_info = level2_contents
-            .iter()
-            .find(|info| info.path == "level1/level2")
-            .unwrap();
-=======
         let level2_path = os_path::OsPath::from("level1/level2").to_string();
         let level2_info = level2_contents.iter().find(|info| info.path == level2_path).unwrap();
->>>>>>> 1441c62b
         assert!(level2_info.is_directory);
         assert!(level2_info.children.is_some());
 
         let level3_contents = level2_info.children.as_ref().unwrap();
         assert_eq!(level3_contents.len(), 2); // One directory and one file
 
-<<<<<<< HEAD
-        let file2_info = level3_contents
-            .iter()
-            .find(|info| info.path == "level1/level2/file2.txt")
-            .unwrap();
-=======
         let file2_path = os_path::OsPath::from("level1/level2/file2.txt").to_string();
         let file2_info = level3_contents.iter().find(|info| info.path == file2_path).unwrap();
->>>>>>> 1441c62b
         assert!(!file2_info.is_directory);
         assert!(
             file2_info.has_embeddings,
             "File 'level1/level2/file2.txt' should have embeddings."
         );
 
-<<<<<<< HEAD
-        let level3_info = level3_contents
-            .iter()
-            .find(|info| info.path == "level1/level2/level3")
-            .unwrap();
-=======
         let level3_path = os_path::OsPath::from("level1/level2/level3").to_string();
         let level3_info = level3_contents.iter().find(|info| info.path == level3_path).unwrap();
->>>>>>> 1441c62b
         assert!(level3_info.is_directory);
         assert!(level3_info.children.is_some());
 
         let level3_files = level3_info.children.as_ref().unwrap();
         assert_eq!(level3_files.len(), 1); // Only one file
 
-<<<<<<< HEAD
-        let file3_info = level3_files
-            .iter()
-            .find(|info| info.path == "level1/level2/level3/file3.txt")
-            .unwrap();
-=======
         let file3_path = os_path::OsPath::from("level1/level2/level3/file3.txt").to_string();
         let file3_info = level3_files.iter().find(|info| info.path == file3_path).unwrap();
->>>>>>> 1441c62b
         assert!(!file3_info.is_directory);
         assert!(
             !file3_info.has_embeddings,
