--- conflicted
+++ resolved
@@ -653,10 +653,7 @@
     pub starting_row: Option<usize>,
 }
 
-<<<<<<< HEAD
 #[derive(Debug, Serialize, Deserialize, Clone, PartialEq, ToSchema)]
-=======
-#[derive(Serialize, Deserialize, Clone, ToSchema)]
 pub struct APIImportSheetPayload {
     pub sheet_data: SpreadSheetPayload,
 }
@@ -682,7 +679,6 @@
 }
 
 #[derive(Debug, Serialize, Deserialize, Clone, PartialEq)]
->>>>>>> 7d3b0074
 pub struct APIWorkflowKeyname {
     pub tool_router_key: String,
 }
