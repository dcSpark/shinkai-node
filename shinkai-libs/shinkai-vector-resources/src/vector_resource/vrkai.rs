--- conflicted
+++ resolved
@@ -22,13 +22,8 @@
     }
 }
 
-<<<<<<< HEAD
-/// Represents a parsed VRKai file with a BaseVectorResource, and optional SourceFileMap/DistributionOrigin.
-/// To save as a file or transfer the VRKai, call one of the `encode_as_` methods. To parse from a file/transfer, use the `from_` methods.
-=======
 /// Represents a parsed VRKai file with a BaseVectorResource, and optional SourceFileMap.
 /// To save as a file or transfer the VRKai, call one of the `prepare_as_` methods. To parse from a file/transfer, use the `from_` methods.
->>>>>>> 2aa8f501
 #[derive(Debug, Serialize, Deserialize, Clone, PartialEq)]
 pub struct VRKai {
     pub resource: BaseVectorResource,
