--- conflicted
+++ resolved
@@ -1,8 +1,6 @@
 use crate::embeddings::Embedding;
 use crate::model_type::{EmbeddingModelType, TextEmbeddingsInference};
 use crate::resource_errors::VRError;
-#[cfg(feature = "desktop-only")]
-use async_recursion::async_recursion;
 use async_trait::async_trait;
 
 use lazy_static::lazy_static;
@@ -12,12 +10,6 @@
 use reqwest::Client as AsyncClient;
 use reqwest::ClientBuilder;
 use serde::{Deserialize, Serialize};
-<<<<<<< HEAD
-#[cfg(feature = "desktop-only")]
-=======
-#[cfg(feature = "native-http")]
->>>>>>> 195cf041
-use std::io::prelude::*;
 
 use std::time::Duration;
 
@@ -235,12 +227,7 @@
         }
     }
 
-<<<<<<< HEAD
-    #[async_recursion]
-    #[cfg(feature = "desktop-only")]
-=======
-    #[cfg(feature = "native-http")]
->>>>>>> 195cf041
+    #[cfg(feature = "desktop-only")]
     /// Generates embeddings using Hugging Face's Text Embedding Interface server
     pub async fn generate_embedding_tei(
         &self,
@@ -305,7 +292,11 @@
                 Ok(response) if response.status() == reqwest::StatusCode::PAYLOAD_TOO_LARGE => {
                     let max_size = current_input_strings.iter().map(|s| s.len()).max().unwrap_or(0);
                     // Increase the number of characters removed based on the number of retries
-                    let reduction_step = if shortening_retry > 1 { 100 * shortening_retry } else { 50 };
+                    let reduction_step = if shortening_retry > 1 {
+                        100 * shortening_retry
+                    } else {
+                        50
+                    };
                     let shortened_max_size = max_size.saturating_sub(reduction_step).max(5);
                     current_input_strings = current_input_strings
                         .iter()
