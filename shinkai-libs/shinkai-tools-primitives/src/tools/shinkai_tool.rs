use std::env;

use crate::tools::error::ToolError;
use crate::tools::rust_tools::RustTool;
use serde_json::{self, Value};

use shinkai_message_primitives::schemas::tool_router_key::ToolRouterKey;
use shinkai_message_primitives::schemas::{
    indexable_version::IndexableVersion,
    shinkai_tool_offering::{ShinkaiToolOffering, UsageType},
};

use super::tool_config::OAuth;
use super::tool_playground::{SqlQuery, SqlTable};
use super::tool_types::{OperatingSystem, RunnerType};
use super::{
    deno_tools::DenoTool, network_tool::NetworkTool, parameters::Parameters, python_tools::PythonTool,
    tool_config::ToolConfig, tool_output_arg::ToolOutputArg,
};

pub type IsEnabled = bool;

#[derive(Debug, Clone, serde::Serialize, serde::Deserialize)]
#[serde(tag = "type", content = "content")]
pub enum ShinkaiTool {
    Rust(RustTool, IsEnabled),
    Network(NetworkTool, IsEnabled),
    Deno(DenoTool, IsEnabled),
    Python(PythonTool, IsEnabled),
}

#[derive(Debug, Clone, PartialEq, serde::Serialize, serde::Deserialize)]
pub struct Assets {
    pub file_name: String,
    pub data: String,
}

#[derive(Debug, Clone, serde::Serialize, serde::Deserialize)]
pub struct ShinkaiToolWithAssets {
    pub tool: ShinkaiTool,
    pub assets: Option<Vec<Assets>>,
}

#[derive(Debug, Clone, PartialEq, serde::Serialize, serde::Deserialize)]
pub struct ShinkaiToolHeader {
    pub name: String,
    pub description: String,
    pub tool_router_key: String,
    pub tool_type: String,
    pub formatted_tool_summary_for_ui: String,
    pub author: String,
    pub version: String,
    pub enabled: bool,
    pub input_args: Parameters,
    pub output_arg: ToolOutputArg,
    pub config: Option<Vec<ToolConfig>>,
    pub usage_type: Option<UsageType>, // includes pricing
    // Note: do we need usage_type? it's already contained in the tool_offering
    pub tool_offering: Option<ShinkaiToolOffering>,
}

impl ShinkaiToolHeader {
    /// Sanitize the config by removing key-values from BasicConfig
    pub fn sanitize_config(&mut self) {
        if let Some(configs) = &self.config {
            self.config = Some(configs.iter().map(|config| config.sanitize()).collect());
        }
    }
}

impl ShinkaiTool {
    /// Generate a ShinkaiToolHeader from a ShinkaiTool
    pub fn to_header(&self) -> ShinkaiToolHeader {
        ShinkaiToolHeader {
            name: self.name(),
            description: self.description(),
            tool_router_key: self.tool_router_key().to_string_without_version(),
            tool_type: self.tool_type().to_string(),
            formatted_tool_summary_for_ui: self.formatted_tool_summary_for_ui(),
            author: self.author(),
            version: self.version(),
            enabled: self.is_enabled(),
            input_args: self.input_args(),
            output_arg: self.output_arg(),
            config: self.get_js_tool_config().cloned(),
            usage_type: self.get_usage_type(),
            tool_offering: None,
        }
    }

    /// The key that this tool will be stored under in the tool router
    pub fn tool_router_key(&self) -> ToolRouterKey {
        let (provider, author, name) = match self {
            ShinkaiTool::Rust(r, _) => ("local".to_string(), r.author(), r.name.clone()),
            ShinkaiTool::Network(n, _) => (n.provider.to_string(), n.author.to_string(), n.name.clone()),
            ShinkaiTool::Deno(d, _) => ("local".to_string(), d.author.clone(), d.name.clone()),
            ShinkaiTool::Python(p, _) => ("local".to_string(), p.author.clone(), p.name.clone()),
            _ => unreachable!(),
        };
        ToolRouterKey::new(provider, author, name, None)
    }

    /// Sanitize the config by removing key-values from BasicConfig
    pub fn sanitize_config(&mut self) {
        match self {
            ShinkaiTool::Deno(d, _) => {
                d.config = d.config.clone().iter().map(|config| config.sanitize()).collect();
            }
            ShinkaiTool::Python(p, _) => {
                p.config = p.config.clone().iter().map(|config| config.sanitize()).collect();
            }
            _ => (),
        }
    }

    /// Generate the key that this tool will be stored under in the tool router
    pub fn gen_router_key(source: String, author: String, name: String) -> String {
        let tool_router_key = ToolRouterKey::new(source, author, name, None);
        tool_router_key.to_string_without_version()
    }

    /// Tool name
    pub fn name(&self) -> String {
        match self {
            ShinkaiTool::Rust(r, _) => r.name.clone(),
            ShinkaiTool::Network(n, _) => n.name.clone(),
            ShinkaiTool::Deno(d, _) => d.name.clone(),
            ShinkaiTool::Python(p, _) => p.name.clone(),
        }
    }
    /// Tool description
    pub fn description(&self) -> String {
        match self {
            ShinkaiTool::Rust(r, _) => r.description.clone(),
            ShinkaiTool::Network(n, _) => n.description.clone(),
            ShinkaiTool::Deno(d, _) => d.description.clone(),
            ShinkaiTool::Python(p, _) => p.description.clone(),
        }
    }

    /// Returns the input arguments of the tool
    pub fn input_args(&self) -> Parameters {
        match self {
            ShinkaiTool::Rust(r, _) => r.input_args.clone(),
            ShinkaiTool::Network(n, _) => n.input_args.clone(),
            ShinkaiTool::Deno(d, _) => d.input_args.clone(),
            ShinkaiTool::Python(p, _) => p.input_args.clone(),
        }
    }

    /// Returns the input arguments of the tool
    pub fn output_arg(&self) -> ToolOutputArg {
        match self {
            ShinkaiTool::Rust(r, _) => r.output_arg.clone(),
            ShinkaiTool::Network(n, _) => n.output_arg.clone(),
            ShinkaiTool::Deno(d, _) => d.output_arg.clone(),
            ShinkaiTool::Python(p, _) => p.output_arg.clone(),
        }
    }

    /// Returns the output arguments of the tool
    pub fn tool_type(&self) -> &'static str {
        match self {
            ShinkaiTool::Rust(_, _) => "Rust",
            ShinkaiTool::Network(_, _) => "Network",
            ShinkaiTool::Deno(_, _) => "Deno",
            ShinkaiTool::Python(_, _) => "Python",
        }
    }

    /// Returns the SQL queries of the tool
    pub fn sql_queries(&self) -> Vec<SqlQuery> {
        match self {
            ShinkaiTool::Deno(d, _) => d.sql_queries.clone().unwrap_or_default(),
            ShinkaiTool::Python(p, _) => p.sql_queries.clone().unwrap_or_default(),
            _ => vec![],
        }
    }

    /// Returns the SQL tables of the tool
    pub fn sql_tables(&self) -> Vec<SqlTable> {
        match self {
            ShinkaiTool::Deno(d, _) => d.sql_tables.clone().unwrap_or_default(),
            ShinkaiTool::Python(p, _) => p.sql_tables.clone().unwrap_or_default(),
            _ => vec![],
        }
    }

    pub fn get_oauth(&self) -> Option<Vec<OAuth>> {
        match self {
            ShinkaiTool::Deno(d, _) => d.oauth.clone(),
            ShinkaiTool::Python(p, _) => p.oauth.clone(),
            _ => None,
        }
    }

    pub fn get_tools(&self) -> Vec<ToolRouterKey> {
        match self {
            ShinkaiTool::Deno(d, _) => d.tools.clone(),
            ShinkaiTool::Python(p, _) => p.tools.clone(),
            _ => vec![],
        }
    }

    pub fn get_assets(&self) -> Option<Vec<String>> {
        match self {
            ShinkaiTool::Deno(d, _) => d.assets.clone(),
            ShinkaiTool::Python(p, _) => p.assets.clone(),
            _ => None,
        }
    }

    pub fn get_homepage(&self) -> Option<String> {
        match self {
            ShinkaiTool::Deno(d, _) => d.homepage.clone(),
            ShinkaiTool::Python(p, _) => p.homepage.clone(),
            _ => None,
        }
    }

    /// Returns a formatted summary of the tool
    pub fn formatted_tool_summary_for_ui(&self) -> String {
        format!(
            "Tool Name: {}\nAuthor: {}\nDescription: {}",
            self.name(),
            self.author(),
            self.description(),
        )
    }

<<<<<<< HEAD
    pub fn get_code(&self) -> String {
        match self {
            ShinkaiTool::Deno(d, _) => d.js_code.clone(),
            ShinkaiTool::Python(p, _) => p.py_code.clone(),
            _ => unreachable!(),
        }
    }

    pub fn update_name(&mut self, name: String) {
        match self {
            ShinkaiTool::Deno(d, _) => d.name = name,
            ShinkaiTool::Python(p, _) => p.name = name,
            _ => unreachable!(),
        }
    }

    pub fn update_author(&mut self, author: String) {
        match self {
            ShinkaiTool::Deno(d, _) => d.author = author,
            ShinkaiTool::Python(p, _) => p.author = author,
            _ => unreachable!(),
=======
    pub fn get_runner(&self) -> RunnerType {
        match self {
            ShinkaiTool::Deno(d, _) => d.runner.clone(),
            ShinkaiTool::Python(p, _) => p.runner.clone(),
            _ => RunnerType::Any,
        }
    }

    pub fn get_operating_system(&self) -> Vec<OperatingSystem> {
        match self {
            ShinkaiTool::Deno(d, _) => d.operating_system.clone(),
            ShinkaiTool::Python(p, _) => p.operating_system.clone(),
            _ => vec![OperatingSystem::Linux, OperatingSystem::MacOS, OperatingSystem::Windows],
        }
    }

    pub fn get_tool_set(&self) -> Option<String> {
        match self {
            ShinkaiTool::Deno(d, _) => d.tool_set.clone(),
            ShinkaiTool::Python(p, _) => p.tool_set.clone(),
            _ => None,
>>>>>>> fdff89d6
        }
    }

    /// Sets the embedding for the tool
    pub fn set_embedding(&mut self, embedding: Vec<f32>) {
        match self {
            ShinkaiTool::Rust(r, _) => r.tool_embedding = Some(embedding),
            ShinkaiTool::Network(n, _) => n.embedding = Some(embedding),
            ShinkaiTool::Deno(d, _) => d.embedding = Some(embedding),
            ShinkaiTool::Python(p, _) => p.embedding = Some(embedding),
        }
    }

    /// Returns the tool formatted as a JSON object for the function call format
    pub fn json_function_call_format(&self) -> Result<serde_json::Value, ToolError> {
        // Get the ToolRouterKey instance
        let tool_router_key = self.tool_router_key();

        // Extract the tool name directly from the ToolRouterKey
        let tool_name = tool_router_key.name.clone();

        let summary = serde_json::json!({
            "type": "function",
            "function": {
                "name": tool_name,
                "description": self.description(),
                "tool_router_key": tool_router_key.to_string_without_version(),
                "parameters": self.input_args()
            },
        });

        Ok(summary)
    }

    pub fn json_string_function_call_format(&self) -> Result<String, ToolError> {
        let summary_value = self.json_function_call_format()?;
        serde_json::to_string(&summary_value).map_err(|_| ToolError::FailedJSONParsing)
    }

    /// Formats the tool's info into a String to be used for generating the tool's embedding.
    pub fn format_embedding_string(&self) -> String {
        let formatted_name = self.name().replace("shinkai__", "").replace('_', " ");
        format!("{} {}", formatted_name, self.description())
    }

    /// Returns the embedding if it exists
    pub fn get_embedding(&self) -> Option<Vec<f32>> {
        match self {
            ShinkaiTool::Rust(r, _) => r.tool_embedding.clone(),
            ShinkaiTool::Network(n, _) => n.embedding.clone(),
            ShinkaiTool::Deno(d, _) => d.embedding.clone(),
            ShinkaiTool::Python(p, _) => p.embedding.clone(),
        }
    }

    /// Returns an Option<ToolConfig> based on an environment variable
    pub fn get_config_from_env(&self) -> Option<ToolConfig> {
        // Get the ToolRouterKey instance and convert it to a string
        let tool_key = self.tool_router_key().to_string_without_version().replace(":::", "___");
        let env_var_key = format!("TOOLKIT_{}", tool_key);

        if let Ok(env_value) = env::var(env_var_key) {
            // Attempt to parse the environment variable as JSON
            if let Ok(value) = serde_json::from_str::<Value>(&env_value) {
                // Attempt to deserialize the JSON value into a ToolConfig
                return ToolConfig::from_value(&value);
            }
        }

        None
    }

    /// Returns the author of the tool
    pub fn author(&self) -> String {
        match self {
            ShinkaiTool::Rust(r, _) => r.author(),
            ShinkaiTool::Network(n, _) => n.author.clone(),
            ShinkaiTool::Deno(d, _) => d.author.clone(),
            ShinkaiTool::Python(p, _) => p.author.clone(),
        }
    }

    /// Returns the version of the tool
    pub fn version(&self) -> String {
        match self {
            ShinkaiTool::Rust(r, _) => "1.0.0".to_string(),
            ShinkaiTool::Network(n, _) => n.version.clone(),
            ShinkaiTool::Deno(d, _) => d.version.clone(),
            ShinkaiTool::Python(p, _) => p.version.clone(),
        }
    }

    /// Get the usage type, only valid for NetworkTool
    pub fn get_usage_type(&self) -> Option<UsageType> {
        if let ShinkaiTool::Network(n, _) = self {
            Some(n.usage_type.clone())
        } else {
            None
        }
    }

    /// Check if the tool is enabled
    pub fn is_enabled(&self) -> bool {
        match self {
            ShinkaiTool::Rust(_, enabled) => *enabled,
            ShinkaiTool::Network(_, enabled) => *enabled,
            ShinkaiTool::Deno(_, enabled) => *enabled,
            ShinkaiTool::Python(_, enabled) => *enabled,
        }
    }

    /// Enable the tool
    pub fn enable(&mut self) {
        match self {
            ShinkaiTool::Rust(_, enabled) => *enabled = true,
            ShinkaiTool::Network(_, enabled) => *enabled = true,
            ShinkaiTool::Deno(_, enabled) => *enabled = true,
            ShinkaiTool::Python(_, enabled) => *enabled = true,
        }
    }

    /// Disable the tool
    pub fn disable(&mut self) {
        match self {
            ShinkaiTool::Rust(_, enabled) => *enabled = false,
            ShinkaiTool::Network(_, enabled) => *enabled = false,
            ShinkaiTool::Deno(_, enabled) => *enabled = false,
            ShinkaiTool::Python(_, enabled) => *enabled = false,
        }
    }

    /// Get the config from a JSTool, return None if it's another type
    pub fn get_js_tool_config(&self) -> Option<&Vec<ToolConfig>> {
        if let ShinkaiTool::Deno(js_tool, _) = self {
            Some(&js_tool.config)
        } else {
            None
        }
    }

    pub fn get_config(&self) -> Vec<ToolConfig> {
        match self {
            ShinkaiTool::Rust(_, _) => vec![],
            ShinkaiTool::Network(_, _) => vec![],
            ShinkaiTool::Deno(js_tool, _) => js_tool.config.clone(),
            ShinkaiTool::Python(python_tool, _) => python_tool.config.clone(),
        }
    }

    /// Check if the tool can be enabled
    pub fn can_be_enabled(&self) -> bool {
        match self {
            ShinkaiTool::Rust(_, _) => true,
            ShinkaiTool::Network(n_tool, _) => n_tool.check_required_config_fields(),
            ShinkaiTool::Deno(deno_tool, _) => deno_tool.check_required_config_fields(),
            ShinkaiTool::Python(_, _) => true,
        }
    }

    /// Convert to json
    pub fn to_json(&self) -> Result<String, ToolError> {
        serde_json::to_string(self).map_err(|_| ToolError::FailedJSONParsing)
    }

    /// Convert from json
    pub fn from_json(json: &str) -> Result<Self, ToolError> {
        let deserialized: Self = serde_json::from_str(json).map_err(|e| ToolError::ParseError(e.to_string()))?;
        Ok(deserialized)
    }

    /// Check if the tool is Rust-based
    pub fn is_rust_based(&self) -> bool {
        matches!(self, ShinkaiTool::Rust(_, _))
    }

    /// Check if the tool is JS-based
    pub fn is_js_based(&self) -> bool {
        matches!(self, ShinkaiTool::Deno(_, _))
    }

    /// Check if the tool is Workflow-based
    pub fn is_network_based(&self) -> bool {
        matches!(self, ShinkaiTool::Network(_, _))
    }

    pub fn version_indexable(&self) -> Result<IndexableVersion, String> {
        IndexableVersion::from_string(&self.version())
    }

    /// Returns the version number using IndexableVersion
    pub fn version_number(&self) -> Result<u64, String> {
        let indexable_version = self.version_indexable()?;
        Ok(indexable_version.get_version_number())
    }

    /// Returns a sanitized version of the tool name where all characters are lowercase
    /// and any non-alphanumeric characters (except '-' and '_') are replaced with underscores
    pub fn internal_sanitized_name(&self) -> String {
        self.name()
            .chars()
            .map(|c| {
                if c.is_alphanumeric() || c == '_' || c == '-' {
                    c.to_ascii_lowercase()
                } else {
                    '_'
                }
            })
            .collect::<String>()
    }

    pub fn get_keywords(&self) -> Vec<String> {
        match self {
            ShinkaiTool::Rust(_, _) => vec![],
            ShinkaiTool::Network(_, _) => vec![],
            ShinkaiTool::Deno(d, _) => d.keywords.clone(),
            ShinkaiTool::Python(p, _) => p.keywords.clone(),
        }
    }
}

impl From<RustTool> for ShinkaiTool {
    fn from(tool: RustTool) -> Self {
        ShinkaiTool::Rust(tool, true)
    }
}

impl From<DenoTool> for ShinkaiTool {
    fn from(tool: DenoTool) -> Self {
        ShinkaiTool::Deno(tool, true)
    }
}

impl From<NetworkTool> for ShinkaiTool {
    fn from(tool: NetworkTool) -> Self {
        ShinkaiTool::Network(tool, true)
    }
}

#[cfg(test)]
mod tests {
    use super::*;
    use crate::tools::deno_tools::DenoTool;
    use crate::tools::tool_types::{OperatingSystem, RunnerType, ToolResult};
    use serde_json::json;
    use shinkai_tools_runner::tools::tool_definition::ToolDefinition;

    #[test]
    fn test_gen_router_key() {
        // Create a mock DenoTool with all required fields
        let deno_tool = DenoTool {
            name: "Shinkai: Download Pages".to_string(),
            homepage: Some("http://127.0.0.1/index.html".to_string()),
            description: "Downloads one or more URLs and converts their HTML content to Markdown".to_string(),
            input_args: Parameters::new(),
            output_arg: ToolOutputArg { json: "".to_string() },
            config: vec![],
            author: "@@official.shinkai".to_string(),
            version: "1.0.0".to_string(),
            js_code: "".to_string(),
            tools: vec![],
            keywords: vec![],
            activated: false,
            embedding: None,
            result: ToolResult::new(
                "object".to_string(),
                json!({
                    "markdowns": { "type": "array", "items": { "type": "string" } }
                }),
                vec!["markdowns".to_string()],
            ),
            sql_tables: None,
            sql_queries: None,
            file_inbox: None,
            oauth: None,
            assets: None,
            runner: RunnerType::OnlyHost,
            operating_system: vec![OperatingSystem::Linux],
            tool_set: None,
        };

        // Create a ShinkaiTool instance
        let shinkai_tool = ShinkaiTool::Deno(deno_tool, false);

        // Generate the router key
        let router_key = shinkai_tool.tool_router_key();

        // Expected pattern: [^a-z0-9_]+ (plus the :::)
        let expected_key = "local:::__official_shinkai:::shinkai__download_pages";

        // Assert that the generated key matches the expected pattern
        assert_eq!(router_key.to_string_without_version(), expected_key);
    }

    #[test]
    fn test_set_playground_tool() {
        let tool_definition = ToolDefinition {
            id: "shinkai-tool-download-website".to_string(),
            name: "Download Website".to_string(),
            description: "Downloads a website and converts its content into Markdown.".to_string(),
            configurations: json!({
                "type": "object",
                "properties": {},
                "required": []
            }),
            parameters: json!({
                "type": "object",
                "properties": {
                    "url": {
                        "type": "string",
                        "description": "The URL to fetch"
                    }
                },
                "required": ["url"]
            }),
            result: json!({
                "type": "object",
                "properties": {},
                "required": []
            }),
            author: "@@my_local_ai.sep-shinkai".to_string(),
            keywords: vec![
                "Deno".to_string(),
                "Markdown".to_string(),
                "HTML to Markdown".to_string(),
            ],
            code: Some("import { getHomePath } from './shinkai-local-support.ts';\n\n...".to_string()), /* Truncated for brevity */
            embedding_metadata: None,
        };

        let input_args = Parameters::with_single_property("url", "string", "The URL to fetch", true);

        let deno_tool = DenoTool {
            name: "shinkai__download_website".to_string(),
            homepage: Some("http://127.0.0.1/index.html".to_string()),
            version: "1.0.0".to_string(),
            description: tool_definition.description.clone(),
            input_args: input_args.clone(),
            output_arg: ToolOutputArg {
                json: tool_definition.result.to_string(),
            },
            config: vec![],
            author: tool_definition.author.clone(),
            js_code: tool_definition.code.clone().unwrap_or_default(),
            tools: vec![],
            keywords: tool_definition.keywords.clone(),
            activated: false,
            embedding: None,
            result: ToolResult::new(
                "object".to_string(),
                tool_definition.result["properties"].clone(),
                vec![],
            ),
            sql_tables: None,
            sql_queries: None,
            file_inbox: None,
            oauth: None,
            assets: None,
            runner: RunnerType::OnlyHost,
            operating_system: vec![OperatingSystem::Windows],
            tool_set: None,
        };

        let shinkai_tool = ShinkaiTool::Deno(deno_tool, true);
        eprintln!("shinkai_tool: {:?}", shinkai_tool);

        eprintln!("shinkai params: {:?}", shinkai_tool.input_args());

        assert_eq!(shinkai_tool.name(), "shinkai__download_website");
        assert_eq!(
            shinkai_tool.description(),
            "Downloads a website and converts its content into Markdown."
        );
        assert_eq!(shinkai_tool.tool_type(), "Deno");
        assert!(shinkai_tool.is_enabled());
    }

    #[test]
    fn test_deserialize_shinkai_tool() {
        let json_payload = r#"
        {
            "type": "Deno",
            "content": [
                {
                    "description": "Tool for getting the default address of a Coinbase wallet",
                    "version": "1.0.0",
                    "activated": false,
                    "assets": null,
                    "author": "Shinkai",
                    "file_inbox": null,
                    "toolkit_name": "shinkai-tool-coinbase-get-my-address",
                    "sql_tables": [],
                    "sql_queries": [],
                    "embedding": [],
                    "oauth": null,
                    "config": [],
                    "keywords": [
                        "coinbase",
                        "address",
                        "shinkai"
                    ],
                    "tools": [],
                    "result": {
                        "type": "object",
                        "properties": {
                            "address": {
                                "type": "string",
                                "description": "hey"
                            }
                        },
                        "required": [
                            "address"
                        ]
                    },
                    "input_args": {
                        "type": "object",
                        "properties": {
                            "walletId": {
                                "type": "string",
                                "nullable": true,
                                "description": "The ID of the wallet to get the address for"
                            }
                        },
                        "required": []
                    },
                    "output_arg": {
                        "json": ""
                    },
                    "name": "Shinkai: Coinbase My Address Getter",
                    "js_code": "import { Coinbase, CoinbaseOptions } from 'npm:@coinbase/coinbase-sdk@0.0.16';\\n\\ntype Configurations = {\\n name: string;\\n privateKey: string;\\n walletId?: string;\\n useServerSigner?: string;\\n};\\ntype Parameters = {\\n walletId?: string;\\n};\\ntype Result = {\\n address: string;\\n};\\nexport type Run<C extends Record<string, any>, I extends Record<string, any>, R extends Record<string, any>> = (config: C, inputs: I) => Promise<R>;\\n\\nexport const run: Run<Configurations, Parameters, Result> = async (\\n configurations: Configurations,\\n params: Parameters,\\n): Promise<Result> => {\\n const coinbaseOptions: CoinbaseOptions = {\\n apiKeyName: configurations.name,\\n privateKey: configurations.privateKey,\\n useServerSigner: configurations.useServerSigner === 'true',\\n };\\n const coinbase = new Coinbase(coinbaseOptions);\\n const user = await coinbase.getDefaultUser();\\n\\n // Prioritize walletId from Params over Config\\n const walletId = params.walletId || configurations.walletId;\\n\\n // Throw an error if walletId is not defined\\n if (!walletId) {\\n throw new Error('walletId must be defined in either params or config');\\n }\\n\\n const wallet = await user.getWallet(walletId);\\n console.log(`Wallet retrieved: `, wallet.toString());\\n\\n // Retrieve the list of balances for the wallet\\n const address = await wallet.getDefaultAddress();\\n console.log(`Default Address: `, address);\\n\\n return {\\n address: address?.getId() || '',\\n };\\n};",
                    "homepage": null,
                    "runner": "any",
                    "operating_system": ["linux"],
                    "tool_set": null
                },
                false
            ]
        }
        "#;

        let deserialized_tool: Result<ShinkaiTool, _> = serde_json::from_str(json_payload);
        eprintln!("deserialized_tool: {:?}", deserialized_tool);

        assert!(deserialized_tool.is_ok(), "Failed to deserialize ShinkaiTool");

        if let Ok(ShinkaiTool::Deno(deno_tool, _)) = deserialized_tool {
            assert_eq!(deno_tool.name, "Shinkai: Coinbase My Address Getter");
            assert_eq!(deno_tool.author, "Shinkai");
            assert_eq!(deno_tool.version, "1.0.0");
            assert_eq!(deno_tool.runner, RunnerType::Any);
            assert_eq!(deno_tool.operating_system, vec![OperatingSystem::Linux]);
        } else {
            panic!("Expected Deno tool variant");
        }
    }
}<|MERGE_RESOLUTION|>--- conflicted
+++ resolved
@@ -228,7 +228,6 @@
         )
     }
 
-<<<<<<< HEAD
     pub fn get_code(&self) -> String {
         match self {
             ShinkaiTool::Deno(d, _) => d.js_code.clone(),
@@ -250,7 +249,9 @@
             ShinkaiTool::Deno(d, _) => d.author = author,
             ShinkaiTool::Python(p, _) => p.author = author,
             _ => unreachable!(),
-=======
+        }
+    }
+
     pub fn get_runner(&self) -> RunnerType {
         match self {
             ShinkaiTool::Deno(d, _) => d.runner.clone(),
@@ -272,7 +273,6 @@
             ShinkaiTool::Deno(d, _) => d.tool_set.clone(),
             ShinkaiTool::Python(p, _) => p.tool_set.clone(),
             _ => None,
->>>>>>> fdff89d6
         }
     }
 
