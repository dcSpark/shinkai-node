--- conflicted
+++ resolved
@@ -90,15 +90,10 @@
             let config: Option<String> = row.get(9)?;
             let scope: String = row.get(10)?;
             let tools_config_override: Option<String> = row.get(11).unwrap_or(None);
-<<<<<<< HEAD
+            let edited: bool = row.get(12)?;
             let avatar_url: Option<String> = row.get(12)?;
             Ok(Agent {
                 agent_id: agent_id.clone(),
-=======
-            let edited: bool = row.get(12)?;
-                Ok(Agent {
-                agent_id: row.get(0)?,
->>>>>>> 50d55b3f
                 name: row.get(1)?,
                 full_identity_name: ShinkaiName::new(full_identity_name).map_err(|e| {
                     rusqlite::Error::ToSqlConversionFailure(Box::new(SqliteManagerError::SerializationError(
@@ -141,14 +136,8 @@
                     })?),
                     None => None,
                 },
-<<<<<<< HEAD
-                avatar_url: match avatar_url {
-                    Some(avatar_url) => Some(avatar_url),
-                    None => Some(format!("/v2/get_agent_avatar/{}", agent_id)),
-                },
-=======
+                avatar_url: avatar_url,
                 edited: edited,
->>>>>>> 50d55b3f
             })
         })?;
 
@@ -162,7 +151,7 @@
 
     pub fn get_agent(&self, agent_id: &str) -> Result<Option<Agent>, SqliteManagerError> {
         let conn: r2d2::PooledConnection<r2d2_sqlite::SqliteConnectionManager> = self.get_connection()?;
-        let mut stmt = conn.prepare("SELECT agent_id, name, full_identity_name, llm_provider_id, ui_description, knowledge, storage_path, tools, debug_mode, config, scope, tools_config_override, edited FROM shinkai_agents WHERE agent_id = ?")?;
+        let mut stmt = conn.prepare("SELECT agent_id, name, full_identity_name, llm_provider_id, ui_description, knowledge, storage_path, tools, debug_mode, config, scope, tools_config_override, edited, avatar_url FROM shinkai_agents WHERE agent_id = ?")?;
         let agent = stmt.query_row([&agent_id], |row| {
             let agent_id: String = row.get(0)?;
             let full_identity_name: String = row.get(2)?;
@@ -171,13 +160,10 @@
             let config: Option<String> = row.get(9)?;
             let scope: String = row.get(10)?;
             let tools_config_override: Option<String> = row.get(11).unwrap_or(None);
-<<<<<<< HEAD
-            let avatar_url: Option<String> = row.get(12)?;
-=======
+            let avatar_url: Option<String> = row.get(13)?;
             let debug_mode: bool = row.get(8)?;
             let edited: bool = row.get(12)?;
             let storage_path: String = row.get(6)?;
->>>>>>> 50d55b3f
             Ok(Agent {
                 agent_id: agent_id.clone(),
                 name: row.get(1)?,
@@ -222,14 +208,8 @@
                     })?),
                     None => None,
                 },
-<<<<<<< HEAD
-                avatar_url: match avatar_url {
-                    Some(avatar_url) => Some(avatar_url),
-                    None => Some(format!("/v2/get_agent_avatar/{}", agent_id)),
-                },
-=======
+                avatar_url: avatar_url,
                 edited: edited,
->>>>>>> 50d55b3f
             })
         });
 
@@ -326,11 +306,8 @@
             scope: Default::default(),
             cron_tasks: None,
             tools_config_override: None,
-<<<<<<< HEAD
-            avatar_url: None,
-=======
+            avatar_url: None,
             edited: false,
->>>>>>> 50d55b3f
         };
         let profile = ShinkaiName::new("@@test_user.shinkai/main".to_string()).unwrap();
 
@@ -358,11 +335,8 @@
             scope: Default::default(),
             cron_tasks: None,
             tools_config_override: None,
-<<<<<<< HEAD
-            avatar_url: None,
-=======
+            avatar_url: None,
             edited: false,
->>>>>>> 50d55b3f
         };
         let profile = ShinkaiName::new("@@test_user.shinkai/main".to_string()).unwrap();
 
@@ -392,11 +366,8 @@
             scope: Default::default(),
             cron_tasks: None,
             tools_config_override: None,
-<<<<<<< HEAD
-            avatar_url: None,
-=======
+            avatar_url: None,
             edited: false,
->>>>>>> 50d55b3f
         };
         let agent2 = Agent {
             agent_id: "test_agent2".to_string(),
@@ -412,11 +383,8 @@
             scope: Default::default(),
             cron_tasks: None,
             tools_config_override: None,
-<<<<<<< HEAD
-            avatar_url: None,
-=======
+            avatar_url: None,
             edited: false,
->>>>>>> 50d55b3f
         };
         let profile = ShinkaiName::new("@@test_user.shinkai/main".to_string()).unwrap();
 
@@ -446,11 +414,8 @@
             scope: Default::default(),
             cron_tasks: None,
             tools_config_override: None,
-<<<<<<< HEAD
-            avatar_url: None,
-=======
+            avatar_url: None,
             edited: false,
->>>>>>> 50d55b3f
         };
         let profile = ShinkaiName::new("@@test_user.shinkai/main".to_string()).unwrap();
 
@@ -490,11 +455,8 @@
             scope: Default::default(),
             cron_tasks: None,
             tools_config_override: None,
-<<<<<<< HEAD
-            avatar_url: None,
-=======
+            avatar_url: None,
             edited: false,
->>>>>>> 50d55b3f
         };
         let profile = ShinkaiName::new("@@test_user.shinkai/main".to_string()).unwrap();
 
@@ -514,11 +476,8 @@
             scope: Default::default(),
             cron_tasks: None,
             tools_config_override: None,
-<<<<<<< HEAD
-            avatar_url: None,
-=======
+            avatar_url: None,
             edited: true,
->>>>>>> 50d55b3f
         };
 
         let result = db.update_agent(updated_agent.clone());
@@ -536,8 +495,6 @@
     fn test_agent_with_tool_config_override() {
         let db = setup_test_db();
 
-<<<<<<< HEAD
-=======
         // Create a proper ToolRouterKey
         let tool = ToolRouterKey::new(
             "local".to_string(),
@@ -570,6 +527,7 @@
             scope: Default::default(),
             cron_tasks: None,
             tools_config_override: Some(tool_config),
+            avatar_url: None,
             edited: false,
         };
         let profile = ShinkaiName::new("@@test_user.shinkai/main".to_string()).unwrap();
@@ -594,7 +552,6 @@
     fn test_agent_with_tool_config_override_edit() {
         let db = setup_test_db();
 
->>>>>>> 50d55b3f
         // Create a proper ToolRouterKey
         let tool = ToolRouterKey::new(
             "local".to_string(),
@@ -627,11 +584,7 @@
             scope: Default::default(),
             cron_tasks: None,
             tools_config_override: Some(tool_config),
-<<<<<<< HEAD
-            avatar_url: None,
-=======
             edited: true,
->>>>>>> 50d55b3f
         };
         let profile = ShinkaiName::new("@@test_user.shinkai/main".to_string()).unwrap();
 
