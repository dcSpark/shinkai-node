use std::sync::Arc;

use rusqlite::params;
use shinkai_message_primitives::{
    schemas::{
        inbox_name::InboxName,
        job::{ForkedJob, Job, JobLike},
        job_config::JobConfig,
        ws_types::WSUpdateHandler,
    },
    shinkai_message::{shinkai_message::ShinkaiMessage, shinkai_message_schemas::AssociatedUI},
    shinkai_utils::{job_scope::MinimalJobScope, shinkai_time::ShinkaiStringTime},
};
use tokio::sync::Mutex;

use crate::{SqliteManager, SqliteManagerError};

impl SqliteManager {
    pub fn create_new_job(
        &self,
        job_id: String,
        llm_provider_id: String,
        scope: MinimalJobScope,
        is_hidden: bool,
        associated_ui: Option<AssociatedUI>,
        config: Option<JobConfig>,
    ) -> Result<(), SqliteManagerError> {
<<<<<<< HEAD
        let conn = self.get_connection()?;

        let current_time = ShinkaiStringTime::generate_time_now();
        let scope_text = serde_json::to_string(&scope)?;
        let associated_ui_text = associated_ui.map_or(Ok("".to_string()), |ui| serde_json::to_string(&ui))?;
        let config_text = match &config {
            Some(cfg) => serde_json::to_string(cfg)?,
            None => "{}".to_string(),
        };
=======
>>>>>>> 218b18d2
        let job_inbox_name = format!("job_inbox::{}::false", job_id);

        {
            let conn = self.get_connection()?;

            let current_time = ShinkaiStringTime::generate_time_now();
            let scope_with_files_bytes = scope.to_bytes()?;
            let scope_bytes = serde_json::to_vec(&scope.to_json_value_minimal()?)?;
    
            let mut stmt = conn.prepare(
                "INSERT INTO jobs (
                    job_id,
                    is_hidden,
                    datetime_created,
                    is_finished,
                    parent_agent_or_llm_provider_id,
                    scope,
                    scope_with_files,
                    conversation_inbox_name,
                    execution_context,
                    associated_ui,
                    config
                    ) VALUES (?1, ?2, ?3, ?4, ?5, ?6, ?7, ?8, ?9, ?10, ?11)",
            )?;
    
            stmt.execute(params![
                job_id,
                is_hidden,
<<<<<<< HEAD
                datetime_created,
                is_finished,
                parent_agent_or_llm_provider_id,
                scope,
                conversation_inbox_name,
                associated_ui,
                config
                ) VALUES (?1, ?2, ?3, ?4, ?5, ?6, ?7, ?8, ?9)",
        )?;

        stmt.execute(params![
            job_id,
            is_hidden,
            current_time,
            false,
            llm_provider_id,
            scope_text,
            job_inbox_name.clone(),
            associated_ui_text,
            config_text,
        ])?;
=======
                current_time,
                false,
                llm_provider_id,
                scope_bytes,
                scope_with_files_bytes,
                job_inbox_name.clone(),
                serde_json::to_vec(&HashMap::<String, String>::new()).map_err(|e| {
                    rusqlite::Error::ToSqlConversionFailure(Box::new(SqliteManagerError::SerializationError(e.to_string())))
                })?,
                serde_json::to_vec(&associated_ui).map_err(|e| {
                    rusqlite::Error::ToSqlConversionFailure(Box::new(SqliteManagerError::SerializationError(e.to_string())))
                })?,
                serde_json::to_vec(&config).map_err(|e| {
                    rusqlite::Error::ToSqlConversionFailure(Box::new(SqliteManagerError::SerializationError(e.to_string())))
                })?,
            ])?;
        }
>>>>>>> 218b18d2

        self.create_empty_inbox(job_inbox_name)?;

        Ok(())
    }

    pub fn update_job_config(&self, job_id: &str, config: JobConfig) -> Result<(), SqliteManagerError> {
        let conn = self.get_connection()?;

        let config_bytes = serde_json::to_vec(&config)?;

        let mut stmt = conn.prepare("UPDATE jobs SET config = ?1 WHERE job_id = ?2")?;

        stmt.execute(params![config_bytes, job_id])?;

        Ok(())
    }

    pub fn change_job_llm_provider(&self, job_id: &str, new_agent_id: &str) -> Result<(), SqliteManagerError> {
        let conn = self.get_connection()?;

        let mut stmt = conn.prepare("UPDATE jobs SET parent_agent_or_llm_provider_id = ?1 WHERE job_id = ?2")?;

        stmt.execute(params![new_agent_id, job_id])?;

        Ok(())
    }

    /// Returns the first half of the blake3 hash of the job id value
    pub fn job_id_to_hash(job_id: &str) -> String {
        let input = &format!("job_inbox::{}::false", job_id);
        let full_hash = blake3::hash(input.as_bytes()).to_hex().to_string();
        full_hash[..full_hash.len() / 2].to_string()
    }

    /// Returns the first half of the blake3 hash of the message key value
    pub fn message_key_to_hash(message_key: String) -> String {
        let full_hash = blake3::hash(message_key.as_bytes()).to_hex().to_string();
        full_hash[..full_hash.len() / 2].to_string()
    }

    pub fn get_job_with_options(&self, job_id: &str, fetch_step_history: bool) -> Result<Job, SqliteManagerError> {
        let (
            scope,
            is_finished,
            is_hidden,
            datetime_created,
            parent_agent_id,
            conversation_inbox,
            step_history,
            associated_ui,
            config,
            forked_jobs,
        ) = self.get_job_data(job_id, fetch_step_history)?;

        let job = Job {
            job_id: job_id.to_string(),
            is_hidden,
            datetime_created,
            is_finished,
            parent_agent_or_llm_provider_id: parent_agent_id,
            scope,
            conversation_inbox_name: conversation_inbox,
            step_history: step_history.unwrap_or_else(Vec::new),
            associated_ui,
            config,
            forked_jobs,
        };

        Ok(job)
    }

    pub fn get_job(&self, job_id: &str) -> Result<Job, SqliteManagerError> {
        let conn = self.get_connection()?;
        let mut stmt = conn.prepare("SELECT * FROM jobs WHERE job_id = ?1")?;
        let mut rows = stmt.query(params![job_id])?;

        let row = rows.next()?.ok_or(SqliteManagerError::DataNotFound)?;
        self.parse_job_from_row(&row, true)
    }

    #[allow(clippy::type_complexity)]
    fn get_job_data(
        &self,
        job_id: &str,
        fetch_step_history: bool,
    ) -> Result<
        (
            MinimalJobScope,
            bool,
            bool,
            String,
            String,
            InboxName,
            Option<Vec<ShinkaiMessage>>,
            Option<AssociatedUI>,
            Option<JobConfig>,
            Vec<ForkedJob>,
        ),
        SqliteManagerError,
    > {
        let conn = self.get_connection()?;

        let mut stmt = conn.prepare(
            "SELECT
            job_id,
            is_hidden,
            datetime_created,
            is_finished,
            parent_agent_or_llm_provider_id,
            scope,
            conversation_inbox_name,
            associated_ui,
            config
            FROM jobs WHERE job_id = ?1",
        )?;

        let mut rows = stmt.query(params![job_id])?;

        let row = rows.next()?.ok_or(SqliteManagerError::DataNotFound)?;

        let scope_text: String = row.get(5)?;
        let is_finished: bool = row.get(3)?;
        let is_hidden: bool = row.get(1)?;
        let datetime_created: String = row.get(2)?;
        let parent_agent_id: String = row.get(4)?;
        let inbox_name: String = row.get(6)?;
        let conversation_inbox: InboxName =
            InboxName::new(inbox_name).map_err(|e| SqliteManagerError::SomeError(e.to_string()))?;
        let associated_ui_text: Option<String> = row.get(7)?;
        let config_text: Option<String> = row.get(8)?;

        let scope: MinimalJobScope = serde_json::from_str(&scope_text)?;
        let associated_ui = associated_ui_text
            .as_deref()
            .filter(|s| !s.is_empty())
            .map_or(Ok(None), |s| serde_json::from_str(s).map(Some))?;
        let config = config_text
            .as_deref()
            .filter(|s| !s.is_empty())
            .map_or(Ok(None), |s| serde_json::from_str(s).map(Some))?;

        let step_history = if fetch_step_history {
            self.get_step_history(job_id, true)?
        } else {
            None
        };

        let mut forked_jobs = vec![];

        let mut stmt = conn.prepare("SELECT * FROM forked_jobs WHERE parent_job_id = ?1")?;
        let mut rows = stmt.query(params![job_id])?;

        while let Some(row) = rows.next()? {
            let forked_job_id: String = row.get(1)?;
            let message_id: String = row.get(2)?;

            forked_jobs.push(ForkedJob {
                job_id: forked_job_id,
                message_id,
            });
        }

        Ok((
            scope,
            is_finished,
            is_hidden,
            datetime_created,
            parent_agent_id,
            conversation_inbox,
            step_history,
            associated_ui,
            config,
            forked_jobs,
        ))
    }

    pub fn get_all_jobs(&self) -> Result<Vec<Box<dyn JobLike>>, SqliteManagerError> {
        let conn = self.get_connection()?;
        let mut stmt = conn.prepare("SELECT * FROM jobs")?;
        let mut rows = stmt.query([])?;

        let mut jobs = vec![];

        while let Some(row) = rows.next()? {
            let job = self.parse_job_from_row(&row, false)?;
            jobs.push(Box::new(job) as Box<dyn JobLike>);
        }

        Ok(jobs)
    }

    pub fn update_job_scope(&self, job_id: String, scope: MinimalJobScope) -> Result<(), SqliteManagerError> {
        let conn = self.get_connection()?;

        let scope_text = serde_json::to_string(&scope.to_json_value()?)?;

        let mut stmt = conn.prepare("UPDATE jobs SET scope = ?1 WHERE job_id = ?2")?;

        stmt.execute(params![scope_text, job_id])?;

        Ok(())
    }

    pub fn get_agent_jobs(&self, agent_id: String) -> Result<Vec<Box<dyn JobLike>>, SqliteManagerError> {
        let conn = self.get_connection()?;
        let mut stmt = conn.prepare("SELECT * FROM jobs WHERE parent_agent_or_llm_provider_id = ?1")?;
        let mut rows = stmt.query(params![agent_id])?;

        let mut jobs = vec![];

        while let Some(row) = rows.next()? {
            let job = self.parse_job_from_row(&row, false)?;
            jobs.push(Box::new(job) as Box<dyn JobLike>);
        }

        Ok(jobs)
    }

    pub fn update_job_to_finished(&self, job_id: &str) -> Result<(), SqliteManagerError> {
        let conn = self.get_connection()?;
        let mut stmt = conn.prepare("SELECT COUNT(*) FROM jobs WHERE job_id = ?1")?;
        let mut rows = stmt.query(params![job_id])?;
        let count: i32 = rows.next()?.ok_or(SqliteManagerError::DataNotFound)?.get(0)?;

        if count == 0 {
            return Err(SqliteManagerError::DataNotFound);
        }

        let mut stmt = conn.prepare("UPDATE jobs SET is_finished = ?1 WHERE job_id = ?2")?;
        stmt.execute(params![true, job_id])?;
        Ok(())
    }

    pub fn get_step_history(
        &self,
        job_id: &str,
        fetch_step_history: bool,
    ) -> Result<Option<Vec<ShinkaiMessage>>, SqliteManagerError> {
        if !fetch_step_history {
            return Ok(None);
        }

        let inbox_name = InboxName::get_job_inbox_name_from_params(job_id.to_string())
            .map_err(|e| SqliteManagerError::SomeError(format!("Error getting inbox name: {}", e)))?;

        let messages = self.get_last_messages_from_inbox(inbox_name.to_string(), 1000, None)?;

        // Map and collect the first element of each inner vector
        let first_messages: Vec<ShinkaiMessage> =
            messages.into_iter().filter_map(|mut msg_vec| msg_vec.pop()).collect();

        Ok(Some(first_messages))
    }

    pub fn is_job_inbox_empty(&self, job_id: &str) -> Result<bool, SqliteManagerError> {
        let conn = self.get_connection()?;
        let mut stmt = conn.prepare("SELECT conversation_inbox_name FROM jobs WHERE job_id = ?1")?;
        let mut rows = stmt.query(params![job_id])?;

        let row = rows.next()?.ok_or(SqliteManagerError::DataNotFound)?;
        let inbox_name: String = row.get(0)?;

        self.is_inbox_empty(&inbox_name)
    }

    pub async fn add_message_to_job_inbox(
        &self,
        _: &str,
        message: &ShinkaiMessage,
        parent_message_key: Option<String>,
        ws_manager: Option<Arc<Mutex<dyn WSUpdateHandler + Send>>>,
    ) -> Result<(), SqliteManagerError> {
        self.unsafe_insert_inbox_message(message, parent_message_key, ws_manager)
            .await?;
        Ok(())
    }

    pub fn add_forked_job(&self, job_id: &str, forked_job: ForkedJob) -> Result<(), SqliteManagerError> {
        let conn = self.get_connection()?;
        let mut stmt =
            conn.prepare("INSERT INTO forked_jobs (parent_job_id, forked_job_id, message_id) VALUES (?1, ?2, ?3)")?;
        stmt.execute(params![job_id, forked_job.job_id, forked_job.message_id])?;
        Ok(())
    }

    pub fn remove_job(&self, job_id: &str) -> Result<(), SqliteManagerError> {
        let mut conn = self.get_connection()?;
        let tx = conn.transaction()?;

        let inbox_name = InboxName::get_job_inbox_name_from_params(job_id.to_string())
            .map_err(|e| SqliteManagerError::SomeError(format!("Error getting inbox name: {}", e)))?;

        tx.execute(
            "DELETE FROM inbox_profile_permissions WHERE inbox_name = ?1",
            params![inbox_name.to_string()],
        )?;
        tx.execute(
            "DELETE FROM inbox_messages WHERE inbox_name = ?1",
            params![inbox_name.to_string()],
        )?;
        tx.execute(
            "DELETE FROM inboxes WHERE inbox_name = ?1",
            params![inbox_name.to_string()],
        )?;

        tx.execute("DELETE FROM jobs WHERE job_id = ?1", params![job_id])?;

        tx.commit()?;

        Ok(())
    }

    fn parse_job_from_row(&self, row: &rusqlite::Row, fetch_step_history: bool) -> Result<Job, SqliteManagerError> {
        let job_id: String = row.get(0)?;
        let is_hidden: bool = row.get(1)?;
        let datetime_created: String = row.get(2)?;
        let is_finished: bool = row.get(3)?;
        let parent_agent_id: String = row.get(4)?;
        let scope_text: String = row.get(5)?;
        let inbox_name: String = row.get(6)?;
        let conversation_inbox: InboxName =
            InboxName::new(inbox_name).map_err(|e| SqliteManagerError::SomeError(e.to_string()))?;
        let associated_ui_text: Option<String> = row.get(7)?;
        let config_text: Option<String> = row.get(8)?;

        let scope: MinimalJobScope = serde_json::from_str(&scope_text)?;
        let associated_ui = associated_ui_text
            .as_deref()
            .filter(|s| !s.is_empty())
            .map_or(Ok(None), |s| serde_json::from_str(s).map(Some))?;
        let config = config_text
            .as_deref()
            .filter(|s| !s.is_empty())
            .map_or(Ok(None), |s| serde_json::from_str(s).map(Some))?;

        let step_history = if fetch_step_history {
            self.get_step_history(&job_id, true)?
        } else {
            None
        };

        let mut forked_jobs = vec![];

        let conn = self.get_connection()?;
        let mut stmt = conn.prepare("SELECT * FROM forked_jobs WHERE parent_job_id = ?1")?;
        let mut rows = stmt.query(params![job_id])?;

        while let Some(row) = rows.next()? {
            let forked_job_id: String = row.get(1)?;
            let message_id: String = row.get(2)?;

            forked_jobs.push(ForkedJob {
                job_id: forked_job_id,
                message_id,
            });
        }

        Ok(Job {
            job_id,
            is_hidden,
            datetime_created,
            is_finished,
            parent_agent_or_llm_provider_id: parent_agent_id,
            scope,
            conversation_inbox_name: conversation_inbox,
            step_history: step_history.unwrap_or_else(Vec::new),
            associated_ui,
            config,
            forked_jobs,
        })
    }
}

#[cfg(test)]
mod tests {
    use super::*;
    use ed25519_dalek::SigningKey;
    use shinkai_embedding::model_type::{EmbeddingModelType, OllamaTextEmbeddingsInference};
    use shinkai_message_primitives::schemas::identity::StandardIdentity;
    use shinkai_message_primitives::schemas::inbox_permission::InboxPermission;
    use shinkai_message_primitives::schemas::shinkai_name::ShinkaiName;
    use shinkai_message_primitives::schemas::subprompts::{SubPrompt, SubPromptType};
    use shinkai_message_primitives::{
        schemas::identity::StandardIdentityType,
        shinkai_message::shinkai_message_schemas::{IdentityPermissions, JobMessage, MessageSchemaType},
        shinkai_utils::{
            encryption::{unsafe_deterministic_encryption_keypair, EncryptionMethod},
            shinkai_message_builder::ShinkaiMessageBuilder,
            signatures::unsafe_deterministic_signature_keypair,
        },
    };
    use std::{collections::HashSet, path::PathBuf, time::Duration};
    use tempfile::NamedTempFile;
    use tokio::time::sleep;
    use x25519_dalek::{PublicKey as EncryptionPublicKey, StaticSecret as EncryptionStaticKey};

    fn setup_test_db() -> SqliteManager {
        let temp_file = NamedTempFile::new().unwrap();
        let db_path = PathBuf::from(temp_file.path());
        let api_url = String::new();
        let model_type =
            EmbeddingModelType::OllamaTextEmbeddingsInference(OllamaTextEmbeddingsInference::SnowflakeArcticEmbed_M);

        SqliteManager::new(db_path, api_url, model_type).unwrap()
    }

    fn create_new_job(db: &SqliteManager, job_id: String, agent_id: String, scope: MinimalJobScope) {
        match db.create_new_job(job_id, agent_id, scope, false, None, None) {
            Ok(_) => (),
            Err(e) => panic!("Failed to create a new job: {}", e),
        }
    }

    fn generate_message_with_text(
        content: String,
        my_encryption_secret_key: EncryptionStaticKey,
        my_signature_secret_key: SigningKey,
        receiver_public_key: EncryptionPublicKey,
        recipient_subidentity_name: String,
        origin_destination_identity_name: String,
        timestamp: String,
    ) -> ShinkaiMessage {
        let inbox_name = InboxName::get_job_inbox_name_from_params("test_job".to_string()).unwrap();

        let inbox_name_value = match inbox_name {
            InboxName::RegularInbox { value, .. } | InboxName::JobInbox { value, .. } => value,
        };

        ShinkaiMessageBuilder::new(my_encryption_secret_key, my_signature_secret_key, receiver_public_key)
            .message_raw_content(content.to_string())
            .body_encryption(EncryptionMethod::None)
            .message_schema_type(MessageSchemaType::TextContent)
            .internal_metadata_with_inbox(
                "".to_string(),
                recipient_subidentity_name.clone().to_string(),
                inbox_name_value,
                EncryptionMethod::None,
                None,
            )
            .external_metadata_with_schedule(
                origin_destination_identity_name.clone().to_string(),
                origin_destination_identity_name.clone().to_string(),
                timestamp,
            )
            .build()
            .unwrap()
    }

    #[test]
    fn test_create_new_job() {
        let db = setup_test_db();
        let job_id = "job1".to_string();
        let agent_id = "agent1".to_string();
        let scope = MinimalJobScope::default();

        // Create a new job
        create_new_job(&db, job_id.clone(), agent_id.clone(), scope);

        // Retrieve all jobs
        let jobs = db.get_all_jobs().unwrap();

        // Check if the job exists
        let job_ids: Vec<String> = jobs.iter().map(|job| job.job_id().to_string()).collect();
        assert!(job_ids.contains(&job_id));

        // Check that the job has the correct properties
        let job = db.get_job(&job_id).unwrap();
        assert_eq!(job.job_id, job_id);
        assert_eq!(job.parent_agent_or_llm_provider_id, agent_id);
        assert!(!job.is_finished);
    }

    #[test]
    fn test_get_agent_jobs() {
        let db = setup_test_db();
        let agent_id = "agent2".to_string();

        // Create new jobs for the agent
        for i in 1..=5 {
            let job_id = format!("job{}", i);
            eprintln!("job_id: {}", job_id.clone());
            let scope = MinimalJobScope::default();
            create_new_job(&db, job_id, agent_id.clone(), scope);
        }

        eprintln!("agent_id: {}", agent_id.clone());

        // Get all jobs for the agent
        let jobs = db.get_agent_jobs(agent_id.clone()).unwrap();

        // Assert that all jobs are returned
        assert_eq!(jobs.len(), 5);

        // Additional check that all jobs have correct agent_id
        for job in jobs {
            assert_eq!(job.parent_llm_provider_id(), &agent_id);
        }
    }

    #[test]
    fn test_change_job_agent() {
        let db = setup_test_db();
        let job_id = "job_to_change_agent".to_string();
        let initial_agent_id = "initial_agent".to_string();
        let new_agent_id = "new_agent".to_string();
        let scope = MinimalJobScope::default();

        // Create a new job with the initial agent
        create_new_job(&db, job_id.clone(), initial_agent_id.clone(), scope);

        // Change the agent of the job
        db.change_job_llm_provider(&job_id, &new_agent_id).unwrap();

        // Retrieve the job and check that the agent has been updated
        let job = db.get_job(&job_id).unwrap();
        assert_eq!(job.parent_agent_or_llm_provider_id, new_agent_id);

        // Check that the job is listed under the new agent
        let new_agent_jobs = db.get_agent_jobs(new_agent_id.clone()).unwrap();
        let job_ids: Vec<String> = new_agent_jobs.iter().map(|job| job.job_id().to_string()).collect();
        assert!(job_ids.contains(&job_id));

        // Check that the job is no longer listed under the initial agent
        let initial_agent_jobs = db.get_agent_jobs(initial_agent_id.clone()).unwrap();
        let initial_job_ids: Vec<String> = initial_agent_jobs.iter().map(|job| job.job_id().to_string()).collect();
        assert!(!initial_job_ids.contains(&job_id));
    }

    #[test]
    fn test_update_job_to_finished() {
        let db = setup_test_db();
        let job_id = "job3".to_string();
        let agent_id = "agent3".to_string();
        // let inbox_name =
        //     InboxName::new("inbox::@@node1.shinkai/subidentity::@@node2.shinkai/subidentity2::true".to_string())
        //         .unwrap();
        let scope = MinimalJobScope::default();

        // Create a new job
        create_new_job(&db, job_id.clone(), agent_id.clone(), scope);

        // Update job to finished
        db.update_job_to_finished(&job_id.clone()).unwrap();

        // Retrieve the job and check that is_finished is set to true
        let job = db.get_job(&job_id.clone()).unwrap();
        assert!(job.is_finished);
    }

    #[test]
    fn test_get_non_existent_job() {
        let db = setup_test_db();
        let job_id = "non_existent_job".to_string();

        match db.get_job(&job_id) {
            Ok(_) => panic!("Expected an error when getting a non-existent job"),
            Err(e) => assert!(matches!(e, SqliteManagerError::DataNotFound)),
        }
    }

    #[test]
    fn test_get_agent_jobs_none_exist() {
        let db = setup_test_db();
        let agent_id = "agent_without_jobs".to_string();

        // Attempt to get all jobs for the agent
        let jobs_result = db.get_agent_jobs(agent_id.clone());

        assert!(jobs_result.unwrap().is_empty());
    }

    #[test]
    fn test_update_non_existent_job() {
        let db = setup_test_db();
        let job_id = "non_existent_job".to_string();

        match db.update_job_to_finished(&job_id.clone()) {
            Ok(_) => panic!("Expected an error when updating a non-existent job"),
            Err(e) => assert!(matches!(e, SqliteManagerError::DataNotFound)),
        }
    }

    #[test]
    fn test_get_agent_jobs_multiple_jobs() {
        let db = setup_test_db();
        let agent_id = "agent5".to_string();

        // Create new jobs for the agent
        for i in 1..=5 {
            let job_id = format!("job{}", i);
            let scope = MinimalJobScope::default();
            create_new_job(&db, job_id, agent_id.clone(), scope);
        }

        // Get all jobs for the agent
        let jobs = db.get_agent_jobs(agent_id.clone()).unwrap();

        // Assert that all jobs are returned
        assert_eq!(jobs.len(), 5);

        // Additional check that all jobs have correct agent_id and they are unique
        let unique_jobs: HashSet<String> = jobs.iter().map(|job| job.job_id().to_string()).collect();
        assert_eq!(unique_jobs.len(), 5);
    }

    #[tokio::test]
    async fn test_job_inbox_empty() {
        let db = setup_test_db();
        let job_id = "job_test".to_string();
        let agent_id = "agent_test".to_string();
        let scope = MinimalJobScope::default();

        // Create a new job
        create_new_job(&db, job_id.clone(), agent_id.clone(), scope);

        // Check if the job inbox is empty after creating a new job
        assert!(db.is_job_inbox_empty(&job_id).unwrap());

        let (placeholder_signature_sk, _) = unsafe_deterministic_signature_keypair(0);
        let shinkai_message = ShinkaiMessageBuilder::job_message_from_llm_provider(
            job_id.to_string(),
            "something".to_string(),
            "".to_string(),
            None,
            placeholder_signature_sk,
            "@@node1.shinkai".to_string(),
            "@@node1.shinkai".to_string(),
        )
        .unwrap();

        // Add a message to the job
        let _ = db
            .add_message_to_job_inbox(&job_id.clone(), &shinkai_message, None, None)
            .await;

        // Check if the job inbox is not empty after adding a message
        assert!(!db.is_job_inbox_empty(&job_id).unwrap());
    }

    #[tokio::test]
    async fn test_job_inbox_tree_structure() {
        let db = setup_test_db();
        let job_id = "job_test".to_string();
        let agent_id = "agent_test".to_string();
        let scope = MinimalJobScope::default();

        // Create a new job
        create_new_job(&db, job_id.clone(), agent_id.clone(), scope);

        let (placeholder_signature_sk, _) = unsafe_deterministic_signature_keypair(0);

        let mut parent_message_hash: Option<String> = None;
        let mut parent_message_hash_2: Option<String> = None;

        /*
        The tree that we are creating looks like:
            1
            ├── 2
            │   ├── 4
            └── 3
         */
        for i in 1..=4 {
            let shinkai_message = ShinkaiMessageBuilder::job_message_from_llm_provider(
                job_id.clone(),
                format!("Hello World {}", i),
                "".to_string(),
                None,
                placeholder_signature_sk.clone(),
                "@@node1.shinkai".to_string(),
                "@@node1.shinkai".to_string(),
            )
            .unwrap();

            let parent_hash: Option<String> = match i {
                2 | 3 => parent_message_hash.clone(),
                4 => parent_message_hash_2.clone(),
                _ => None,
            };

            // Add a message to the job
            let _ = db
                .add_message_to_job_inbox(&job_id.clone(), &shinkai_message, parent_hash.clone(), None)
                .await;

            // Update the parent message according to the tree structure
            if i == 1 {
                parent_message_hash = Some(shinkai_message.calculate_message_hash_for_pagination());
            } else if i == 2 {
                parent_message_hash_2 = Some(shinkai_message.calculate_message_hash_for_pagination());
            }
        }

        // Check if the job inbox is not empty after adding a message
        assert!(!db.is_job_inbox_empty(&job_id).unwrap());

        // Get the inbox name
        let inbox_name = InboxName::get_job_inbox_name_from_params(job_id.clone()).unwrap();
        let inbox_name_value = match inbox_name {
            InboxName::RegularInbox { value, .. } | InboxName::JobInbox { value, .. } => value,
        };

        // Get the messages from the job inbox
        let last_messages_inbox = db
            .get_last_messages_from_inbox(inbox_name_value.clone().to_string(), 4, None)
            .unwrap();
        eprintln!("last_messages_inbox: {:?}", last_messages_inbox);

        // Check the content of the messages
        assert_eq!(last_messages_inbox.len(), 3);

        // Check the content of the first message array
        assert_eq!(last_messages_inbox[0].len(), 1);
        let message_content_1 = last_messages_inbox[0][0].clone().get_message_content().unwrap();
        let job_message_1: JobMessage = serde_json::from_str(&message_content_1).unwrap();
        assert_eq!(job_message_1.content, "Hello World 1".to_string());

        // Check the content of the second message array
        assert_eq!(last_messages_inbox[1].len(), 2);
        let message_content_2 = last_messages_inbox[1][0].clone().get_message_content().unwrap();
        let job_message_2: JobMessage = serde_json::from_str(&message_content_2).unwrap();
        assert_eq!(job_message_2.content, "Hello World 2".to_string());

        let message_content_3 = last_messages_inbox[1][1].clone().get_message_content().unwrap();
        let job_message_3: JobMessage = serde_json::from_str(&message_content_3).unwrap();
        assert_eq!(job_message_3.content, "Hello World 3".to_string());

        // Check the content of the third message array
        assert_eq!(last_messages_inbox[2].len(), 1);
        let message_content_4 = last_messages_inbox[2][0].clone().get_message_content().unwrap();
        let job_message_4: JobMessage = serde_json::from_str(&message_content_4).unwrap();
        assert_eq!(job_message_4.content, "Hello World 4".to_string());
    }

    // #[tokio::test]
    // async fn test_job_inbox_tree_structure_with_step_history_and_execution_context() {
    //     let db = setup_test_db();
    //     let job_id = "job_test".to_string();
    //     let agent_id = "agent_test".to_string();
    //     let scope = MinimalJobScope::default();

    //     // Create a new job
    //     create_new_job(&db, job_id.clone(), agent_id.clone(), scope);

    //     let (placeholder_signature_sk, _) = unsafe_deterministic_signature_keypair(0);

    //     let mut parent_message_hash: Option<String> = None;
    //     let mut parent_message_hash_2: Option<String> = None;

    //     /*
    //     The tree that we are creating looks like:
    //         1
    //         ├── 2
    //         │   ├── 4
    //         └── 3
    //      */
    //     for i in 1..=4 {
    //         let shinkai_message = ShinkaiMessageBuilder::job_message_from_llm_provider(
    //             job_id.clone(),
    //             format!("Hello World {}", i),
    //             "".to_string(),
    //             None,
    //             placeholder_signature_sk.clone(),
    //             "@@node1.shinkai".to_string(),
    //             "@@node1.shinkai".to_string(),
    //         )
    //         .unwrap();

    //         let parent_hash: Option<String> = match i {
    //             2 | 3 => parent_message_hash.clone(),
    //             4 => parent_message_hash_2.clone(),
    //             _ => None,
    //         };

    //         // Add a message to the job
    //         let _ = db
    //             .add_message_to_job_inbox(&job_id.clone(), &shinkai_message, parent_hash.clone(), None)
    //             .await;

    //         // Update the parent message according to the tree structure
    //         if i == 1 {
    //             parent_message_hash = Some(shinkai_message.calculate_message_hash_for_pagination());
    //         } else if i == 2 {
    //             parent_message_hash_2 = Some(shinkai_message.calculate_message_hash_for_pagination());
    //         }

    //         // Add user messages using job_message_unencrypted
    //         let user_message = ShinkaiMessageBuilder::job_message_unencrypted(
    //             job_id.clone(),
    //             format!("User Message {}", i),
    //             "".to_string(),
    //             parent_hash.clone().unwrap_or_default(),
    //             placeholder_signature_sk.clone(),
    //             "@@node1.shinkai".to_string(),
    //             "@@node1.shinkai".to_string(),
    //             "@@node1.shinkai".to_string(),
    //             "@@node1.shinkai".to_string(),
    //         )
    //         .unwrap();

    //         let _ = db
    //             .add_message_to_job_inbox(&job_id.clone(), &user_message, parent_hash.clone(), None)
    //             .await;
    //     }

    //     // Check if the job inbox is not empty after adding a message
    //     assert!(!db.is_job_inbox_empty(&job_id).unwrap());

    //     // Get the inbox name
    //     let inbox_name = InboxName::get_job_inbox_name_from_params(job_id.clone()).unwrap();
    //     let inbox_name_value = match inbox_name {
    //         InboxName::RegularInbox { value, .. } | InboxName::JobInbox { value, .. } => value,
    //     };

    //     // Get the messages from the job inbox
    //     let last_messages_inbox = db
    //         .get_last_messages_from_inbox(inbox_name_value.clone().to_string(), 4, None)
    //         .unwrap();

    //     eprintln!("last_messages_inbox: {:?}", last_messages_inbox);

    //     // Check the content of the messages
    //     assert_eq!(last_messages_inbox.len(), 3);

    //     // Check the content of the first message array
    //     assert_eq!(last_messages_inbox[0].len(), 1);
    //     let message_content_1 = last_messages_inbox[0][0].clone().get_message_content().unwrap();
    //     let job_message_1: JobMessage = serde_json::from_str(&message_content_1).unwrap();
    //     assert_eq!(job_message_1.content, "Hello World 1".to_string());

    //     // Check the content of the second message array
    //     assert_eq!(last_messages_inbox[1].len(), 2);
    //     let message_content_2 = last_messages_inbox[1][0].clone().get_message_content().unwrap();
    //     let job_message_2: JobMessage = serde_json::from_str(&message_content_2).unwrap();
    //     assert_eq!(job_message_2.content, "Hello World 2".to_string());

    //     let message_content_3 = last_messages_inbox[1][1].clone().get_message_content().unwrap();
    //     let job_message_3: JobMessage = serde_json::from_str(&message_content_3).unwrap();
    //     assert_eq!(job_message_3.content, "Hello World 3".to_string());

    //     // Check the content of the third message array
    //     assert_eq!(last_messages_inbox[2].len(), 1);
    //     let message_content_4 = last_messages_inbox[2][0].clone().get_message_content().unwrap();
    //     let job_message_4: JobMessage = serde_json::from_str(&message_content_4).unwrap();
    //     assert_eq!(job_message_4.content, "Hello World 4".to_string());

    //     // Check the step history and execution context
    //     let job = db.get_job(&job_id.clone()).unwrap();

    //     // Check the step history
    //     let step1 = &job.step_history[0];
    //     let step2 = &job.step_history[1];
    //     let step4 = &job.step_history[2];

    //     // Convert step revisions to prompts for comparison
    //     let step1_prompt = step1.to_prompt();
    //     eprintln!("step1_prompt: {:?}", step1_prompt);
    //     let step2_prompt = step2.to_prompt();
    //     eprintln!("step2_prompt: {:?}", step2_prompt);
    //     let step4_prompt = step4.to_prompt();
    //     eprintln!("step4_prompt: {:?}", step4_prompt);

    //     assert_eq!(
    //         step1_prompt.sub_prompts[0],
    //         SubPrompt::Omni(SubPromptType::User, "Step 1 Level 0".to_string(), vec![], 100)
    //     );
    //     assert_eq!(
    //         step1_prompt.sub_prompts[1],
    //         SubPrompt::Omni(SubPromptType::Assistant, "Result 1".to_string(), vec![], 100)
    //     );

    //     assert_eq!(
    //         step2_prompt.sub_prompts[0],
    //         SubPrompt::Omni(SubPromptType::User, "Step 2 Level 1".to_string(), vec![], 100)
    //     );
    //     assert_eq!(
    //         step2_prompt.sub_prompts[1],
    //         SubPrompt::Omni(SubPromptType::Assistant, "Result 2".to_string(), vec![], 100)
    //     );

    //     assert_eq!(
    //         step4_prompt.sub_prompts[0],
    //         SubPrompt::Omni(SubPromptType::User, "Step 4 Level 2".to_string(), vec![], 100)
    //     );
    //     assert_eq!(
    //         step4_prompt.sub_prompts[1],
    //         SubPrompt::Omni(SubPromptType::Assistant, "Result 4".to_string(), vec![], 100)
    //     );
    // }

    // #[tokio::test]
    // async fn test_insert_steps_with_simple_tree_structure() {
    //     let db = setup_test_db();

    //     let node1_identity_name = "@@node1.shinkai";
    //     let node1_subidentity_name = "main_profile_node1";
    //     let (node1_identity_sk, _) = unsafe_deterministic_signature_keypair(0);
    //     let (node1_encryption_sk, node1_encryption_pk) = unsafe_deterministic_encryption_keypair(0);

    //     let job_id = "test_job";
    //     let agent_id = "agent_test".to_string();
    //     let scope = MinimalJobScope::default();

    //     create_new_job(&db, job_id.to_string(), agent_id.clone(), scope);

    //     eprintln!("Inserting steps...\n\n");
    //     let mut parent_message_hash: Option<String> = None;
    //     let mut parent_message_hash_2: Option<String> = None;

    //     /*
    //     The tree that we are creating looks like:
    //         1
    //         ├── 2
    //         │   └── 4
    //         └── 3
    //      */
    //     for i in 1..=4 {
    //         let user_message = format!("User message {}", i);
    //         let agent_response = format!("Agent response {}", i);

    //         // Generate the ShinkaiMessage
    //         let message = generate_message_with_text(
    //             format!("Hello World {}", i),
    //             node1_encryption_sk.clone(),
    //             clone_signature_secret_key(&node1_identity_sk),
    //             node1_encryption_pk,
    //             node1_subidentity_name.to_string(),
    //             node1_identity_name.to_string(),
    //             format!("2023-07-02T20:53:34.81{}Z", i),
    //         );

    //         eprintln!("Message: {:?}", message);

    //         let parent_hash: Option<String> = match i {
    //             2 | 3 => parent_message_hash.clone(),
    //             4 => parent_message_hash_2.clone(),
    //             _ => None,
    //         };

    //         // Insert the ShinkaiMessage into the database
    //         db.unsafe_insert_inbox_message(&message, parent_hash.clone(), None)
    //             .await
    //             .unwrap();

    //         db.add_step_history(job_id.to_string(), user_message, None, agent_response, None, None)
    //             .unwrap();

    //         // Update the parent message hash according to the tree structure
    //         if i == 1 {
    //             parent_message_hash = Some(message.calculate_message_hash_for_pagination());
    //         } else if i == 2 {
    //             parent_message_hash_2 = Some(message.calculate_message_hash_for_pagination());
    //         }
    //     }

    //     eprintln!("\n\n Getting messages...");
    //     let inbox_name = InboxName::get_job_inbox_name_from_params(job_id.to_string()).unwrap();
    //     let last_messages_inbox = db
    //         .get_last_messages_from_inbox(inbox_name.to_string(), 3, None)
    //         .unwrap();

    //     let last_messages_content: Vec<Vec<String>> = last_messages_inbox
    //         .iter()
    //         .map(|message_array| {
    //             message_array
    //                 .iter()
    //                 .map(|message| message.clone().get_message_content().unwrap())
    //                 .collect()
    //         })
    //         .collect();

    //     eprintln!("Messages: {:?}", last_messages_content);

    //     eprintln!("\n\n Getting steps...");

    //     let step_history = db.get_step_history(job_id, true).unwrap().unwrap();

    //     let step_history_content: Vec<String> = step_history
    //         .iter()
    //         .map(|step| {
    //             let user_message = match &step.step_revisions[0].sub_prompts[0] {
    //                 SubPrompt::Omni(_, text, _, _) => text,
    //                 _ => panic!("Unexpected SubPrompt variant"),
    //             };
    //             let agent_response = match &step.step_revisions[0].sub_prompts[1] {
    //                 SubPrompt::Omni(_, text, _, _) => text,
    //                 _ => panic!("Unexpected SubPrompt variant"),
    //             };
    //             format!("{} {}", user_message, agent_response)
    //         })
    //         .collect();

    //     eprintln!("Step history: {:?}", step_history_content);

    //     assert_eq!(step_history.len(), 3);

    //     // Check the content of the steps
    //     assert_eq!(
    //         format!(
    //             "{} {}",
    //             match &step_history[0].step_revisions[0].sub_prompts[0] {
    //                 SubPrompt::Omni(_, text, _, _) => text,
    //                 _ => panic!("Unexpected SubPrompt variant"),
    //             },
    //             match &step_history[0].step_revisions[0].sub_prompts[1] {
    //                 SubPrompt::Omni(_, text, _, _) => text,
    //                 _ => panic!("Unexpected SubPrompt variant"),
    //             }
    //         ),
    //         "User message 1 Agent response 1".to_string()
    //     );
    //     assert_eq!(
    //         format!(
    //             "{} {}",
    //             match &step_history[1].step_revisions[0].sub_prompts[0] {
    //                 SubPrompt::Omni(_, text, _, _) => text,
    //                 _ => panic!("Unexpected SubPrompt variant"),
    //             },
    //             match &step_history[1].step_revisions[0].sub_prompts[1] {
    //                 SubPrompt::Omni(_, text, _, _) => text,
    //                 _ => panic!("Unexpected SubPrompt variant"),
    //             }
    //         ),
    //         "User message 2 Agent response 2".to_string()
    //     );
    //     assert_eq!(
    //         format!(
    //             "{} {}",
    //             match &step_history[2].step_revisions[0].sub_prompts[0] {
    //                 SubPrompt::Omni(_, text, _, _) => text,
    //                 _ => panic!("Unexpected SubPrompt variant"),
    //             },
    //             match &step_history[2].step_revisions[0].sub_prompts[1] {
    //                 SubPrompt::Omni(_, text, _, _) => text,
    //                 _ => panic!("Unexpected SubPrompt variant"),
    //             }
    //         ),
    //         "User message 4 Agent response 4".to_string()
    //     );
    // }

    #[tokio::test]
    async fn test_job_inbox_tree_structure_with_invalid_date() {
        let db = setup_test_db();
        let job_id = "job_test".to_string();
        let agent_id = "agent_test".to_string();
        let scope = MinimalJobScope::default();

        // Create a new job
        create_new_job(&db, job_id.clone(), agent_id.clone(), scope);

        let (placeholder_signature_sk, _) = unsafe_deterministic_signature_keypair(0);

        // Create the messages
        let mut messages = Vec::new();
        for i in [1, 3, 2].iter() {
            let shinkai_message = ShinkaiMessageBuilder::job_message_from_llm_provider(
                job_id.clone(),
                format!("Hello World {}", i),
                "".to_string(),
                None,
                placeholder_signature_sk.clone(),
                "@@node1.shinkai".to_string(),
                "@@node1.shinkai".to_string(),
            )
            .unwrap();
            messages.push(shinkai_message);

            sleep(Duration::from_millis(10)).await;
        }

        /*
        The tree that we are creating looks like:
            1
            ├── 2
                └── 3 (older date than 2. it should'nt fail)
         */

        // Add the messages to the job in a specific order to simulate an invalid date scenario
        for i in [0, 2, 1].iter() {
            let _result = db
                .add_message_to_job_inbox(&job_id.clone(), &messages[*i], None, None)
                .await;
        }

        // Check if the job inbox is not empty after adding a message
        assert!(!db.is_job_inbox_empty(&job_id).unwrap());

        // Get the inbox name
        let inbox_name = InboxName::get_job_inbox_name_from_params(job_id.clone()).unwrap();
        let inbox_name_value = match inbox_name {
            InboxName::RegularInbox { value, .. } | InboxName::JobInbox { value, .. } => value,
        };

        // Get the messages from the job inbox
        let last_messages_inbox = db
            .get_last_messages_from_inbox(inbox_name_value.clone().to_string(), 3, None)
            .unwrap();

        // Check the content of the messages
        assert_eq!(last_messages_inbox.len(), 3);

        // Check the content of the first message array
        assert_eq!(last_messages_inbox[0].len(), 1);
        let message_content_1 = last_messages_inbox[0][0].clone().get_message_content().unwrap();
        let job_message_1: JobMessage = serde_json::from_str(&message_content_1).unwrap();
        assert_eq!(job_message_1.content, "Hello World 1".to_string());

        // Check the content of the second message array
        assert_eq!(last_messages_inbox[1].len(), 1);
        let message_content_2 = last_messages_inbox[1][0].clone().get_message_content().unwrap();
        let job_message_2: JobMessage = serde_json::from_str(&message_content_2).unwrap();
        assert_eq!(job_message_2.content, "Hello World 2".to_string());

        // Check the content of the second message array
        assert_eq!(last_messages_inbox[2].len(), 1);
        let message_content_3 = last_messages_inbox[2][0].clone().get_message_content().unwrap();
        let job_message_3: JobMessage = serde_json::from_str(&message_content_3).unwrap();
        assert_eq!(job_message_3.content, "Hello World 3".to_string());
    }

    #[tokio::test]
    async fn test_add_forked_job() {
        let db = setup_test_db();
        let job_id = "job1".to_string();
        let agent_id = "agent1".to_string();
        let scope = MinimalJobScope::default();

        // Create a new job
        create_new_job(&db, job_id.clone(), agent_id.clone(), scope.clone());

        let (placeholder_signature_sk, _) = unsafe_deterministic_signature_keypair(0);

        let mut parent_message_hash: Option<String> = None;
        let mut parent_message_hash_2: Option<String> = None;

        /*
        The tree that we are creating looks like:
            1
            ├── 2
            │   ├── 4
            └── 3
         */
        for i in 1..=4 {
            let shinkai_message = ShinkaiMessageBuilder::job_message_from_llm_provider(
                job_id.clone(),
                format!("Hello World {}", i),
                "".to_string(),
                None,
                placeholder_signature_sk.clone(),
                "@@node1.shinkai".to_string(),
                "@@node1.shinkai".to_string(),
            )
            .unwrap();

            let parent_hash: Option<String> = match i {
                2 | 3 => parent_message_hash.clone(),
                4 => parent_message_hash_2.clone(),
                _ => None,
            };

            // Add a message to the job
            let _ = db
                .add_message_to_job_inbox(&job_id.clone(), &shinkai_message, parent_hash.clone(), None)
                .await;

            // Update the parent message according to the tree structure
            if i == 1 {
                parent_message_hash = Some(shinkai_message.calculate_message_hash_for_pagination());
            } else if i == 2 {
                parent_message_hash_2 = Some(shinkai_message.calculate_message_hash_for_pagination());
            }
        }

        // Get the inbox name
        let inbox_name = InboxName::get_job_inbox_name_from_params(job_id.clone()).unwrap();
        let inbox_name_value = inbox_name.to_string();

        // Get the messages from the job inbox
        let last_messages_inbox = db
            .get_last_messages_from_inbox(inbox_name_value.clone().to_string(), 4, None)
            .unwrap();

        // Create forked jobs
        let forked_job1_id = "forked_job1".to_string();
        let forked_message1_id = last_messages_inbox
            .last()
            .unwrap()
            .last()
            .unwrap()
            .calculate_message_hash_for_pagination();
        let forked_job2_id = "forked_job2".to_string();
        let forked_message2_id = last_messages_inbox
            .first()
            .unwrap()
            .first()
            .unwrap()
            .calculate_message_hash_for_pagination();
        create_new_job(&db, forked_job1_id.clone(), agent_id.clone(), scope.clone());
        create_new_job(&db, forked_job2_id.clone(), agent_id.clone(), scope.clone());

        let forked_job1 = ForkedJob {
            job_id: forked_job1_id.clone(),
            message_id: forked_message1_id.clone(),
        };
        let forked_job2 = ForkedJob {
            job_id: forked_job2_id.clone(),
            message_id: forked_message2_id.clone(),
        };
        match db.add_forked_job(&job_id, forked_job1) {
            Ok(_) => {}
            Err(e) => panic!("Error adding forked job: {:?}", e),
        }
        match db.add_forked_job(&job_id, forked_job2) {
            Ok(_) => {}
            Err(e) => panic!("Error adding forked job: {:?}", e),
        }

        // Check that the forked jobs are added
        let job = db.get_job(&job_id).unwrap();
        assert_eq!(job.forked_jobs.len(), 2);
        assert_eq!(job.forked_jobs[0].job_id, forked_job1_id);
        assert_eq!(job.forked_jobs[0].message_id, forked_message1_id);
        assert_eq!(job.forked_jobs[1].job_id, forked_job2_id);
        assert_eq!(job.forked_jobs[1].message_id, forked_message2_id);
    }

    #[tokio::test]
    async fn test_remove_job() {
        let db = setup_test_db();
        let job1_id = "job1".to_string();
        let job2_id = "job2".to_string();
        let agent_id = "agent1".to_string();
        let scope = MinimalJobScope::default();

        // Create new jobs
        create_new_job(&db, job1_id.clone(), agent_id.clone(), scope.clone());
        create_new_job(&db, job2_id.clone(), agent_id.clone(), scope.clone());

        // Check smart_inboxes
        let node1_identity_name = "@@node1.shinkai";
        let node1_subidentity_name = "main_profile_node1";
        let (_, node1_identity_pk) = unsafe_deterministic_signature_keypair(0);
        let (_, node1_encryption_pk) = unsafe_deterministic_encryption_keypair(0);

        let (_, node1_subidentity_pk) = unsafe_deterministic_signature_keypair(100);
        let (_, node1_subencryption_pk) = unsafe_deterministic_encryption_keypair(100);

        let node1_profile_identity = StandardIdentity::new(
            ShinkaiName::from_node_and_profile_names(
                node1_identity_name.to_string(),
                node1_subidentity_name.to_string(),
            )
            .unwrap(),
            None,
            node1_encryption_pk.clone(),
            node1_identity_pk.clone(),
            Some(node1_subencryption_pk),
            Some(node1_subidentity_pk),
            StandardIdentityType::Profile,
            IdentityPermissions::Standard,
        );

        let _ = db.insert_profile(node1_profile_identity.clone());

        let inbox1_name = InboxName::get_job_inbox_name_from_params(job1_id.clone()).unwrap();
        let inbox2_name = InboxName::get_job_inbox_name_from_params(job2_id.clone()).unwrap();

        db.add_permission(
            &inbox1_name.to_string(),
            &node1_profile_identity,
            InboxPermission::Admin,
        )
        .unwrap();
        db.add_permission(
            &inbox2_name.to_string(),
            &node1_profile_identity,
            InboxPermission::Admin,
        )
        .unwrap();

        let smart_inboxes = db
            .get_all_smart_inboxes_for_profile(node1_profile_identity.clone())
            .unwrap();
        assert_eq!(smart_inboxes.len(), 2);

        // Remove the first job
        db.remove_job(&job1_id).unwrap();

        // Check if the job is removed
        match db.get_job(&job1_id) {
            Ok(_) => panic!("Expected an error when getting a removed job"),
            Err(e) => assert!(matches!(e, SqliteManagerError::DataNotFound)),
        }

        // Check if the smart_inbox is removed
        let smart_inboxes = db
            .get_all_smart_inboxes_for_profile(node1_profile_identity.clone())
            .unwrap();
        assert_eq!(smart_inboxes.len(), 1);
        assert!(smart_inboxes[0].inbox_id != inbox1_name.to_string());
    }

    #[tokio::test]
    async fn test_get_job_with_messages() {
        let db = setup_test_db();
        let job_id = "job_with_messages".to_string();
        let agent_id = "agent_test".to_string();
        let scope = MinimalJobScope::default();

        // Create a new job
        db.create_new_job(job_id.clone(), agent_id.clone(), scope.clone(), false, None, None)
            .unwrap();

        let (placeholder_signature_sk, _) = unsafe_deterministic_signature_keypair(0);

        // Create and add messages to the job's inbox
        let mut messages = Vec::new();
        for i in 1..=3 {
            let shinkai_message = ShinkaiMessageBuilder::job_message_from_llm_provider(
                job_id.clone(),
                format!("Test Message {}", i),
                "".to_string(),
                None,
                placeholder_signature_sk.clone(),
                "@@node1.shinkai".to_string(),
                "@@node1.shinkai".to_string(),
            )
            .unwrap();
            messages.push(shinkai_message.clone());

            db.unsafe_insert_inbox_message(&shinkai_message, None, None)
                .await
                .unwrap();
        }

        // Fetch the job with messages
        let job = db.get_job_with_options(&job_id, true).unwrap();

        // Verify that the messages are retrieved
        assert_eq!(job.forked_jobs.len(), 0); // No forked jobs expected

        // Check the messages
        let job_messages = job.step_history;
        assert_eq!(job_messages.len(), 3);
        for (i, message) in job_messages.iter().enumerate() {
            let message_content: JobMessage = serde_json::from_str(&message.get_message_content().unwrap()).unwrap();
            assert_eq!(message_content.content, format!("Test Message {}", i + 1));
        }
    }
}<|MERGE_RESOLUTION|>--- conflicted
+++ resolved
@@ -25,27 +25,25 @@
         associated_ui: Option<AssociatedUI>,
         config: Option<JobConfig>,
     ) -> Result<(), SqliteManagerError> {
-<<<<<<< HEAD
-        let conn = self.get_connection()?;
-
-        let current_time = ShinkaiStringTime::generate_time_now();
-        let scope_text = serde_json::to_string(&scope)?;
-        let associated_ui_text = associated_ui.map_or(Ok("".to_string()), |ui| serde_json::to_string(&ui))?;
-        let config_text = match &config {
-            Some(cfg) => serde_json::to_string(cfg)?,
-            None => "{}".to_string(),
-        };
-=======
->>>>>>> 218b18d2
         let job_inbox_name = format!("job_inbox::{}::false", job_id);
 
         {
+            // let conn = self.get_connection()?;
+
+            // let current_time = ShinkaiStringTime::generate_time_now();
+            // let scope_with_files_bytes = scope.to_bytes()?;
+            // let scope_bytes = serde_json::to_vec(&scope.to_json_value_minimal()?)?;
+
             let conn = self.get_connection()?;
 
             let current_time = ShinkaiStringTime::generate_time_now();
-            let scope_with_files_bytes = scope.to_bytes()?;
-            let scope_bytes = serde_json::to_vec(&scope.to_json_value_minimal()?)?;
-    
+            let scope_text = serde_json::to_string(&scope)?;
+            let associated_ui_text = associated_ui.map_or(Ok("".to_string()), |ui| serde_json::to_string(&ui))?;
+            let config_text = match &config {
+                Some(cfg) => serde_json::to_string(cfg)?,
+                None => "{}".to_string(),
+            };
+
             let mut stmt = conn.prepare(
                 "INSERT INTO jobs (
                     job_id,
@@ -54,58 +52,24 @@
                     is_finished,
                     parent_agent_or_llm_provider_id,
                     scope,
-                    scope_with_files,
                     conversation_inbox_name,
-                    execution_context,
                     associated_ui,
                     config
-                    ) VALUES (?1, ?2, ?3, ?4, ?5, ?6, ?7, ?8, ?9, ?10, ?11)",
+                    ) VALUES (?1, ?2, ?3, ?4, ?5, ?6, ?7, ?8, ?9)",
             )?;
-    
+
             stmt.execute(params![
                 job_id,
                 is_hidden,
-<<<<<<< HEAD
-                datetime_created,
-                is_finished,
-                parent_agent_or_llm_provider_id,
-                scope,
-                conversation_inbox_name,
-                associated_ui,
-                config
-                ) VALUES (?1, ?2, ?3, ?4, ?5, ?6, ?7, ?8, ?9)",
-        )?;
-
-        stmt.execute(params![
-            job_id,
-            is_hidden,
-            current_time,
-            false,
-            llm_provider_id,
-            scope_text,
-            job_inbox_name.clone(),
-            associated_ui_text,
-            config_text,
-        ])?;
-=======
                 current_time,
                 false,
                 llm_provider_id,
-                scope_bytes,
-                scope_with_files_bytes,
+                scope_text,
                 job_inbox_name.clone(),
-                serde_json::to_vec(&HashMap::<String, String>::new()).map_err(|e| {
-                    rusqlite::Error::ToSqlConversionFailure(Box::new(SqliteManagerError::SerializationError(e.to_string())))
-                })?,
-                serde_json::to_vec(&associated_ui).map_err(|e| {
-                    rusqlite::Error::ToSqlConversionFailure(Box::new(SqliteManagerError::SerializationError(e.to_string())))
-                })?,
-                serde_json::to_vec(&config).map_err(|e| {
-                    rusqlite::Error::ToSqlConversionFailure(Box::new(SqliteManagerError::SerializationError(e.to_string())))
-                })?,
+                associated_ui_text,
+                config_text,
             ])?;
         }
->>>>>>> 218b18d2
 
         self.create_empty_inbox(job_inbox_name)?;
 
@@ -488,7 +452,6 @@
     use shinkai_message_primitives::schemas::identity::StandardIdentity;
     use shinkai_message_primitives::schemas::inbox_permission::InboxPermission;
     use shinkai_message_primitives::schemas::shinkai_name::ShinkaiName;
-    use shinkai_message_primitives::schemas::subprompts::{SubPrompt, SubPromptType};
     use shinkai_message_primitives::{
         schemas::identity::StandardIdentityType,
         shinkai_message::shinkai_message_schemas::{IdentityPermissions, JobMessage, MessageSchemaType},
