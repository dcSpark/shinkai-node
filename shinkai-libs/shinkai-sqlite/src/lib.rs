--- conflicted
+++ resolved
@@ -573,16 +573,6 @@
                 name TEXT NOT NULL,
                 description TEXT,
                 author TEXT,
-<<<<<<< HEAD
-                keywords TEXT, -- Store as a comma-separated list
-                configurations TEXT, -- Store as a JSON string
-                parameters TEXT, -- Store as a JSON string
-                result TEXT, -- Store as a JSON string
-                tool_router_key TEXT NOT NULL, -- Non-nullable and unique
-                version INTEGER NOT NULL,
-                job_id TEXT, -- Allow NULL values
-                job_id_history TEXT, -- Store as a comma-separated list
-=======
                 keywords TEXT,       -- comma-separated
                 configurations TEXT, -- JSON
                 parameters TEXT,     -- JSON
@@ -591,7 +581,6 @@
                 tool_version INTEGER NOT NULL,
                 job_id TEXT,
                 job_id_history TEXT, -- comma-separated
->>>>>>> 3cea4ec0
                 code TEXT NOT NULL,
                 language TEXT NOT NULL,
                 FOREIGN KEY (tool_router_key, tool_version)
@@ -611,18 +600,11 @@
         conn.execute(
             "CREATE TABLE IF NOT EXISTS tool_playground_code_history (
                 message_id TEXT PRIMARY KEY,
-<<<<<<< HEAD
-                tool_router_key TEXT NOT NULL,
-                version INTEGER NOT NULL,
-                code TEXT NOT NULL,
-                FOREIGN KEY(tool_router_key, version) REFERENCES tool_playground(tool_router_key, version)
-=======
                 tool_playground_id INTEGER NOT NULL,
                 code TEXT NOT NULL,
                 FOREIGN KEY (tool_playground_id)
                     REFERENCES tool_playground (id)
                     ON DELETE CASCADE
->>>>>>> 3cea4ec0
             );",
             [],
         )?;
