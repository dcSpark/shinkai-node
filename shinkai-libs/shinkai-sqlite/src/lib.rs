use embedding_function::EmbeddingFunction;
use errors::SqliteManagerError;
use r2d2::Pool;
use r2d2_sqlite::SqliteConnectionManager;
use rusqlite::{ffi::sqlite3_auto_extension, Result, Row, ToSql};
use shinkai_embedding::model_type::EmbeddingModelType;
use sqlite_vec::sqlite3_vec_init;
use std::path::Path;
use std::sync::Arc;
use std::time::Duration;

pub mod agent_manager;
pub mod cron_task_manager;
pub mod embedding_function;
pub mod errors;
pub mod file_inbox_manager;
pub mod file_system;
pub mod files;
pub mod identity_manager;
pub mod identity_registration;
pub mod inbox_manager;
pub mod invoice_manager;
pub mod invoice_request_manager;
pub mod job_manager;
pub mod job_queue_manager;
pub mod keys_manager;
pub mod llm_provider_manager;
pub mod oauth_manager;
pub mod prompt_manager;
pub mod retry_manager;
pub mod settings_manager;
pub mod sheet_manager;
pub mod shinkai_tool_manager;
pub mod source_file_manager;
pub mod tool_payment_req_manager;
pub mod tool_playground;
pub mod wallet_manager;

// Updated struct to manage SQLite connections using a connection pool
pub struct SqliteManager {
    pool: Arc<Pool<SqliteConnectionManager>>,
    fts_pool: Arc<Pool<SqliteConnectionManager>>,
    api_url: String,
}

impl std::fmt::Debug for SqliteManager {
    fn fmt(&self, f: &mut std::fmt::Formatter<'_>) -> std::fmt::Result {
        f.debug_struct("SqliteManager").field("api_url", &self.api_url).finish()
    }
}

impl SqliteManager {
    // Creates a new SqliteManager with a connection pool to the specified database path
    pub fn new<P: AsRef<Path>>(
        db_path: P,
        api_url: String,
        model_type: EmbeddingModelType,
    ) -> Result<Self, SqliteManagerError> {
        // Register the sqlite-vec extension
        unsafe {
            sqlite3_auto_extension(Some(std::mem::transmute(sqlite3_vec_init as *const ())));
        }

        let mut db_path = db_path.as_ref().to_path_buf();
        if db_path.extension().and_then(|ext| ext.to_str()) != Some("db") {
            db_path.set_extension("db");
        }

        // Create all subfolders if they don't exist
        if let Some(parent) = db_path.parent() {
            std::fs::create_dir_all(parent)
                .map_err(|e| rusqlite::Error::SqliteFailure(rusqlite::ffi::Error::new(1), Some(e.to_string())))?;
        }

        let manager = SqliteConnectionManager::file(db_path);
        let pool = Pool::builder()
            .max_size(10)
            .connection_timeout(Duration::from_secs(60))
            .build(manager)
            .map_err(|e| rusqlite::Error::SqliteFailure(rusqlite::ffi::Error::new(1), Some(e.to_string())))?;

        let conn = pool
            .get()
            .map_err(|e| rusqlite::Error::SqliteFailure(rusqlite::ffi::Error::new(1), Some(e.to_string())))?;

        // Enable WAL mode, set some optimizations, and enable foreign keys
        conn.execute_batch(
            "PRAGMA journal_mode=WAL;
                 PRAGMA synchronous=FULL;
                 PRAGMA temp_store=MEMORY;
                 PRAGMA optimize;
                 PRAGMA busy_timeout = 5000;
                 PRAGMA mmap_size=262144000; -- 250 MB in bytes (250 * 1024 * 1024)
                 PRAGMA foreign_keys = ON;", // Enable foreign key support
        )?;

        // Initialize tables in the persistent database
        Self::initialize_tables(&conn)?;

        // Create a connection pool for the in-memory database
        let fts_manager = SqliteConnectionManager::memory();
        let fts_pool = Pool::builder()
            .max_size(5) // Adjust the pool size as needed
            .build(fts_manager)
            .map_err(|e| rusqlite::Error::SqliteFailure(rusqlite::ffi::Error::new(1), Some(e.to_string())))?;

        // Initialize FTS table in the in-memory database
        {
            let fts_conn = fts_pool
                .get()
                .map_err(|e| rusqlite::Error::SqliteFailure(rusqlite::ffi::Error::new(1), Some(e.to_string())))?;
            fts_conn.execute_batch(
                "PRAGMA foreign_keys = ON;", // Enable foreign key support for in-memory connection
            )?;
            Self::initialize_fts_tables(&fts_conn)?;
        }

        // Synchronize the FTS table with the main database
        let manager = SqliteManager {
            pool: Arc::new(pool),
            fts_pool: Arc::new(fts_pool), // Use the in-memory connection pool
            api_url,
        };
        let fts_sync_result = manager.sync_tools_fts_table();
        if let Err(e) = fts_sync_result {
            eprintln!("Error synchronizing Tools FTS table: {}", e);
        }

        let fts_sync_result = manager.sync_prompts_fts_table();
        if let Err(e) = fts_sync_result {
            eprintln!("Error synchronizing Prompts FTS table: {}", e);
        }

        manager.update_default_embedding_model(model_type)?;

        Ok(manager)
    }

    // Initializes the required tables in the SQLite database
    fn initialize_tables(conn: &rusqlite::Connection) -> Result<()> {
        Self::initialize_agents_table(conn)?;
        Self::initialize_cron_tasks_table(conn)?;
        Self::initialize_cron_task_executions_table(conn)?;
        Self::initialize_device_identities_table(conn)?;
        Self::initialize_standard_identities_table(conn)?;
        Self::initialize_file_inboxes_table(conn)?;
        Self::initialize_inboxes_table(conn)?;
        Self::initialize_inbox_messages_table(conn)?;
        Self::initialize_inbox_profile_permissions_table(conn)?;
        Self::initialize_invoice_network_errors_table(conn)?;
        Self::initialize_invoice_requests_table(conn)?;
        Self::initialize_invoice_table(conn)?;
        Self::initialize_jobs_table(conn)?;
        Self::initialize_forked_jobs_table(conn)?;
        Self::initialize_job_queue_table(conn)?;
        Self::initialize_llm_providers_table(conn)?;
        Self::initialize_local_node_keys_table(conn)?;
        Self::initialize_message_box_symmetric_keys_table(conn)?;
        Self::initialize_prompt_table(conn)?;
        Self::initialize_prompt_vector_tables(conn)?;
        Self::initialize_registration_code_table(conn)?;
        Self::initialize_retry_messages_table(conn)?;
        Self::initialize_settings_table(conn)?;
        Self::initialize_sheets_table(conn)?;
        Self::initialize_tools_table(conn)?;
        Self::initialize_tool_micropayments_requirements_table(conn)?;
        Self::initialize_tool_playground_table(conn)?;
        Self::initialize_tool_playground_code_history_table(conn)?;
        Self::initialize_version_table(conn)?;
        Self::initialize_wallets_table(conn)?;
        Self::initialize_filesystem_tables(conn)?;
        Self::initialize_oauth_table(conn)?;
        // Vector tables
        Self::initialize_tools_vector_table(conn)?;
        // Initialize the embedding model type table
        Self::initialize_embedding_model_type_table(conn)?;
        Ok(())
    }

    fn initialize_fts_tables(conn: &rusqlite::Connection) -> Result<()> {
        Self::initialize_tools_fts_table(conn)?;
        Self::initialize_prompts_fts_table(conn)?;
        Ok(())
    }

    fn initialize_agents_table(conn: &rusqlite::Connection) -> Result<()> {
        conn.execute(
            "CREATE TABLE IF NOT EXISTS shinkai_agents (
                agent_id TEXT NOT NULL UNIQUE,
                name TEXT NOT NULL,
                full_identity_name TEXT NOT NULL,
                llm_provider_id TEXT NOT NULL,
                ui_description TEXT NOT NULL,
                knowledge TEXT NOT NULL,
                storage_path TEXT NOT NULL,
                tools TEXT NOT NULL,
                debug_mode INTEGER NOT NULL,
                config TEXT, -- Store as a JSON string
                scope TEXT NOT NULL -- Change this line to use TEXT instead of BLOB
            );",
            [],
        )?;

        // Create an index for the agent_id column
        conn.execute(
            "CREATE INDEX IF NOT EXISTS idx_shinkai_agents_agent_id ON shinkai_agents (agent_id);",
            [],
        )?;

        Ok(())
    }

    fn initialize_device_identities_table(conn: &rusqlite::Connection) -> Result<()> {
        conn.execute(
            "CREATE TABLE IF NOT EXISTS device_identities (
                device_name TEXT NOT NULL UNIQUE,
                profile_encryption_public_key BLOB NOT NULL,
                profile_signature_public_key BLOB NOT NULL,
                device_encryption_public_key BLOB NOT NULL,
                device_signature_public_key BLOB NOT NULL,
                permission_type TEXT NOT NULL
            );",
            [],
        )?;

        Ok(())
    }

    fn initialize_standard_identities_table(conn: &rusqlite::Connection) -> Result<()> {
        conn.execute(
            "CREATE TABLE IF NOT EXISTS standard_identities (
                profile_name TEXT NOT NULL UNIQUE,
                addr BLOB,
                profile_encryption_public_key BLOB,
                profile_signature_public_key BLOB,
                identity_type TEXT NOT NULL,
                permission_type TEXT NOT NULL
            );",
            [],
        )?;

        Ok(())
    }

    fn initialize_inboxes_table(conn: &rusqlite::Connection) -> Result<()> {
        conn.execute(
            "CREATE TABLE IF NOT EXISTS inboxes (
                inbox_name TEXT NOT NULL UNIQUE,
                smart_inbox_name TEXT NOT NULL,
                read_up_to_message_hash TEXT
            );",
            [],
        )?;

        // Create an index for the inbox_name column
        conn.execute(
            "CREATE INDEX IF NOT EXISTS idx_inboxes_inbox_name ON inboxes (inbox_name);",
            [],
        )?;

        Ok(())
    }

    fn initialize_inbox_messages_table(conn: &rusqlite::Connection) -> Result<()> {
        conn.execute(
            "CREATE TABLE IF NOT EXISTS inbox_messages (
                message_hash TEXT NOT NULL UNIQUE,
                inbox_name TEXT NOT NULL,
                shinkai_message BLOB NOT NULL,
                parent_message_hash TEXT,
                time_key TEXT NOT NULL
            );",
            [],
        )?;

        // Create an index for the inbox_name column
        conn.execute(
            "CREATE INDEX IF NOT EXISTS idx_inbox_messages_inbox_name ON inbox_messages (inbox_name);",
            [],
        )?;

        // Create an index for the message_hash column
        conn.execute(
            "CREATE INDEX IF NOT EXISTS idx_inbox_messages_message_hash ON inbox_messages (message_hash);",
            [],
        )?;

        // Create an index for the time_key column
        conn.execute(
            "CREATE INDEX IF NOT EXISTS idx_inbox_messages_time_key ON inbox_messages (time_key);",
            [],
        )?;

        Ok(())
    }

    fn initialize_inbox_profile_permissions_table(conn: &rusqlite::Connection) -> Result<()> {
        conn.execute(
            "CREATE TABLE IF NOT EXISTS inbox_profile_permissions (
                inbox_name TEXT NOT NULL,
                profile_name TEXT NOT NULL,
                permission TEXT NOT NULL,

                PRIMARY KEY (inbox_name, profile_name),
                FOREIGN KEY (inbox_name) REFERENCES inboxes(inbox_name),
                FOREIGN KEY (profile_name) REFERENCES standard_identities(profile_name)
            );",
            [],
        )?;

        Ok(())
    }

    fn initialize_jobs_table(conn: &rusqlite::Connection) -> Result<()> {
        conn.execute(
            "CREATE TABLE IF NOT EXISTS jobs (
                job_id TEXT NOT NULL UNIQUE,
                is_hidden INTEGER NOT NULL,
                datetime_created TEXT NOT NULL,
                is_finished INTEGER NOT NULL,
                parent_agent_or_llm_provider_id TEXT NOT NULL,
                scope TEXT NOT NULL,
                conversation_inbox_name TEXT NOT NULL,
                execution_context BLOB,
                associated_ui TEXT,
                config TEXT
            );",
            [],
        )?;

        Ok(())
    }

    fn initialize_forked_jobs_table(conn: &rusqlite::Connection) -> Result<()> {
        conn.execute(
            "CREATE TABLE IF NOT EXISTS forked_jobs (
                parent_job_id TEXT NOT NULL,
                forked_job_id TEXT NOT NULL,
                message_id TEXT NOT NULL
            );",
            [],
        )?;

        Ok(())
    }

    fn initialize_job_queue_table(conn: &rusqlite::Connection) -> Result<()> {
        conn.execute(
            "CREATE TABLE IF NOT EXISTS job_queues (
                job_id TEXT NOT NULL,
                queue_data BLOB NOT NULL
            );",
            [],
        )?;

        Ok(())
    }

    fn initialize_llm_providers_table(conn: &rusqlite::Connection) -> Result<()> {
        conn.execute(
            "CREATE TABLE IF NOT EXISTS llm_providers (
                db_llm_provider_id TEXT NOT NULL UNIQUE,
                id TEXT NOT NULL,
                full_identity_name TEXT NOT NULL,
                external_url TEXT,
                api_key TEXT,
                model TEXT
            );",
            [],
        )?;

        Ok(())
    }

    fn initialize_local_node_keys_table(conn: &rusqlite::Connection) -> Result<()> {
        conn.execute(
            "CREATE TABLE IF NOT EXISTS local_node_keys (
                node_name TEXT NOT NULL UNIQUE,
                node_encryption_public_key BLOB NOT NULL,
                node_signature_public_key BLOB NOT NULL
            );",
            [],
        )?;

        Ok(())
    }

    fn initialize_message_box_symmetric_keys_table(conn: &rusqlite::Connection) -> Result<()> {
        conn.execute(
            "CREATE TABLE IF NOT EXISTS message_box_symmetric_keys (
                hex_blake3_hash TEXT NOT NULL UNIQUE,
                symmetric_key BLOB NOT NULL
            );",
            [],
        )?;

        Ok(())
    }

    fn initialize_registration_code_table(conn: &rusqlite::Connection) -> Result<()> {
        conn.execute(
            "CREATE TABLE IF NOT EXISTS registration_code (
                code TEXT NOT NULL UNIQUE,
                code_data BLOB NOT NULL
            );",
            [],
        )?;

        Ok(())
    }

    fn initialize_retry_messages_table(conn: &rusqlite::Connection) -> Result<()> {
        conn.execute(
            "CREATE TABLE IF NOT EXISTS retry_messages (
                hash_key TEXT NOT NULL,
                time_key TEXT NOT NULL,
                message BLOB NOT NULL
            );",
            [],
        )?;

        Ok(())
    }

    fn initialize_settings_table(conn: &rusqlite::Connection) -> Result<()> {
        conn.execute(
            "CREATE TABLE IF NOT EXISTS shinkai_settings (
                key TEXT NOT NULL UNIQUE,
                value TEXT
            );",
            [],
        )?;

        Ok(())
    }

    fn initialize_sheets_table(conn: &rusqlite::Connection) -> Result<()> {
        conn.execute(
            "CREATE TABLE IF NOT EXISTS shinkai_sheets (
                profile_hash TEXT NOT NULL,
                sheet_uuid TEXT NOT NULL,
                sheet_data BLOB NOT NULL,

                PRIMARY KEY (profile_hash, sheet_uuid)
            );",
            [],
        )?;
        Ok(())
    }

    // Initializes the shinkai_prompts table and its indexes
    fn initialize_prompt_table(conn: &rusqlite::Connection) -> Result<()> {
        conn.execute(
            "CREATE TABLE IF NOT EXISTS shinkai_prompts (
                id INTEGER PRIMARY KEY AUTOINCREMENT,
                name TEXT NOT NULL,
                is_system INTEGER NOT NULL,
                is_enabled INTEGER NOT NULL,
                version TEXT NOT NULL,
                prompt TEXT NOT NULL,
                is_favorite INTEGER NOT NULL
            );",
            [],
        )?;

        // Create indexes for the shinkai_prompts table if needed
        conn.execute(
            "CREATE INDEX IF NOT EXISTS idx_shinkai_prompts_name ON shinkai_prompts (name);",
            [],
        )?;

        Ok(())
    }

    // New method to initialize prompt vector and associated information tables
    fn initialize_prompt_vector_tables(conn: &rusqlite::Connection) -> Result<()> {
        // Create a table for prompt vector embeddings
        conn.execute(
            "CREATE VIRTUAL TABLE IF NOT EXISTS prompt_vec_items USING vec0(
                embedding float[384],
                is_enabled integer,
                +prompt_id integer
            )",
            [],
        )?;

        Ok(())
    }

    // Updated method to initialize the tools table with name and description columns at the top
    fn initialize_tools_table(conn: &rusqlite::Connection) -> Result<()> {
        conn.execute(
            "CREATE TABLE IF NOT EXISTS shinkai_tools (
                name TEXT NOT NULL,
                description TEXT,
                tool_key TEXT NOT NULL UNIQUE,
                embedding_seo TEXT NOT NULL,
                tool_data BLOB NOT NULL,
                tool_header BLOB NOT NULL,
                tool_type TEXT NOT NULL,
                author TEXT NOT NULL,
                version TEXT NOT NULL,
                is_enabled INTEGER NOT NULL,
                on_demand_price REAL,
                is_network INTEGER NOT NULL
            );",
            [],
        )?;

        // Create indexes for the shinkai_tools table if needed
        conn.execute(
            "CREATE INDEX IF NOT EXISTS idx_shinkai_tools_key ON shinkai_tools (tool_key);",
            [],
        )?;

        Ok(())
    }

    // New method to initialize the tools vector table
    fn initialize_tools_vector_table(conn: &rusqlite::Connection) -> Result<()> {
        // Create a table for tool vector embeddings with metadata columns
        conn.execute(
            "CREATE VIRTUAL TABLE IF NOT EXISTS shinkai_tools_vec_items USING vec0(
                embedding float[384],
                is_enabled integer,
                is_network integer,
                +tool_key text
            )",
            [],
        )?;

        Ok(())
    }

    // Initialize the FTS table for tool names
    fn initialize_tools_fts_table(conn: &rusqlite::Connection) -> Result<()> {
        conn.execute(
            "CREATE VIRTUAL TABLE IF NOT EXISTS shinkai_tools_fts USING fts5(name)",
            [],
        )?;
        Ok(())
    }

    // Initialize the FTS table for prompt names
    fn initialize_prompts_fts_table(conn: &rusqlite::Connection) -> Result<()> {
        conn.execute(
            "CREATE VIRTUAL TABLE IF NOT EXISTS shinkai_prompts_fts USING fts5(name)",
            [],
        )?;
        Ok(())
    }

    // Updated method to initialize the tool_playground table with non-nullable and unique tool_router_key
    fn initialize_tool_playground_table(conn: &rusqlite::Connection) -> Result<()> {
        conn.execute(
            "CREATE TABLE IF NOT EXISTS tool_playground (
                id INTEGER PRIMARY KEY AUTOINCREMENT,
                name TEXT NOT NULL,
                description TEXT,
                author TEXT,
                keywords TEXT, -- Store as a comma-separated list
                configurations TEXT, -- Store as a JSON string
                parameters TEXT, -- Store as a JSON string
                result TEXT, -- Store as a JSON string
                tool_router_key TEXT NOT NULL UNIQUE, -- Non-nullable and unique
                job_id TEXT, -- Allow NULL values
                job_id_history TEXT, -- Store as a comma-separated list
                code TEXT NOT NULL,
                language TEXT NOT NULL,
                FOREIGN KEY(tool_router_key) REFERENCES shinkai_tools(tool_key) -- Foreign key constraint
            );",
            [],
        )?;
        Ok(())
    }

    // New method to initialize the tool_playground_code_history table
    fn initialize_tool_playground_code_history_table(conn: &rusqlite::Connection) -> Result<()> {
        conn.execute(
            "CREATE TABLE IF NOT EXISTS tool_playground_code_history (
                message_id TEXT PRIMARY KEY,
                tool_router_key TEXT NOT NULL,
                code TEXT NOT NULL,
                FOREIGN KEY(tool_router_key) REFERENCES tool_playground(tool_router_key)
            );",
            [],
        )?;
        Ok(())
    }

    fn initialize_wallets_table(conn: &rusqlite::Connection) -> Result<()> {
        conn.execute(
            "CREATE TABLE IF NOT EXISTS shinkai_wallet (
                id INTEGER PRIMARY KEY AUTOINCREMENT,
                wallet_data BLOB NOT NULL
            );",
            [],
        )?;

        Ok(())
    }

    fn initialize_tool_micropayments_requirements_table(conn: &rusqlite::Connection) -> Result<()> {
        conn.execute(
            "CREATE TABLE IF NOT EXISTS tool_micropayments_requirements (
                tool_key TEXT NOT NULL UNIQUE,
                usage_type TEXT NOT NULL,
                meta_description TEXT
            );",
            [],
        )?;

        Ok(())
    }

    fn initialize_invoice_requests_table(conn: &rusqlite::Connection) -> Result<()> {
        conn.execute(
            "CREATE TABLE IF NOT EXISTS invoice_requests (
                unique_id TEXT NOT NULL UNIQUE,
                provider_name TEXT NOT NULL,
                requester_name TEXT NOT NULL,
                tool_key_name TEXT NOT NULL,
                usage_type_inquiry TEXT NOT NULL,
                date_time TEXT NOT NULL,
                secret_prehash TEXT NOT NULL
            );",
            [],
        )?;

        Ok(())
    }

    fn initialize_invoice_table(conn: &rusqlite::Connection) -> Result<()> {
        conn.execute(
            "CREATE TABLE IF NOT EXISTS invoices (
                invoice_id TEXT NOT NULL UNIQUE,
                provider_name TEXT NOT NULL,
                requester_name TEXT NOT NULL,
                usage_type_inquiry TEXT NOT NULL,
                shinkai_offering_key TEXT NOT NULL,
                request_date_time TEXT NOT NULL,
                invoice_date_time TEXT NOT NULL,
                expiration_time TEXT NOT NULL,
                status TEXT NOT NULL,
                payment TEXT, -- Store as a JSON string
                address TEXT NOT NULL, -- Store as a JSON string
                tool_data BLOB,
                response_date_time TEXT,
                result_str TEXT,

                FOREIGN KEY(shinkai_offering_key) REFERENCES tool_micropayments_requirements(tool_key)
            );",
            [],
        )?;

        Ok(())
    }

    fn initialize_invoice_network_errors_table(conn: &rusqlite::Connection) -> Result<()> {
        conn.execute(
            "CREATE TABLE IF NOT EXISTS invoice_network_errors (
                invoice_id TEXT NOT NULL UNIQUE,
                provider_name TEXT NOT NULL,
                requester_name TEXT NOT NULL,
                request_date_time TEXT NOT NULL,
                response_date_time TEXT NOT NULL,
                user_error_message TEXT,
                error_message TEXT NOT NULL
            );",
            [],
        )?;

        Ok(())
    }

    // New method to initialize the version table
    fn initialize_version_table(conn: &rusqlite::Connection) -> Result<()> {
        conn.execute(
            "CREATE TABLE IF NOT EXISTS app_version (
                version TEXT NOT NULL UNIQUE,
                needs_global_reset INTEGER NOT NULL CHECK (needs_global_reset IN (0, 1))
            );",
            [],
        )?;
        Ok(())
    }

    // Updated method to initialize the cron_tasks table
    fn initialize_cron_tasks_table(conn: &rusqlite::Connection) -> Result<()> {
        conn.execute(
            "CREATE TABLE IF NOT EXISTS cron_tasks (
                task_id INTEGER PRIMARY KEY AUTOINCREMENT,
                name TEXT NOT NULL,
                description TEXT,
                cron TEXT NOT NULL,
                created_at TEXT NOT NULL, -- Field to track when the task was created
                last_modified TEXT NOT NULL,
                last_executed TEXT, -- Field to track the last execution time
                action TEXT NOT NULL -- Store serialized CronTaskAction
            );",
            [],
        )?;
        Ok(())
    }

    // New method to initialize the cron_task_executions table
    fn initialize_cron_task_executions_table(conn: &rusqlite::Connection) -> Result<()> {
        conn.execute(
            "CREATE TABLE IF NOT EXISTS cron_task_executions (
                execution_id INTEGER PRIMARY KEY AUTOINCREMENT,
                task_id INTEGER NOT NULL,
                execution_time TEXT NOT NULL,
                success INTEGER NOT NULL CHECK (success IN (0, 1)),
                error_message TEXT,
                FOREIGN KEY(task_id) REFERENCES cron_tasks(task_id)
            );",
            [],
        )?;
        Ok(())
    }

    fn initialize_file_inboxes_table(conn: &rusqlite::Connection) -> Result<()> {
        conn.execute(
            "CREATE TABLE IF NOT EXISTS file_inboxes (
                file_inbox_name TEXT NOT NULL,
                file_name TEXT NOT NULL,

                PRIMARY KEY (file_inbox_name, file_name)
            );",
            [],
        )?;

        // Create an index for the file_inbox_name column
        conn.execute(
            "CREATE INDEX IF NOT EXISTS idx_file_inboxes_file_inbox_name ON file_inboxes (file_inbox_name);",
            [],
        )?;

        Ok(())
    }

    fn initialize_oauth_table(conn: &rusqlite::Connection) -> Result<()> {
        conn.execute(
            "CREATE TABLE IF NOT EXISTS oauth_tokens (
                id INTEGER PRIMARY KEY,       
                connection_name TEXT NOT NULL, -- name used to identify the connection from the app
                state TEXT NOT NULL UNIQUE,    -- verification code
                code TEXT,
                app_id TEXT NOT NULL,          -- app id
                tool_id TEXT NOT NULL,         -- tool id
                tool_key TEXT NOT NULL,        -- tool key
                access_token TEXT,
                refresh_token TEXT,
                token_secret TEXT,             -- For OAuth 1.0 if needed
                token_type TEXT,
                id_token TEXT,                 -- For OIDC tokens
                scope TEXT,
                expires_at TIMESTAMP,
                metadata_json TEXT,
                authorization_url TEXT,
                token_url TEXT,
                client_id TEXT,
                client_secret TEXT,
                redirect_url TEXT,
                version TEXT NOT NULL DEFAULT '1.0.0',  -- Added version field with default
                created_at TIMESTAMP DEFAULT CURRENT_TIMESTAMP,
                updated_at TIMESTAMP DEFAULT CURRENT_TIMESTAMP
            );",
            [],
        )?;
        conn.execute(
            "CREATE UNIQUE INDEX IF NOT EXISTS idx_oauth_tokens_connection_name_tool_key ON oauth_tokens (connection_name, tool_key);",
            [],
        )?;

        Ok(())
    }

    // fn initialize_source_file_maps_table(conn: &rusqlite::Connection) -> Result<()> {
    //     conn.execute(
    //         "CREATE TABLE IF NOT EXISTS source_file_maps (
    //             profile_name TEXT NOT NULL,
    //             vector_resource_id TEXT NOT NULL,
    //             vr_path TEXT NOT NULL,
    //             source_file_type TEXT NOT NULL,
    //             file_name TEXT NOT NULL,
    //             file_type TEXT NOT NULL,
    //             distribution_info BLOB
    //         );",
    //         [],
    //     )?;

    //     // Create an index for the profile_name column
    //     conn.execute(
    //         "CREATE INDEX IF NOT EXISTS idx_source_file_maps_profile_name ON source_file_maps (profile_name);",
    //         [],
    //     )?;

    //     // Create an index for the vector_resource_id column
    //     conn.execute(
    //         "CREATE INDEX IF NOT EXISTS idx_source_file_maps_vector_resource_id ON source_file_maps (vector_resource_id);",
    //         [],
    //     )?;

    //     Ok(())
    // }

    // New method to initialize the embedding model type table
    fn initialize_embedding_model_type_table(conn: &rusqlite::Connection) -> Result<()> {
        conn.execute(
            "CREATE TABLE IF NOT EXISTS embedding_model_type (
                id INTEGER PRIMARY KEY AUTOINCREMENT,
                model_type TEXT NOT NULL UNIQUE
            );",
            [],
        )?;
        Ok(())
    }

    // New method to update the embedding model type
    pub fn update_default_embedding_model(&self, model_type: EmbeddingModelType) -> Result<(), SqliteManagerError> {
        let conn = self.get_connection()?;
        conn.execute("DELETE FROM embedding_model_type;", [])?;
        conn.execute(
            "INSERT INTO embedding_model_type (model_type) VALUES (?);",
            [&model_type.to_string() as &dyn ToSql],
        )?;
        Ok(())
    }

    // New method to get the embedding model type
    pub fn get_default_embedding_model(&self) -> Result<EmbeddingModelType, SqliteManagerError> {
        let conn = self.get_connection()?;
        Ok(conn.query_row("SELECT model_type FROM embedding_model_type LIMIT 1;", [], |row| {
            let model_type_str: String = row.get(0)?;
            EmbeddingModelType::from_string(&model_type_str).map_err(|_| rusqlite::Error::InvalidQuery)
        })?)
    }

    // Returns a connection from the pool
    pub fn get_connection(&self) -> Result<r2d2::PooledConnection<SqliteConnectionManager>> {
        self.pool.get().map_err(|e| {
            rusqlite::Error::SqliteFailure(
                rusqlite::ffi::Error::new(1), // Using a generic error code
                Some(e.to_string()),
            )
        })
    }

    // Execute a SQL query with parameters
    pub fn execute(&self, sql: &str, params: &[&dyn ToSql]) -> Result<usize> {
        let conn = self.get_connection()?;
        conn.execute(sql, params)
    }

    // Query a row from the database
    pub fn query_row<T, F>(&self, sql: &str, params: &[&dyn ToSql], f: F) -> Result<T>
    where
        F: FnOnce(&Row<'_>) -> Result<T>,
    {
        let conn = self.get_connection()?;
        conn.query_row(sql, params, f)
    }

    // New method to generate embeddings
    pub async fn generate_embeddings(&self, prompt: &str) -> Result<Vec<f32>, SqliteManagerError> {
        let model_type = self.get_default_embedding_model()?;
        let embedding_function = EmbeddingFunction::new(&self.api_url, model_type);
        Ok(embedding_function.request_embeddings(prompt).await?)
    }

    // Utility function to generate a vector of length 384 filled with a specified value
    pub fn generate_vector_for_testing(value: f32) -> Vec<f32> {
        vec![value; 384]
    }

    // pub fn get_default_embedding_model(&self) -> Result<EmbeddingModelType, SqliteManagerError> {
    //     Ok(self.model_type.clone())
    // }
    // pub fn update_default_embedding_model(&mut self, model: EmbeddingModelType) -> Result<(), SqliteManagerError> {
    //     self.model_type = model;
    //     Ok(())
    // }

    // Method to set the version and determine if a global reset is needed
    pub fn set_version(&self, version: &str) -> Result<()> {
        // Note: add breaking versions here as needed
        let breaking_versions = ["0.9.0", "0.9.1", "0.9.2"];

        let needs_global_reset = self.get_version().map_or(false, |(current_version, _)| {
            breaking_versions
                .iter()
                .any(|&breaking_version| current_version.as_str() < breaking_version && version >= breaking_version)
        });

        let conn = self.get_connection()?;
        conn.execute("DELETE FROM app_version;", [])?;
        conn.execute(
            "INSERT INTO app_version (version, needs_global_reset) VALUES (?, ?);",
            [&version as &dyn ToSql, &(needs_global_reset as i32) as &dyn ToSql],
        )?;

        Ok(())
    }

    // Method to get the version and reset status
    pub fn get_version(&self) -> Result<(String, bool)> {
        let conn = self.get_connection()?;
        conn.query_row(
            "SELECT version, needs_global_reset FROM app_version LIMIT 1;",
            [],
            |row| {
                let version: String = row.get(0)?;
                let needs_global_reset: i32 = row.get(1)?;
                Ok((version, needs_global_reset != 0))
            },
        )
    }
}

#[cfg(test)]
mod tests {
    use super::*;
    use std::path::PathBuf;
    use std::sync::{Arc, RwLock};
    use std::thread;
<<<<<<< HEAD
    use shinkai_embedding::model_type::OllamaTextEmbeddingsInference;
=======
    use std::time::{Duration, Instant};
>>>>>>> 218b18d2
    use tempfile::NamedTempFile;

    async fn setup_test_db() -> SqliteManager {
        let temp_file = NamedTempFile::new().unwrap();
        let db_path = PathBuf::from(temp_file.path());
        let api_url = String::new();
        let model_type =
            EmbeddingModelType::OllamaTextEmbeddingsInference(OllamaTextEmbeddingsInference::SnowflakeArcticEmbed_M);

        SqliteManager::new(db_path, api_url, model_type).unwrap()
    }

    #[tokio::test]
    async fn test_set_version_no_reset_needed() {
        let manager = setup_test_db().await;
        manager.set_version("1.0.0").unwrap();
        let (version, needs_reset) = manager.get_version().unwrap();
        assert_eq!(version, "1.0.0");
        assert!(!needs_reset);
    }

    #[tokio::test]
    async fn test_set_version_reset_needed() {
        let manager = setup_test_db().await;
        manager.set_version("0.8.0").unwrap();
        let (version, needs_reset) = manager.get_version().unwrap();
        assert_eq!(version, "0.8.0");
        assert!(!needs_reset);
    }

    #[tokio::test]
    async fn test_set_version_update_no_reset() {
        let manager = setup_test_db().await;
        manager.set_version("0.8.0").unwrap();
        manager.set_version("1.0.0").unwrap();
        let (version, needs_reset) = manager.get_version().unwrap();
        eprintln!("version: {}", version);
        assert_eq!(version, "1.0.0");
        assert!(needs_reset);
    }

    // #[tokio::test]
    async fn test_update_from_breaking_version_no_reset() {
        let manager = setup_test_db().await;
        manager.set_version("0.9.1").unwrap();
        manager.set_version("0.9.5").unwrap();
        let (version, needs_reset) = manager.get_version().unwrap();
        assert_eq!(version, "0.9.5");
        assert!(!needs_reset);
    }

    #[tokio::test]
    async fn test_set_version_update_to_breaking_version() {
        let manager = setup_test_db().await;
        manager.set_version("0.8.0").unwrap();
        manager.set_version("0.9.0").unwrap();
        let (version, needs_reset) = manager.get_version().unwrap();
        assert_eq!(version, "0.9.0");
        assert!(needs_reset);
    }

    #[tokio::test]
    async fn test_concurrent_get_version_reads() {
        let manager = setup_test_db().await;
        manager.set_version("1.0.0").unwrap();

        // Wrap the manager in an Arc<RwLock>
        let manager = Arc::new(RwLock::new(manager));

        // Create a vector to hold the thread handles
        let mut handles = vec![];

        // Spawn multiple threads to read the version concurrently
        for _ in 0..10 {
            let manager_clone = Arc::clone(&manager);
            let handle = thread::spawn(move || {
                let manager_read = manager_clone.read().unwrap();
                let (version, needs_reset) = manager_read.get_version().unwrap();
                assert_eq!(version, "1.0.0");
                assert!(!needs_reset);
            });
            handles.push(handle);
        }

        // Wait for all threads to complete
        for handle in handles {
            handle.join().unwrap();
        }
    }

    #[tokio::test]
    async fn test_concurrent_db_read_lock() {
        let manager = setup_test_db().await;
        manager.set_version("1.0.0").unwrap();

        // Wrap the manager in an Arc to allow shared ownership across threads
        let manager = Arc::new(manager);

        // Start the timer
        let start_time = Instant::now();

        // Simulate a read operation in a separate thread
        let manager_clone = Arc::clone(&manager);
        let handle = thread::spawn(move || {
            println!("Thread 1: Simulating read operation...");
            let _conn = manager_clone.get_connection().unwrap();
            let (version, needs_reset) = manager_clone.get_version().unwrap();
            assert_eq!(version, "1.0.0");
            assert!(!needs_reset);
            println!("Thread 1: Read complete.");
            thread::sleep(Duration::from_secs(1)); // Simulate a delay
        });

        // Attempt to read from the database in another thread
        let manager_clone = Arc::clone(&manager);
        let read_handle = thread::spawn(move || {
            println!("Thread 2: Reading version...");
            let _conn = manager_clone.get_connection().unwrap();
            let (version, needs_reset) = manager_clone.get_version().unwrap();
            assert_eq!(version, "1.0.0");
            assert!(!needs_reset);
            println!("Thread 2: Read complete.");

            // Measure the elapsed time after the read operation
            let elapsed_time = start_time.elapsed();
            println!("Read operation completed in {:?}", elapsed_time);

            // Fail the test if it takes 1 second or more
            assert!(elapsed_time < Duration::from_secs(1), "Test took too long to complete");
        });

        // Wait for both threads to complete
        handle.join().unwrap();
        read_handle.join().unwrap();
    }

    #[tokio::test]
    async fn test_concurrent_db_write_lock() {
        let manager = setup_test_db().await;
        manager.set_version("1.0.0").unwrap();

        // Wrap the manager in an Arc to allow shared ownership across threads
        let manager = Arc::new(manager);

        // Start the timer
        let start_time = Instant::now();

        // Simulate a write operation in a separate thread
        let manager_clone = Arc::clone(&manager);
        let handle = thread::spawn(move || {
            println!("Thread 1: Simulating write operation...");
            let conn = manager_clone.get_connection().unwrap();
            conn.execute("BEGIN IMMEDIATE TRANSACTION;", []).unwrap();
            thread::sleep(Duration::from_secs(1)); // Simulate a write operation
            conn.execute("COMMIT;", []).unwrap();
            println!("Thread 1: Finished write operation.");
        });

        // Attempt to read from the database in another thread
        let manager_clone = Arc::clone(&manager);
        let read_handle = thread::spawn(move || {
            println!("Thread 2: Reading version...");
            let _conn = manager_clone.get_connection().unwrap();
            let (version, needs_reset) = manager_clone.get_version().unwrap();
            assert_eq!(version, "1.0.0");
            assert!(!needs_reset);
            println!("Thread 2: Read complete.");

            // Measure the elapsed time after the read operation
            let elapsed_time = start_time.elapsed();
            println!("Read operation completed in {:?}", elapsed_time);

            // Fail the test if it takes 1 second or more
            assert!(elapsed_time < Duration::from_secs(1), "Test took too long to complete");
        });

        // Wait for both threads to complete
        handle.join().unwrap();
        read_handle.join().unwrap();
    }
}<|MERGE_RESOLUTION|>--- conflicted
+++ resolved
@@ -924,11 +924,8 @@
     use std::path::PathBuf;
     use std::sync::{Arc, RwLock};
     use std::thread;
-<<<<<<< HEAD
     use shinkai_embedding::model_type::OllamaTextEmbeddingsInference;
-=======
     use std::time::{Duration, Instant};
->>>>>>> 218b18d2
     use tempfile::NamedTempFile;
 
     async fn setup_test_db() -> SqliteManager {
