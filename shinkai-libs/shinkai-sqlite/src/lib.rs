--- conflicted
+++ resolved
@@ -179,10 +179,7 @@
         Self::initialize_vector_resource_headers_table(conn)?;
         Self::initialize_version_table(conn)?;
         Self::initialize_wallets_table(conn)?;
-<<<<<<< HEAD
         Self::initialize_oauth_table(conn)?;
-=======
-
         // Vector tables
         Self::initialize_tools_vector_table(conn)?;
         Ok(())
@@ -191,8 +188,6 @@
     fn initialize_fts_tables(conn: &rusqlite::Connection) -> Result<()> {
         Self::initialize_tools_fts_table(conn)?;
         Self::initialize_prompts_fts_table(conn)?;
-
->>>>>>> be84166a
         Ok(())
     }
 
@@ -796,7 +791,7 @@
             "CREATE UNIQUE INDEX IF NOT EXISTS idx_oauth_tokens_connection_name_tool_key ON oauth_tokens (connection_name, tool_key);",
             [],
         )?;
-        
+
         Ok(())
     }
 
