--- conflicted
+++ resolved
@@ -2568,11 +2568,8 @@
         set_tool_mcp_enabled_handler,
         copy_tool_assets_handler,
         tool_check_handler,
-<<<<<<< HEAD
         create_simulated_tool_handler,
-=======
         playground_file_handler,
->>>>>>> 3b8e7266
     ),
     components(
         schemas(
