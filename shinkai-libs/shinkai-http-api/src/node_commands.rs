--- conflicted
+++ resolved
@@ -25,7 +25,7 @@
 use x25519_dalek::PublicKey as EncryptionPublicKey;
 
 use crate::{
-    api_v2::api_v2_handlers_mcp_servers::{AddMCPServerRequest, UpdateMCPServerRequest, DeleteMCPServerResponse}, node_api_router::{APIUseRegistrationCodeSuccessResponse, SendResponseBody}
+    api_v2::api_v2_handlers_mcp_servers::{AddMCPServerRequest, DeleteMCPServerResponse, UpdateMCPServerRequest}, node_api_router::{APIUseRegistrationCodeSuccessResponse, SendResponseBody}
 };
 
 use super::{
@@ -1046,13 +1046,12 @@
         tool_router_key: String,
         res: Sender<Result<Value, APIError>>,
     },
-<<<<<<< HEAD
     V2ApiSetEnableMCPServer {
         bearer: String,
         mcp_server_id: i64,
         is_enabled: bool,
         res: Sender<Result<MCPServer, APIError>>,
-=======
+    },
     V2ApiSetNgrokAuthToken {
         bearer: String,
         auth_token: String,
@@ -1070,6 +1069,5 @@
     V2ApiGetNgrokStatus {
         bearer: String,
         res: Sender<Result<Value, APIError>>,
->>>>>>> 32c20c33
     },
 }