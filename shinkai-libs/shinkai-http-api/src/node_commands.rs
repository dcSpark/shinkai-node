--- conflicted
+++ resolved
@@ -36,13 +36,8 @@
 };
 
 use shinkai_tools_primitives::tools::{
-<<<<<<< HEAD
-    playground_tool::PlaygroundTool,
-    shinkai_tool::{ShinkaiTool, ShinkaiToolHeader},
-=======
     shinkai_tool::{ShinkaiTool, ShinkaiToolHeader},
     tool_playground::ToolPlayground,
->>>>>>> 0534af64
 };
 // use crate::{
 //     prompts::custom_prompt::CustomPrompt, tools::shinkai_tool::{ShinkaiTool, ShinkaiToolHeader}, wallet::{
@@ -994,13 +989,10 @@
         bearer: String,
         tool_router_key: String,
         parameters: Map<String, Value>,
-<<<<<<< HEAD
         tool_id: Option<String>,
         app_id: Option<String>,
-=======
         llm_provider: String,
         extra_config: Option<String>,
->>>>>>> 0534af64
         res: Sender<Result<Value, APIError>>,
     },
     V2ApiExecuteCode {
