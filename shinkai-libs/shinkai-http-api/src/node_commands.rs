use std::{collections::HashMap, net::SocketAddr};

use async_channel::Sender;
use chrono::{DateTime, Utc};
use ed25519_dalek::VerifyingKey;
use serde_json::{Map, Value};
use shinkai_message_primitives::{
    schemas::{
        coinbase_mpc_config::CoinbaseMPCWalletConfig,
        custom_prompt::CustomPrompt,
        identity::{Identity, StandardIdentity},
        job_config::JobConfig,
        llm_providers::{agent::Agent, serialized_llm_provider::SerializedLLMProvider},
        shinkai_name::ShinkaiName,
        shinkai_subscription::ShinkaiSubscription,
        shinkai_tool_offering::{ShinkaiToolOffering, UsageTypeInquiry},
        smart_inbox::{SmartInbox, V2SmartInbox},
        wallet_complementary::{WalletRole, WalletSource},
        wallet_mixed::NetworkIdentifier,
    },
    shinkai_message::{
        shinkai_message::ShinkaiMessage,
        shinkai_message_schemas::{
            APIAddOllamaModels, APIAvailableSharedItems, APIChangeJobAgentRequest, APIConvertFilesAndSaveToFolder,
            APICreateShareableFolder, APIExportSheetPayload, APIGetLastNotifications, APIGetMySubscribers,
            APIGetNotificationsBeforeTimestamp, APIImportSheetPayload, APISetSheetUploadedFilesPayload, APISetWorkflow,
            APISubscribeToSharedFolder, APIUnshareFolder, APIUnsubscribeToSharedFolder, APIUpdateShareableFolder,
            APIVecFsCopyFolder, APIVecFsCopyItem, APIVecFsCreateFolder, APIVecFsDeleteFolder, APIVecFsDeleteItem,
            APIVecFsMoveFolder, APIVecFsMoveItem, APIVecFsRetrievePathSimplifiedJson, APIVecFsRetrieveSourceFile,
            APIVecFsSearchItems, APIWorkflowKeyname, ExportInboxMessagesFormat, IdentityPermissions, JobCreationInfo,
            JobMessage, RegistrationCodeType, V2ChatMessage,
        },
    },
    shinkai_utils::job_scope::JobScope,
};

use shinkai_tools_primitives::tools::shinkai_tool::{ShinkaiTool, ShinkaiToolHeader};
// use crate::{
//     prompts::custom_prompt::CustomPrompt, tools::shinkai_tool::{ShinkaiTool, ShinkaiToolHeader}, wallet::{
//         coinbase_mpc_wallet::CoinbaseMPCWalletConfig, local_ether_wallet::WalletSource, wallet_manager::WalletRole,
//     }
// };
use x25519_dalek::PublicKey as EncryptionPublicKey;

<<<<<<< HEAD
use crate::api_v2::api_v2_handlers_tools::Language;
=======
use crate::node_api_router::SendResponseBody;
>>>>>>> 3263d624

use super::{
    api_v1::api_v1_handlers::APIUseRegistrationCodeSuccessResponse,
    api_v2::api_v2_handlers_general::InitialRegistrationRequest,
    node_api_router::{APIError, GetPublicKeysResponse, SendResponseBodyData},
};

pub enum NodeCommand {
    Shutdown,
    // Command to make the node ping all the other nodes it knows about.
    PingAll,
    // Command to request the node's public keys for signing and encryption. The sender will receive the keys.
    GetPublicKeys(Sender<(VerifyingKey, EncryptionPublicKey)>),
    // Command to make the node send a `ShinkaiMessage` in an onionized (i.e., anonymous and encrypted) way.
    SendOnionizedMessage {
        msg: ShinkaiMessage,
        res: async_channel::Sender<Result<SendResponseBodyData, APIError>>,
    },
    GetNodeName {
        res: Sender<String>,
    },
    // Command to request the addresses of all nodes this node is aware of. The sender will receive the list of addresses.
    GetPeers(Sender<Vec<SocketAddr>>),
    // Command to make the node create a registration code through the API. The sender will receive the code.
    APICreateRegistrationCode {
        msg: ShinkaiMessage,
        res: Sender<Result<String, APIError>>,
    },
    // Command to make the node create a registration code locally. The sender will receive the code.
    LocalCreateRegistrationCode {
        permissions: IdentityPermissions,
        code_type: RegistrationCodeType,
        res: Sender<String>,
    },
    // Command to make the node use a registration code encapsulated in a `ShinkaiMessage`. The sender will receive the result.
    APIUseRegistrationCode {
        msg: ShinkaiMessage,
        res: Sender<Result<APIUseRegistrationCodeSuccessResponse, APIError>>,
    },
    // Command to request the external profile data associated with a profile name. The sender will receive the data.
    IdentityNameToExternalProfileData {
        name: String,
        res: Sender<StandardIdentity>,
    },
    // Command to fetch the last 'n' messages, where 'n' is defined by `limit`. The sender will receive the messages.
    FetchLastMessages {
        limit: usize,
        res: Sender<Vec<ShinkaiMessage>>,
    },
    // Command to request all subidentities that the node manages. The sender will receive the list of subidentities.
    APIGetAllSubidentities {
        res: Sender<Result<Vec<StandardIdentity>, APIError>>,
    },
    GetAllSubidentitiesDevicesAndLLMProviders(Sender<Result<Vec<Identity>, APIError>>),
    APIGetAllInboxesForProfile {
        msg: ShinkaiMessage,
        res: Sender<Result<Vec<String>, APIError>>,
    },
    APIGetAllSmartInboxesForProfile {
        msg: ShinkaiMessage,
        res: Sender<Result<Vec<SmartInbox>, APIError>>,
    },
    APIUpdateSmartInboxName {
        msg: ShinkaiMessage,
        res: Sender<Result<(), APIError>>,
    },
    APIGetLastMessagesFromInbox {
        msg: ShinkaiMessage,
        res: Sender<Result<Vec<ShinkaiMessage>, APIError>>,
    },
    APIUpdateJobToFinished {
        msg: ShinkaiMessage,
        res: Sender<Result<(), APIError>>,
    },
    GetLastMessagesFromInbox {
        inbox_name: String,
        limit: usize,
        offset_key: Option<String>,
        res: Sender<Vec<ShinkaiMessage>>,
    },
    APIMarkAsReadUpTo {
        msg: ShinkaiMessage,
        res: Sender<Result<String, APIError>>,
    },
    MarkAsReadUpTo {
        inbox_name: String,
        up_to_time: String,
        res: Sender<String>,
    },
    APIGetLastUnreadMessagesFromInbox {
        msg: ShinkaiMessage,
        res: Sender<Result<Vec<ShinkaiMessage>, APIError>>,
    },
    GetLastUnreadMessagesFromInbox {
        inbox_name: String,
        limit: usize,
        offset: Option<String>,
        res: Sender<Vec<ShinkaiMessage>>,
    },
    APIGetLastMessagesFromInboxWithBranches {
        msg: ShinkaiMessage,
        res: Sender<Result<Vec<Vec<ShinkaiMessage>>, APIError>>,
    },
    GetLastMessagesFromInboxWithBranches {
        inbox_name: String,
        limit: usize,
        offset_key: Option<String>,
        res: Sender<Vec<Vec<ShinkaiMessage>>>,
    },
    APIRetryMessageWithInbox {
        inbox_name: String,
        message_hash: String,
        res: Sender<Result<(), APIError>>,
    },
    RetryMessageWithInbox {
        inbox_name: String,
        message_hash: String,
        res: Sender<Result<(), String>>,
    },
    APIAddInboxPermission {
        msg: ShinkaiMessage,
        res: Sender<Result<String, APIError>>,
    },
    AddInboxPermission {
        inbox_name: String,
        perm_type: String,
        identity: String,
        res: Sender<String>,
    },
    #[allow(dead_code)]
    APIRemoveInboxPermission {
        msg: ShinkaiMessage,
        res: Sender<Result<String, APIError>>,
    },
    #[allow(dead_code)]
    RemoveInboxPermission {
        inbox_name: String,
        perm_type: String,
        identity: String,
        res: Sender<String>,
    },
    #[allow(dead_code)]
    HasInboxPermission {
        inbox_name: String,
        perm_type: String,
        identity: String,
        res: Sender<bool>,
    },
    APICreateJob {
        msg: ShinkaiMessage,
        res: Sender<Result<String, APIError>>,
    },
    #[allow(dead_code)]
    CreateJob {
        shinkai_message: ShinkaiMessage,
        res: Sender<(String, String)>,
    },
    APICreateFilesInboxWithSymmetricKey {
        msg: ShinkaiMessage,
        res: Sender<Result<String, APIError>>,
    },
    APIGetFilenamesInInbox {
        msg: ShinkaiMessage,
        res: Sender<Result<Vec<String>, APIError>>,
    },
    APIAddFileToInboxWithSymmetricKey {
        filename: String,
        file: Vec<u8>,
        public_key: String,
        encrypted_nonce: String,
        res: Sender<Result<String, APIError>>,
    },
    APIJobMessage {
        msg: ShinkaiMessage,
        res: Sender<Result<SendResponseBodyData, APIError>>,
    },
    #[allow(dead_code)]
    JobMessage {
        shinkai_message: ShinkaiMessage,
        res: Sender<(String, String)>,
    },
    APIAddAgent {
        msg: ShinkaiMessage,
        res: Sender<Result<String, APIError>>,
    },
    AddAgent {
        agent: SerializedLLMProvider,
        profile: ShinkaiName,
        res: Sender<String>,
    },
    APIChangeJobAgent {
        msg: ShinkaiMessage,
        res: Sender<Result<String, APIError>>,
    },
    APIAvailableLLMProviders {
        msg: ShinkaiMessage,
        res: Sender<Result<Vec<SerializedLLMProvider>, APIError>>,
    },
    APIRemoveAgent {
        msg: ShinkaiMessage,
        res: Sender<Result<String, APIError>>,
    },
    APIModifyAgent {
        msg: ShinkaiMessage,
        res: Sender<Result<String, APIError>>,
    },
    AvailableLLMProviders {
        full_profile_name: String,
        res: Sender<Result<Vec<SerializedLLMProvider>, String>>,
    },
    APIPrivateDevopsCronList {
        res: Sender<Result<String, APIError>>,
    },
    APIListAllShinkaiTools {
        msg: ShinkaiMessage,
        res: Sender<Result<Vec<serde_json::Value>, APIError>>,
    },
    APISetShinkaiTool {
        tool_router_key: String,
        msg: ShinkaiMessage,
        res: Sender<Result<serde_json::Value, APIError>>,
    },
    APIGetShinkaiTool {
        msg: ShinkaiMessage,
        res: Sender<Result<Value, APIError>>,
    },
    APIAddToolkit {
        msg: ShinkaiMessage,
        res: Sender<Result<String, APIError>>,
    },
    APIRemoveToolkit {
        msg: ShinkaiMessage,
        res: Sender<Result<String, APIError>>,
    },
    APIListToolkits {
        msg: ShinkaiMessage,
        res: Sender<Result<String, APIError>>,
    },
    APIChangeNodesName {
        msg: ShinkaiMessage,
        res: Sender<Result<(), APIError>>,
    },
    APIIsPristine {
        res: Sender<Result<bool, APIError>>,
    },
    IsPristine {
        res: Sender<bool>,
    },
    APIScanOllamaModels {
        msg: ShinkaiMessage,
        res: Sender<Result<Vec<serde_json::Value>, APIError>>,
    },
    APIAddOllamaModels {
        msg: ShinkaiMessage,
        res: Sender<Result<(), APIError>>,
    },
    LocalScanOllamaModels {
        res: Sender<Result<Vec<serde_json::Value>, String>>,
    },
    AddOllamaModels {
        target_profile: ShinkaiName,
        models: Vec<String>,
        res: Sender<Result<(), String>>,
    },
    APIVecFSRetrievePathSimplifiedJson {
        msg: ShinkaiMessage,
        res: Sender<Result<Value, APIError>>,
    },
    APIVecFSRetrievePathMinimalJson {
        msg: ShinkaiMessage,
        res: Sender<Result<Value, APIError>>,
    },
    APIVecFSRetrieveVectorResource {
        msg: ShinkaiMessage,
        res: Sender<Result<Value, APIError>>,
    },
    APIVecFSRetrieveVectorSearchSimplifiedJson {
        msg: ShinkaiMessage,
        #[allow(clippy::complexity)]
        res: Sender<Result<Vec<(String, Vec<String>, f32)>, APIError>>,
    },
    APIConvertFilesAndSaveToFolder {
        msg: ShinkaiMessage,
        res: Sender<Result<Vec<Value>, APIError>>,
    },
    APIVecFSCreateFolder {
        msg: ShinkaiMessage,
        res: Sender<Result<String, APIError>>,
    },
    APIVecFSMoveItem {
        msg: ShinkaiMessage,
        res: Sender<Result<String, APIError>>,
    },
    APIVecFSCopyItem {
        msg: ShinkaiMessage,
        res: Sender<Result<String, APIError>>,
    },
    APIVecFSMoveFolder {
        msg: ShinkaiMessage,
        res: Sender<Result<String, APIError>>,
    },
    APIVecFSCopyFolder {
        msg: ShinkaiMessage,
        res: Sender<Result<String, APIError>>,
    },
    APIVecFSDeleteFolder {
        msg: ShinkaiMessage,
        res: Sender<Result<String, APIError>>,
    },
    APIVecFSDeleteItem {
        msg: ShinkaiMessage,
        res: Sender<Result<String, APIError>>,
    },
    APIVecFSSearchItems {
        msg: ShinkaiMessage,
        res: Sender<Result<Vec<String>, APIError>>,
    },
    APIAvailableSharedItems {
        msg: ShinkaiMessage,
        res: Sender<Result<Value, APIError>>,
    },
    APIAvailableSharedItemsOpen {
        msg: APIAvailableSharedItems,
        res: Sender<Result<Value, APIError>>,
    },
    APICreateShareableFolder {
        msg: ShinkaiMessage,
        res: Sender<Result<String, APIError>>,
    },
    APIUpdateShareableFolder {
        msg: ShinkaiMessage,
        res: Sender<Result<String, APIError>>,
    },
    APIUnshareFolder {
        msg: ShinkaiMessage,
        res: Sender<Result<String, APIError>>,
    },
    APISubscribeToSharedFolder {
        msg: ShinkaiMessage,
        res: Sender<Result<String, APIError>>,
    },
    APIUnsubscribe {
        msg: ShinkaiMessage,
        res: Sender<Result<String, APIError>>,
    },
    APIMySubscriptions {
        msg: ShinkaiMessage,
        res: Sender<Result<Value, APIError>>,
    },
    APIGetMySubscribers {
        msg: ShinkaiMessage,
        res: Sender<Result<HashMap<String, Vec<ShinkaiSubscription>>, APIError>>,
    },
    APIGetHttpFreeSubscriptionLinks {
        subscription_profile_path: String,
        res: Sender<Result<Value, APIError>>,
    },
    RetrieveVRKai {
        msg: ShinkaiMessage,
        res: Sender<Result<String, APIError>>,
    },
    RetrieveVRPack {
        msg: ShinkaiMessage,
        res: Sender<Result<String, APIError>>,
    },
    #[allow(dead_code)]
    LocalExtManagerProcessSubscriptionUpdates {
        res: Sender<Result<(), String>>,
    },
    #[allow(dead_code)]
    LocalHttpUploaderProcessSubscriptionUpdates {
        res: Sender<Result<(), String>>,
    },
    #[allow(dead_code)]
    LocalMySubscriptionCallJobMessageProcessing {
        res: Sender<Result<(), String>>,
    },
    #[allow(dead_code)]
    LocalMySubscriptionTriggerHttpDownload {
        res: Sender<Result<(), String>>,
    },
    APIGetLastNotifications {
        msg: ShinkaiMessage,
        res: Sender<Result<Value, APIError>>,
    },
    APIGetNotificationsBeforeTimestamp {
        msg: ShinkaiMessage,
        res: Sender<Result<Value, APIError>>,
    },
    APISearchWorkflows {
        msg: ShinkaiMessage,
        res: Sender<Result<Value, APIError>>,
    },
    APISearchShinkaiTool {
        msg: ShinkaiMessage,
        res: Sender<Result<Value, APIError>>,
    },
    APIAddWorkflow {
        msg: ShinkaiMessage,
        res: Sender<Result<Value, APIError>>,
    },
    APIUpdateWorkflow {
        msg: ShinkaiMessage,
        res: Sender<Result<Value, APIError>>,
    },
    APIRemoveWorkflow {
        msg: ShinkaiMessage,
        res: Sender<Result<Value, APIError>>,
    },
    APIGetWorkflowInfo {
        msg: ShinkaiMessage,
        res: Sender<Result<Value, APIError>>,
    },
    APIListAllWorkflows {
        msg: ShinkaiMessage,
        res: Sender<Result<Value, APIError>>,
    },
    APISetColumn {
        msg: ShinkaiMessage,
        res: Sender<Result<Value, APIError>>,
    },
    APIRemoveColumn {
        msg: ShinkaiMessage,
        res: Sender<Result<Value, APIError>>,
    },
    APIAddRows {
        msg: ShinkaiMessage,
        res: Sender<Result<Value, APIError>>,
    },
    APIRemoveRows {
        msg: ShinkaiMessage,
        res: Sender<Result<Value, APIError>>,
    },
    APIUserSheets {
        msg: ShinkaiMessage,
        res: Sender<Result<Value, APIError>>,
    },
    APICreateSheet {
        msg: ShinkaiMessage,
        res: Sender<Result<Value, APIError>>,
    },
    APIRemoveSheet {
        msg: ShinkaiMessage,
        res: Sender<Result<Value, APIError>>,
    },
    APISetCellValue {
        msg: ShinkaiMessage,
        res: Sender<Result<Value, APIError>>,
    },
    APIGetSheet {
        msg: ShinkaiMessage,
        res: Sender<Result<Value, APIError>>,
    },
    APIImportSheet {
        msg: ShinkaiMessage,
        res: Sender<Result<Value, APIError>>,
    },
    APIExportSheet {
        msg: ShinkaiMessage,
        res: Sender<Result<Value, APIError>>,
    },
    APIUpdateDefaultEmbeddingModel {
        msg: ShinkaiMessage,
        res: Sender<Result<String, APIError>>,
    },
    APIUpdateSupportedEmbeddingModels {
        msg: ShinkaiMessage,
        res: Sender<Result<String, APIError>>,
    },
    // V2 API
    V2ApiGetPublicKeys {
        res: Sender<Result<GetPublicKeysResponse, APIError>>,
    },
    V2ApiInitialRegistration {
        payload: InitialRegistrationRequest,
        res: Sender<Result<APIUseRegistrationCodeSuccessResponse, APIError>>,
    },
    V2ApiAvailableLLMProviders {
        bearer: String,
        res: Sender<Result<Vec<SerializedLLMProvider>, APIError>>,
    },
    V2ApiGetAllSmartInboxes {
        bearer: String,
        res: Sender<Result<Vec<V2SmartInbox>, APIError>>,
    },
    V2ApiUpdateSmartInboxName {
        bearer: String,
        inbox_name: String,
        custom_name: String,
        res: Sender<Result<(), APIError>>,
    },
    V2ApiGetLastMessagesFromInbox {
        bearer: String,
        inbox_name: String,
        limit: usize,
        offset_key: Option<String>,
        res: Sender<Result<Vec<V2ChatMessage>, APIError>>,
    },
    V2ApiGetLastMessagesFromInboxWithBranches {
        bearer: String,
        inbox_name: String,
        limit: usize,
        offset_key: Option<String>,
        res: Sender<Result<Vec<Vec<V2ChatMessage>>, APIError>>,
    },
    V2ApiCreateJob {
        bearer: String,
        job_creation_info: JobCreationInfo,
        llm_provider: String,
        res: Sender<Result<String, APIError>>,
    },
    V2ApiJobMessage {
        bearer: String,
        job_message: JobMessage,
        res: Sender<Result<SendResponseBodyData, APIError>>,
    },
    V2ApiForkJobMessages {
        bearer: String,
        job_id: String,
        message_id: String,
        res: Sender<Result<String, APIError>>,
    },
    V2ApiRemoveJob {
        bearer: String,
        job_id: String,
        res: Sender<Result<SendResponseBody, APIError>>,
    },
    V2ApiVecFSRetrievePathSimplifiedJson {
        bearer: String,
        payload: APIVecFsRetrievePathSimplifiedJson,
        res: Sender<Result<Value, APIError>>,
    },
    V2ApiVecFSRetrieveVectorResource {
        bearer: String,
        path: String,
        res: Sender<Result<Value, APIError>>,
    },
    V2ApiConvertFilesAndSaveToFolder {
        bearer: String,
        payload: APIConvertFilesAndSaveToFolder,
        res: Sender<Result<Vec<Value>, APIError>>,
    },
    V2ApiDownloadFileFromInbox {
        bearer: String,
        inbox_name: String,
        filename: String,
        res: Sender<Result<Vec<u8>, APIError>>,
    },
    V2ApiListFilesInInbox {
        bearer: String,
        inbox_name: String,
        res: Sender<Result<Vec<String>, APIError>>,
    },
    V2ApiVecFSCreateFolder {
        bearer: String,
        payload: APIVecFsCreateFolder,
        res: Sender<Result<String, APIError>>,
    },
    V2ApiMoveItem {
        bearer: String,
        payload: APIVecFsMoveItem,
        res: Sender<Result<String, APIError>>,
    },
    V2ApiCopyItem {
        bearer: String,
        payload: APIVecFsCopyItem,
        res: Sender<Result<String, APIError>>,
    },
    V2ApiMoveFolder {
        bearer: String,
        payload: APIVecFsMoveFolder,
        res: Sender<Result<String, APIError>>,
    },
    V2ApiCopyFolder {
        bearer: String,
        payload: APIVecFsCopyFolder,
        res: Sender<Result<String, APIError>>,
    },
    V2ApiDeleteFolder {
        bearer: String,
        payload: APIVecFsDeleteFolder,
        res: Sender<Result<String, APIError>>,
    },
    V2ApiDeleteItem {
        bearer: String,
        payload: APIVecFsDeleteItem,
        res: Sender<Result<String, APIError>>,
    },
    V2ApiSearchItems {
        bearer: String,
        payload: APIVecFsSearchItems,
        res: Sender<Result<Vec<String>, APIError>>,
    },
    V2ApiCreateFilesInbox {
        bearer: String, //
        res: Sender<Result<String, APIError>>,
    },
    V2ApiAddFileToInbox {
        bearer: String,
        file_inbox_name: String,
        filename: String,
        file: Vec<u8>,
        res: Sender<Result<String, APIError>>,
    },
    V2ApiUploadFileToFolder {
        bearer: String,
        filename: String,
        file: Vec<u8>,
        path: String,
        file_datetime: Option<DateTime<Utc>>,
        res: Sender<Result<Value, APIError>>,
    },
    V2ApiRetrieveSourceFile {
        bearer: String,
        payload: APIVecFsRetrieveSourceFile,
        res: Sender<Result<String, APIError>>,
    },
    V2ApiAvailableSharedItems {
        bearer: String,
        payload: APIAvailableSharedItems,
        res: Sender<Result<Value, APIError>>,
    },
    V2ApiAvailableSharedItemsOpen {
        bearer: String,
        payload: APIAvailableSharedItems,
        res: Sender<Result<Value, APIError>>,
    },
    V2ApiCreateShareableFolder {
        bearer: String,
        payload: APICreateShareableFolder,
        res: Sender<Result<String, APIError>>,
    },
    V2ApiUpdateShareableFolder {
        bearer: String,
        payload: APIUpdateShareableFolder,
        res: Sender<Result<String, APIError>>,
    },
    V2ApiUnshareFolder {
        bearer: String,
        payload: APIUnshareFolder,
        res: Sender<Result<String, APIError>>,
    },
    V2ApiSubscribeToSharedFolder {
        bearer: String,
        payload: APISubscribeToSharedFolder,
        res: Sender<Result<String, APIError>>,
    },
    V2ApiUnsubscribe {
        bearer: String,
        payload: APIUnsubscribeToSharedFolder,
        res: Sender<Result<String, APIError>>,
    },
    V2ApiMySubscriptions {
        bearer: String,
        res: Sender<Result<Value, APIError>>,
    },
    V2ApiGetMySubscribers {
        bearer: String,
        payload: APIGetMySubscribers,
        res: Sender<Result<HashMap<String, Vec<ShinkaiSubscription>>, APIError>>,
    },
    V2ApiGetHttpFreeSubscriptionLinks {
        bearer: String,
        subscription_profile_path: String,
        res: Sender<Result<Value, APIError>>,
    },
    V2ApiGetLastNotifications {
        bearer: String,
        payload: APIGetLastNotifications,
        res: Sender<Result<Value, APIError>>,
    },
    V2ApiGetNotificationsBeforeTimestamp {
        bearer: String,
        payload: APIGetNotificationsBeforeTimestamp,
        res: Sender<Result<Value, APIError>>,
    },
    V2ApiSearchWorkflows {
        bearer: String,
        query: String,
        res: Sender<Result<Value, APIError>>,
    },
    V2ApiSearchShinkaiTool {
        bearer: String,
        query: String,
        res: Sender<Result<Value, APIError>>,
    },
    V2ApiSetWorkflow {
        bearer: String,
        payload: APISetWorkflow,
        res: Sender<Result<Value, APIError>>,
    },
    V2ApiRemoveWorkflow {
        bearer: String,
        payload: APIWorkflowKeyname,
        res: Sender<Result<Value, APIError>>,
    },
    V2ApiGetWorkflowInfo {
        bearer: String,
        payload: APIWorkflowKeyname,
        res: Sender<Result<Value, APIError>>,
    },
    V2ApiListAllWorkflows {
        bearer: String,
        res: Sender<Result<Value, APIError>>,
    },
    V2ApiListAllShinkaiTools {
        bearer: String,
        res: Sender<Result<Value, APIError>>,
    },
    V2ApiSetShinkaiTool {
        bearer: String,
        tool_key: String,
        payload: Value,
        res: Sender<Result<ShinkaiTool, APIError>>,
    },
    V2ApiAddShinkaiTool {
        bearer: String,
        shinkai_tool: ShinkaiTool,
        res: Sender<Result<Value, APIError>>,
    },
    V2ApiGetShinkaiTool {
        bearer: String,
        payload: String,
        res: Sender<Result<Value, APIError>>,
    },
    V2ApiGetDefaultEmbeddingModel {
        bearer: String,
        res: Sender<Result<String, APIError>>,
    },
    V2ApiGetSupportedEmbeddingModels {
        bearer: String,
        res: Sender<Result<Vec<String>, APIError>>,
    },
    V2ApiUpdateDefaultEmbeddingModel {
        bearer: String,
        model_name: String,
        res: Sender<Result<String, APIError>>,
    },
    V2ApiUpdateSupportedEmbeddingModels {
        bearer: String,
        models: Vec<String>,
        res: Sender<Result<String, APIError>>,
    },
    V2ApiAddLlmProvider {
        bearer: String,
        agent: SerializedLLMProvider,
        res: Sender<Result<String, APIError>>,
    },
    V2ApiChangeJobLlmProvider {
        bearer: String,
        payload: APIChangeJobAgentRequest,
        res: Sender<Result<String, APIError>>,
    },
    V2ApiUpdateJobConfig {
        bearer: String,
        job_id: String,
        config: JobConfig,
        res: Sender<Result<String, APIError>>,
    },
    V2ApiGetJobConfig {
        bearer: String,
        job_id: String,
        res: Sender<Result<JobConfig, APIError>>,
    },
    V2ApiRemoveLlmProvider {
        bearer: String,
        llm_provider_id: String,
        res: Sender<Result<String, APIError>>,
    },
    V2ApiModifyLlmProvider {
        bearer: String,
        agent: SerializedLLMProvider,
        res: Sender<Result<String, APIError>>,
    },
    V2ApiChangeNodesName {
        bearer: String,
        new_name: String,
        res: Sender<Result<(), APIError>>,
    },
    V2ApiIsPristine {
        bearer: String,
        res: Sender<Result<bool, APIError>>,
    },
    V2ApiHealthCheck {
        res: Sender<Result<serde_json::Value, APIError>>,
    },
    V2ApiScanOllamaModels {
        bearer: String,
        res: Sender<Result<Vec<serde_json::Value>, APIError>>,
    },
    V2ApiAddOllamaModels {
        bearer: String,
        payload: APIAddOllamaModels,
        res: Sender<Result<(), APIError>>,
    },
    V2ApiGetToolOffering {
        bearer: String,
        tool_key_name: String,
        res: Sender<Result<ShinkaiToolOffering, APIError>>,
    },
    V2ApiRemoveToolOffering {
        bearer: String,
        tool_key_name: String,
        res: Sender<Result<ShinkaiToolOffering, APIError>>,
    },
    V2ApiGetAllToolOfferings {
        bearer: String,
        res: Sender<Result<Vec<ShinkaiToolHeader>, APIError>>,
    },
    V2ApiSetToolOffering {
        bearer: String,
        tool_offering: ShinkaiToolOffering,
        res: Sender<Result<ShinkaiToolOffering, APIError>>,
    },
    V2ApiRestoreLocalEthersWallet {
        bearer: String,
        network: NetworkIdentifier,
        source: WalletSource,
        role: WalletRole,
        res: Sender<Result<Value, APIError>>,
    },
    V2ApiCreateLocalEthersWallet {
        bearer: String,
        network: NetworkIdentifier,
        role: WalletRole,
        res: Sender<Result<Value, APIError>>,
    },
    V2ApiCreateCoinbaseMPCWallet {
        bearer: String,
        network: NetworkIdentifier,
        config: Option<CoinbaseMPCWalletConfig>,
        role: WalletRole,
        res: Sender<Result<Value, APIError>>,
    },
    V2ApiRestoreCoinbaseMPCWallet {
        bearer: String,
        network: NetworkIdentifier,
        config: Option<CoinbaseMPCWalletConfig>,
        wallet_id: String,
        role: WalletRole,
        res: Sender<Result<Value, APIError>>,
    },
    V2ApiListWallets {
        bearer: String,
        res: Sender<Result<Value, APIError>>,
    },
    V2ApiRequestInvoice {
        bearer: String,
        tool_key_name: String,
        usage: UsageTypeInquiry,
        res: Sender<Result<Value, APIError>>,
    },
    V2ApiPayInvoice {
        bearer: String,
        invoice_id: String,
        data_for_tool: Value,
        res: Sender<Result<Value, APIError>>,
    },
    V2ApiListInvoices {
        bearer: String,
        res: Sender<Result<Value, APIError>>,
    },
    V2ApiAddCustomPrompt {
        bearer: String,
        prompt: CustomPrompt,
        res: Sender<Result<CustomPrompt, APIError>>,
    },
    V2ApiDeleteCustomPrompt {
        bearer: String,
        prompt_name: String,
        res: Sender<Result<CustomPrompt, APIError>>,
    },
    V2ApiGetAllCustomPrompts {
        bearer: String,
        res: Sender<Result<Vec<CustomPrompt>, APIError>>,
    },
    V2ApiGetCustomPrompt {
        bearer: String,
        prompt_name: String,
        res: Sender<Result<CustomPrompt, APIError>>,
    },
    V2ApiSearchCustomPrompts {
        bearer: String,
        query: String,
        res: Sender<Result<Vec<CustomPrompt>, APIError>>,
    },
    V2ApiUpdateCustomPrompt {
        bearer: String,
        prompt: CustomPrompt,
        res: Sender<Result<CustomPrompt, APIError>>,
    },
    V2ApiStopLLM {
        bearer: String,
        inbox_name: String,
        res: Sender<Result<(), APIError>>,
    },
    V2ApiAddAgent {
        bearer: String,
        agent: Agent,
        res: Sender<Result<String, APIError>>,
    },
    V2ApiRemoveAgent {
        bearer: String,
        agent_id: String,
        res: Sender<Result<String, APIError>>,
    },
    V2ApiUpdateAgent {
        bearer: String,
        partial_agent: serde_json::Value,
        res: Sender<Result<Agent, APIError>>,
    },
    V2ApiGetAgent {
        bearer: String,
        agent_id: String,
        res: Sender<Result<Agent, APIError>>,
    },
    V2ApiGetAllAgents {
        bearer: String,
        res: Sender<Result<Vec<Agent>, APIError>>,
    },
    V2ApiRetryMessage {
        bearer: String,
        inbox_name: String,
        message_id: String,
        res: Sender<Result<SendResponseBodyData, APIError>>,
    },
    V2ApiUpdateJobScope {
        bearer: String,
        job_id: String,
        job_scope: JobScope,
        res: Sender<Result<Value, APIError>>,
    },
    V2ApiGetJobScope {
        bearer: String,
        job_id: String,
        res: Sender<Result<Value, APIError>>,
    },
    V2ApiGetToolingLogs {
        bearer: String,
        message_id: String,
        res: Sender<Result<Value, APIError>>,
    },
    V2ApiImportSheet {
        bearer: String,
        payload: APIImportSheetPayload,
        res: Sender<Result<Value, APIError>>,
    },
    V2ApiExportSheet {
        bearer: String,
        payload: APIExportSheetPayload,
        res: Sender<Result<Value, APIError>>,
    },
    V2ApiSetSheetUploadedFiles {
        bearer: String,
        payload: APISetSheetUploadedFilesPayload,
        res: Sender<Result<Value, APIError>>,
    },
<<<<<<< HEAD
    ExecuteCommand {
        bearer: String,
        tool_router_key: String,
        parameters: Map<String, Value>,
        res: Sender<Result<Value, APIError>>,
    },
    GenerateToolDefinitions {
        bearer: String,
        language: Language,
        res: Sender<Result<Value, APIError>>,
    },
    GenerateToolImplementation {
        bearer: String,
        language: Language,
        prompt: String,
        code: Option<String>,
        metadata: Option<String>,
        output: Option<String>,
        job_creation_info: JobCreationInfo,
        llm_provider: String,
        raw: bool,
        fetch_query: bool,
        res: Sender<Result<Value, APIError>>,
    },
    GenerateToolMetadataImplementation {
        bearer: String,
        language: Language,
        code: Option<String>,
        metadata: Option<String>,
        output: Option<String>,
        job_creation_info: JobCreationInfo,
        llm_provider: String,
=======
    V2ApiExportMessagesFromInbox {
        bearer: String,
        inbox_name: String,
        format: ExportInboxMessagesFormat,
>>>>>>> 3263d624
        res: Sender<Result<Value, APIError>>,
    },
}<|MERGE_RESOLUTION|>--- conflicted
+++ resolved
@@ -42,11 +42,8 @@
 // };
 use x25519_dalek::PublicKey as EncryptionPublicKey;
 
-<<<<<<< HEAD
 use crate::api_v2::api_v2_handlers_tools::Language;
-=======
 use crate::node_api_router::SendResponseBody;
->>>>>>> 3263d624
 
 use super::{
     api_v1::api_v1_handlers::APIUseRegistrationCodeSuccessResponse,
@@ -1004,7 +1001,6 @@
         payload: APISetSheetUploadedFilesPayload,
         res: Sender<Result<Value, APIError>>,
     },
-<<<<<<< HEAD
     ExecuteCommand {
         bearer: String,
         tool_router_key: String,
@@ -1037,12 +1033,12 @@
         output: Option<String>,
         job_creation_info: JobCreationInfo,
         llm_provider: String,
-=======
+        res: Sender<Result<Value, APIError>>,
+    },
     V2ApiExportMessagesFromInbox {
         bearer: String,
         inbox_name: String,
         format: ExportInboxMessagesFormat,
->>>>>>> 3263d624
         res: Sender<Result<Value, APIError>>,
     },
 }