--- conflicted
+++ resolved
@@ -6,7 +6,6 @@
 use serde_json::{Map, Value};
 use shinkai_message_primitives::{
     schemas::{
-<<<<<<< HEAD
         coinbase_mpc_config::CoinbaseMPCWalletConfig,
         crontab::{CronTask, CronTaskAction},
         custom_prompt::CustomPrompt,
@@ -35,18 +34,13 @@
         },
     },
     shinkai_utils::job_scope::MinimalJobScope,
-=======
-        coinbase_mpc_config::CoinbaseMPCWalletConfig, crontab::{CronTask, CronTaskAction}, custom_prompt::CustomPrompt, identity::{Identity, StandardIdentity}, job_config::JobConfig, llm_providers::{agent::Agent, serialized_llm_provider::SerializedLLMProvider}, shinkai_name::ShinkaiName, shinkai_subscription::ShinkaiSubscription, shinkai_tool_offering::{ShinkaiToolOffering, UsageTypeInquiry}, shinkai_tools::{CodeLanguage, DynamicToolType}, smart_inbox::{SmartInbox, V2SmartInbox}, tool_router_key::ToolRouterKey, wallet_complementary::{WalletRole, WalletSource}, wallet_mixed::NetworkIdentifier
-    }, shinkai_message::{
-        shinkai_message::ShinkaiMessage, shinkai_message_schemas::{
-            APIAddOllamaModels, APIAvailableSharedItems, APIChangeJobAgentRequest, APIExportSheetPayload, APIImportSheetPayload, APISetSheetUploadedFilesPayload, APIVecFsCopyFolder, APIVecFsCopyItem, APIVecFsCreateFolder, APIVecFsDeleteFolder, APIVecFsDeleteItem, APIVecFsMoveFolder, APIVecFsMoveItem, APIVecFsRetrievePathSimplifiedJson, APIVecFsRetrieveSourceFile, APIVecFsSearchItems, ExportInboxMessagesFormat, IdentityPermissions, JobCreationInfo, JobMessage, RegistrationCodeType, V2ChatMessage
-        }
-    }, shinkai_utils::job_scope::MinimalJobScope
->>>>>>> cc203690
 };
 
 use shinkai_tools_primitives::tools::{
-    shinkai_tool::{ShinkaiTool, ShinkaiToolHeader, ShinkaiToolWithAssets}, tool_config::OAuth, tool_playground::ToolPlayground, tool_types::{OperatingSystem, RunnerType}
+    shinkai_tool::{ShinkaiTool, ShinkaiToolHeader, ShinkaiToolWithAssets},
+    tool_config::OAuth,
+    tool_playground::ToolPlayground,
+    tool_types::{OperatingSystem, RunnerType},
 };
 // use crate::{
 //     prompts::custom_prompt::CustomPrompt, tools::shinkai_tool::{ShinkaiTool, ShinkaiToolHeader}, wallet::{
@@ -58,7 +52,9 @@
 use crate::{api_v2::api_v2_handlers_mcp_servers::AddMCPServerRequest, node_api_router::SendResponseBody};
 
 use super::{
-    api_v1::api_v1_handlers::APIUseRegistrationCodeSuccessResponse, api_v2::api_v2_handlers_general::InitialRegistrationRequest, node_api_router::{APIError, GetPublicKeysResponse, SendResponseBodyData}
+    api_v1::api_v1_handlers::APIUseRegistrationCodeSuccessResponse,
+    api_v2::api_v2_handlers_general::InitialRegistrationRequest,
+    node_api_router::{APIError, GetPublicKeysResponse, SendResponseBodyData},
 };
 
 pub enum NodeCommand {
@@ -1272,7 +1268,6 @@
         bearer: String,
         res: Sender<Result<Value, APIError>>,
     },
-<<<<<<< HEAD
     V2ApiListMCPServers {
         bearer: String,
         res: Sender<Result<Vec<MCPServer>, APIError>>,
@@ -1281,12 +1276,11 @@
         bearer: String,
         mcp_server: AddMCPServerRequest,
         res: Sender<Result<MCPServer, APIError>>,
-=======
+    },
     V2ApiSetToolEnabled {
         bearer: String,
         tool_router_key: String,
         enabled: bool,
         res: Sender<Result<Value, APIError>>,
->>>>>>> cc203690
     },
 }