--- conflicted
+++ resolved
@@ -6,39 +6,16 @@
 use serde_json::{Map, Value};
 use shinkai_message_primitives::{
     schemas::{
-        coinbase_mpc_config::CoinbaseMPCWalletConfig,
-        crontab::{CronTask, CronTaskAction},
-        custom_prompt::CustomPrompt,
-        identity::{Identity, StandardIdentity},
-        job_config::JobConfig,
-        llm_providers::{agent::Agent, serialized_llm_provider::SerializedLLMProvider},
-        shinkai_name::ShinkaiName,
-        shinkai_subscription::ShinkaiSubscription,
-        shinkai_tool_offering::{ShinkaiToolOffering, UsageTypeInquiry},
-        shinkai_tools::{CodeLanguage, DynamicToolType},
-        smart_inbox::{SmartInbox, V2SmartInbox},
-        tool_router_key::ToolRouterKey,
-        wallet_complementary::{WalletRole, WalletSource},
-        wallet_mixed::NetworkIdentifier,
-    },
-    shinkai_message::{
-        shinkai_message::ShinkaiMessage,
-        shinkai_message_schemas::{
-            APIAddOllamaModels, APIAvailableSharedItems, APIChangeJobAgentRequest, APIExportSheetPayload,
-            APIImportSheetPayload, APISetSheetUploadedFilesPayload, APIVecFsCopyFolder, APIVecFsCopyItem,
-            APIVecFsCreateFolder, APIVecFsDeleteFolder, APIVecFsDeleteItem, APIVecFsMoveFolder, APIVecFsMoveItem,
-            APIVecFsRetrievePathSimplifiedJson, APIVecFsRetrieveSourceFile, APIVecFsSearchItems,
-            ExportInboxMessagesFormat, IdentityPermissions, JobCreationInfo, JobMessage, RegistrationCodeType,
-            V2ChatMessage,
-        },
-    },
-    shinkai_utils::job_scope::MinimalJobScope,
+        coinbase_mpc_config::CoinbaseMPCWalletConfig, crontab::{CronTask, CronTaskAction}, custom_prompt::CustomPrompt, identity::{Identity, StandardIdentity}, job_config::JobConfig, llm_providers::{agent::Agent, serialized_llm_provider::SerializedLLMProvider}, shinkai_name::ShinkaiName, shinkai_subscription::ShinkaiSubscription, shinkai_tool_offering::{ShinkaiToolOffering, UsageTypeInquiry}, shinkai_tools::{CodeLanguage, DynamicToolType}, smart_inbox::{SmartInbox, V2SmartInbox}, tool_router_key::ToolRouterKey, wallet_complementary::{WalletRole, WalletSource}, wallet_mixed::NetworkIdentifier
+    }, shinkai_message::{
+        shinkai_message::ShinkaiMessage, shinkai_message_schemas::{
+            APIAddOllamaModels, APIAvailableSharedItems, APIChangeJobAgentRequest, APIExportSheetPayload, APIImportSheetPayload, APISetSheetUploadedFilesPayload, APIVecFsCopyFolder, APIVecFsCopyItem, APIVecFsCreateFolder, APIVecFsDeleteFolder, APIVecFsDeleteItem, APIVecFsMoveFolder, APIVecFsMoveItem, APIVecFsRetrievePathSimplifiedJson, APIVecFsRetrieveSourceFile, APIVecFsSearchItems, ExportInboxMessagesFormat, IdentityPermissions, JobCreationInfo, JobMessage, RegistrationCodeType, V2ChatMessage
+        }
+    }, shinkai_utils::job_scope::MinimalJobScope
 };
 
 use shinkai_tools_primitives::tools::{
-    shinkai_tool::{ShinkaiTool, ShinkaiToolHeader, ShinkaiToolWithAssets},
-    tool_config::OAuth,
-    tool_playground::ToolPlayground,
+    shinkai_tool::{ShinkaiTool, ShinkaiToolHeader, ShinkaiToolWithAssets}, tool_config::OAuth, tool_playground::ToolPlayground
 };
 // use crate::{
 //     prompts::custom_prompt::CustomPrompt, tools::shinkai_tool::{ShinkaiTool, ShinkaiToolHeader}, wallet::{
@@ -50,9 +27,7 @@
 use crate::node_api_router::SendResponseBody;
 
 use super::{
-    api_v1::api_v1_handlers::APIUseRegistrationCodeSuccessResponse,
-    api_v2::api_v2_handlers_general::InitialRegistrationRequest,
-    node_api_router::{APIError, GetPublicKeysResponse, SendResponseBodyData},
+    api_v1::api_v1_handlers::APIUseRegistrationCodeSuccessResponse, api_v2::api_v2_handlers_general::InitialRegistrationRequest, node_api_router::{APIError, GetPublicKeysResponse, SendResponseBodyData}
 };
 
 pub enum NodeCommand {
@@ -69,7 +44,8 @@
     GetNodeName {
         res: Sender<String>,
     },
-    // Command to request the addresses of all nodes this node is aware of. The sender will receive the list of addresses.
+    // Command to request the addresses of all nodes this node is aware of. The sender will receive the list of
+    // addresses.
     GetPeers(Sender<Vec<SocketAddr>>),
     // Command to make the node create a registration code through the API. The sender will receive the code.
     APICreateRegistrationCode {
@@ -82,7 +58,8 @@
         code_type: RegistrationCodeType,
         res: Sender<String>,
     },
-    // Command to make the node use a registration code encapsulated in a `ShinkaiMessage`. The sender will receive the result.
+    // Command to make the node use a registration code encapsulated in a `ShinkaiMessage`. The sender will receive
+    // the result.
     APIUseRegistrationCode {
         msg: ShinkaiMessage,
         res: Sender<Result<APIUseRegistrationCodeSuccessResponse, APIError>>,
@@ -1221,11 +1198,11 @@
         priority: i32,
         res: Sender<Result<i64, APIError>>,
     },
-<<<<<<< HEAD
     V2ApiStoreProxy {
         bearer: String,
         tool_router_key: String,
-=======
+        res: Sender<Result<Value, APIError>>,
+    },
     V2ApiStandAlonePlayground {
         bearer: String,
         code: String,
@@ -1239,7 +1216,6 @@
         tool_id: String,
         app_id: String,
         llm_provider: String,
->>>>>>> 1bf54ff1
         res: Sender<Result<Value, APIError>>,
     },
 }