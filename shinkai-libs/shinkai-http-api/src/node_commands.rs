use std::{collections::HashMap, net::SocketAddr};

use async_channel::Sender;
use chrono::{DateTime, Local, Utc};
use ed25519_dalek::VerifyingKey;
use serde_json::{Map, Value};
use shinkai_message_primitives::{
    schemas::{
        coinbase_mpc_config::CoinbaseMPCWalletConfig, crontab::{CronTask, CronTaskAction}, custom_prompt::CustomPrompt, identity::{Identity, StandardIdentity}, job_config::JobConfig, llm_providers::{agent::Agent, serialized_llm_provider::SerializedLLMProvider, shinkai_backend::QuotaResponse}, shinkai_name::ShinkaiName, shinkai_subscription::ShinkaiSubscription, shinkai_tool_offering::{ShinkaiToolOffering, UsageTypeInquiry}, shinkai_tools::{CodeLanguage, DynamicToolType}, smart_inbox::{SmartInbox, V2SmartInbox}, tool_router_key::ToolRouterKey, wallet_complementary::{WalletRole, WalletSource}, wallet_mixed::NetworkIdentifier
    }, shinkai_message::{
        shinkai_message::ShinkaiMessage, shinkai_message_schemas::{
            APIAddOllamaModels, APIAvailableSharedItems, APIChangeJobAgentRequest, APIVecFsCopyFolder, APIVecFsCopyItem, APIVecFsCreateFolder, APIVecFsDeleteFolder, APIVecFsDeleteItem, APIVecFsMoveFolder, APIVecFsMoveItem, APIVecFsRetrievePathSimplifiedJson, APIVecFsRetrieveSourceFile, APIVecFsSearchItems, ExportInboxMessagesFormat, IdentityPermissions, JobCreationInfo, JobMessage, RegistrationCodeType, V2ChatMessage
        }
    }, shinkai_utils::job_scope::MinimalJobScope
};

use shinkai_tools_primitives::tools::{
    shinkai_tool::{ShinkaiTool, ShinkaiToolHeader, ShinkaiToolWithAssets}, tool_config::OAuth, tool_playground::ToolPlayground, tool_types::{OperatingSystem, RunnerType}
};
// use crate::{
//     prompts::custom_prompt::CustomPrompt, tools::shinkai_tool::{ShinkaiTool, ShinkaiToolHeader}, wallet::{
//         coinbase_mpc_wallet::CoinbaseMPCWalletConfig, local_ether_wallet::WalletSource, wallet_manager::WalletRole,
//     }
// };
use x25519_dalek::PublicKey as EncryptionPublicKey;

use crate::node_api_router::SendResponseBody;

use super::{
    api_v1::api_v1_handlers::APIUseRegistrationCodeSuccessResponse, api_v2::api_v2_handlers_general::InitialRegistrationRequest, node_api_router::{APIError, GetPublicKeysResponse, SendResponseBodyData}
};

pub enum NodeCommand {
    Shutdown,
    // Command to make the node ping all the other nodes it knows about.
    PingAll,
    // Command to request the node's public keys for signing and encryption. The sender will receive the keys.
    GetPublicKeys(Sender<(VerifyingKey, EncryptionPublicKey)>),
    // Command to make the node send a `ShinkaiMessage` in an onionized (i.e., anonymous and encrypted) way.
    SendOnionizedMessage {
        msg: ShinkaiMessage,
        res: async_channel::Sender<Result<SendResponseBodyData, APIError>>,
    },
    GetNodeName {
        res: Sender<String>,
    },
    // Command to request the addresses of all nodes this node is aware of. The sender will receive the list of
    // addresses.
    GetPeers(Sender<Vec<SocketAddr>>),
    // Command to make the node create a registration code through the API. The sender will receive the code.
    APICreateRegistrationCode {
        msg: ShinkaiMessage,
        res: Sender<Result<String, APIError>>,
    },
    // Command to make the node create a registration code locally. The sender will receive the code.
    LocalCreateRegistrationCode {
        permissions: IdentityPermissions,
        code_type: RegistrationCodeType,
        res: Sender<String>,
    },
    // Command to make the node use a registration code encapsulated in a `ShinkaiMessage`. The sender will receive
    // the result.
    APIUseRegistrationCode {
        msg: ShinkaiMessage,
        res: Sender<Result<APIUseRegistrationCodeSuccessResponse, APIError>>,
    },
    // Command to request the external profile data associated with a profile name. The sender will receive the data.
    IdentityNameToExternalProfileData {
        name: String,
        res: Sender<StandardIdentity>,
    },
    // Command to fetch the last 'n' messages, where 'n' is defined by `limit`. The sender will receive the messages.
    FetchLastMessages {
        limit: usize,
        res: Sender<Vec<ShinkaiMessage>>,
    },
    // Command to request all subidentities that the node manages. The sender will receive the list of subidentities.
    APIGetAllSubidentities {
        res: Sender<Result<Vec<StandardIdentity>, APIError>>,
    },
    GetAllSubidentitiesDevicesAndLLMProviders(Sender<Result<Vec<Identity>, APIError>>),
    APIGetAllInboxesForProfile {
        msg: ShinkaiMessage,
        res: Sender<Result<Vec<String>, APIError>>,
    },
    APIGetAllSmartInboxesForProfile {
        msg: ShinkaiMessage,
        res: Sender<Result<Vec<SmartInbox>, APIError>>,
    },
    APIUpdateSmartInboxName {
        msg: ShinkaiMessage,
        res: Sender<Result<(), APIError>>,
    },
    APIGetLastMessagesFromInbox {
        msg: ShinkaiMessage,
        res: Sender<Result<Vec<ShinkaiMessage>, APIError>>,
    },
    APIUpdateJobToFinished {
        msg: ShinkaiMessage,
        res: Sender<Result<(), APIError>>,
    },
    GetLastMessagesFromInbox {
        inbox_name: String,
        limit: usize,
        offset_key: Option<String>,
        res: Sender<Vec<ShinkaiMessage>>,
    },
    APIMarkAsReadUpTo {
        msg: ShinkaiMessage,
        res: Sender<Result<String, APIError>>,
    },
    MarkAsReadUpTo {
        inbox_name: String,
        up_to_time: String,
        res: Sender<String>,
    },
    APIGetLastUnreadMessagesFromInbox {
        msg: ShinkaiMessage,
        res: Sender<Result<Vec<ShinkaiMessage>, APIError>>,
    },
    GetLastUnreadMessagesFromInbox {
        inbox_name: String,
        limit: usize,
        offset: Option<String>,
        res: Sender<Vec<ShinkaiMessage>>,
    },
    APIGetLastMessagesFromInboxWithBranches {
        msg: ShinkaiMessage,
        res: Sender<Result<Vec<Vec<ShinkaiMessage>>, APIError>>,
    },
    GetLastMessagesFromInboxWithBranches {
        inbox_name: String,
        limit: usize,
        offset_key: Option<String>,
        res: Sender<Vec<Vec<ShinkaiMessage>>>,
    },
    APIRetryMessageWithInbox {
        inbox_name: String,
        message_hash: String,
        res: Sender<Result<(), APIError>>,
    },
    RetryMessageWithInbox {
        inbox_name: String,
        message_hash: String,
        res: Sender<Result<(), String>>,
    },
    APIAddInboxPermission {
        msg: ShinkaiMessage,
        res: Sender<Result<String, APIError>>,
    },
    AddInboxPermission {
        inbox_name: String,
        perm_type: String,
        identity: String,
        res: Sender<String>,
    },
    #[allow(dead_code)]
    APIRemoveInboxPermission {
        msg: ShinkaiMessage,
        res: Sender<Result<String, APIError>>,
    },
    #[allow(dead_code)]
    RemoveInboxPermission {
        inbox_name: String,
        perm_type: String,
        identity: String,
        res: Sender<String>,
    },
    #[allow(dead_code)]
    HasInboxPermission {
        inbox_name: String,
        perm_type: String,
        identity: String,
        res: Sender<bool>,
    },
    APICreateJob {
        msg: ShinkaiMessage,
        res: Sender<Result<String, APIError>>,
    },
    #[allow(dead_code)]
    CreateJob {
        shinkai_message: ShinkaiMessage,
        res: Sender<(String, String)>,
    },
    APIJobMessage {
        msg: ShinkaiMessage,
        res: Sender<Result<SendResponseBodyData, APIError>>,
    },
    #[allow(dead_code)]
    JobMessage {
        shinkai_message: ShinkaiMessage,
        res: Sender<(String, String)>,
    },
    APIAddAgent {
        msg: ShinkaiMessage,
        res: Sender<Result<String, APIError>>,
    },
    AddAgent {
        agent: SerializedLLMProvider,
        profile: ShinkaiName,
        res: Sender<String>,
    },
    APIChangeJobAgent {
        msg: ShinkaiMessage,
        res: Sender<Result<String, APIError>>,
    },
    APIAvailableLLMProviders {
        msg: ShinkaiMessage,
        res: Sender<Result<Vec<SerializedLLMProvider>, APIError>>,
    },
    APIRemoveAgent {
        msg: ShinkaiMessage,
        res: Sender<Result<String, APIError>>,
    },
    APIModifyAgent {
        msg: ShinkaiMessage,
        res: Sender<Result<String, APIError>>,
    },
    V2ApiImportAgent {
        bearer: String,
        url: String,
        res: Sender<Result<Value, APIError>>,
    },
    V2ApiImportAgentZip {
        bearer: String,
        file_data: Vec<u8>,
        res: Sender<Result<Value, APIError>>,
    },
    V2ApiExportAgent {
        bearer: String,
        agent_id: String,
        res: Sender<Result<Vec<u8>, APIError>>,
    },
    V2ApiPublishAgent {
        bearer: String,
        agent_id: String,
        res: Sender<Result<Value, APIError>>,
    },
    AvailableLLMProviders {
        full_profile_name: String,
        res: Sender<Result<Vec<SerializedLLMProvider>, String>>,
    },
    APIPrivateDevopsCronList {
        res: Sender<Result<String, APIError>>,
    },
    APIListAllShinkaiTools {
        msg: ShinkaiMessage,
        res: Sender<Result<Vec<serde_json::Value>, APIError>>,
    },
    APISetShinkaiTool {
        tool_router_key: String,
        msg: ShinkaiMessage,
        res: Sender<Result<serde_json::Value, APIError>>,
    },
    APIGetShinkaiTool {
        msg: ShinkaiMessage,
        res: Sender<Result<Value, APIError>>,
    },
    APIAddToolkit {
        msg: ShinkaiMessage,
        res: Sender<Result<String, APIError>>,
    },
    APIRemoveToolkit {
        msg: ShinkaiMessage,
        res: Sender<Result<String, APIError>>,
    },
    APIListToolkits {
        msg: ShinkaiMessage,
        res: Sender<Result<String, APIError>>,
    },
    APIChangeNodesName {
        msg: ShinkaiMessage,
        res: Sender<Result<(), APIError>>,
    },
    APIIsPristine {
        res: Sender<Result<bool, APIError>>,
    },
    IsPristine {
        res: Sender<bool>,
    },
    APIScanOllamaModels {
        msg: ShinkaiMessage,
        res: Sender<Result<Vec<serde_json::Value>, APIError>>,
    },
    APIAddOllamaModels {
        msg: ShinkaiMessage,
        res: Sender<Result<(), APIError>>,
    },
    LocalScanOllamaModels {
        res: Sender<Result<Vec<serde_json::Value>, String>>,
    },
    AddOllamaModels {
        target_profile: ShinkaiName,
        models: Vec<String>,
        res: Sender<Result<(), String>>,
    },
    APIVecFSRetrievePathSimplifiedJson {
        msg: ShinkaiMessage,
        res: Sender<Result<Value, APIError>>,
    },
    APIVecFSRetrievePathMinimalJson {
        msg: ShinkaiMessage,
        res: Sender<Result<Value, APIError>>,
    },
    APIVecFSRetrieveVectorResource {
        msg: ShinkaiMessage,
        res: Sender<Result<Value, APIError>>,
    },
    APIVecFSRetrieveVectorSearchSimplifiedJson {
        msg: ShinkaiMessage,
        #[allow(clippy::complexity)]
        res: Sender<Result<Vec<(String, Vec<String>, f32)>, APIError>>,
    },
    APIConvertFilesAndSaveToFolder {
        msg: ShinkaiMessage,
        res: Sender<Result<Vec<Value>, APIError>>,
    },
    APIVecFSCreateFolder {
        msg: ShinkaiMessage,
        res: Sender<Result<String, APIError>>,
    },
    APIVecFSMoveItem {
        msg: ShinkaiMessage,
        res: Sender<Result<String, APIError>>,
    },
    APIVecFSCopyItem {
        msg: ShinkaiMessage,
        res: Sender<Result<String, APIError>>,
    },
    APIVecFSMoveFolder {
        msg: ShinkaiMessage,
        res: Sender<Result<String, APIError>>,
    },
    APIVecFSCopyFolder {
        msg: ShinkaiMessage,
        res: Sender<Result<String, APIError>>,
    },
    APIVecFSDeleteFolder {
        msg: ShinkaiMessage,
        res: Sender<Result<String, APIError>>,
    },
    APIVecFSDeleteItem {
        msg: ShinkaiMessage,
        res: Sender<Result<String, APIError>>,
    },
    APIVecFSSearchItems {
        msg: ShinkaiMessage,
        res: Sender<Result<Vec<String>, APIError>>,
    },
    APIAvailableSharedItems {
        msg: ShinkaiMessage,
        res: Sender<Result<Value, APIError>>,
    },
    APIAvailableSharedItemsOpen {
        msg: APIAvailableSharedItems,
        res: Sender<Result<Value, APIError>>,
    },
    APICreateShareableFolder {
        msg: ShinkaiMessage,
        res: Sender<Result<String, APIError>>,
    },
    APIUpdateShareableFolder {
        msg: ShinkaiMessage,
        res: Sender<Result<String, APIError>>,
    },
    APIUnshareFolder {
        msg: ShinkaiMessage,
        res: Sender<Result<String, APIError>>,
    },
    APISubscribeToSharedFolder {
        msg: ShinkaiMessage,
        res: Sender<Result<String, APIError>>,
    },
    APIUnsubscribe {
        msg: ShinkaiMessage,
        res: Sender<Result<String, APIError>>,
    },
    APIMySubscriptions {
        msg: ShinkaiMessage,
        res: Sender<Result<Value, APIError>>,
    },
    APIGetMySubscribers {
        msg: ShinkaiMessage,
        res: Sender<Result<HashMap<String, Vec<ShinkaiSubscription>>, APIError>>,
    },
    APIGetHttpFreeSubscriptionLinks {
        subscription_profile_path: String,
        res: Sender<Result<Value, APIError>>,
    },
    RetrieveVRKai {
        msg: ShinkaiMessage,
        res: Sender<Result<String, APIError>>,
    },
    RetrieveVRPack {
        msg: ShinkaiMessage,
        res: Sender<Result<String, APIError>>,
    },
    #[allow(dead_code)]
    LocalExtManagerProcessSubscriptionUpdates {
        res: Sender<Result<(), String>>,
    },
    #[allow(dead_code)]
    LocalHttpUploaderProcessSubscriptionUpdates {
        res: Sender<Result<(), String>>,
    },
    #[allow(dead_code)]
    LocalMySubscriptionCallJobMessageProcessing {
        res: Sender<Result<(), String>>,
    },
    #[allow(dead_code)]
    LocalMySubscriptionTriggerHttpDownload {
        res: Sender<Result<(), String>>,
    },
    APIGetLastNotifications {
        msg: ShinkaiMessage,
        res: Sender<Result<Value, APIError>>,
    },
    APIGetNotificationsBeforeTimestamp {
        msg: ShinkaiMessage,
        res: Sender<Result<Value, APIError>>,
    },
    APISearchWorkflows {
        msg: ShinkaiMessage,
        res: Sender<Result<Value, APIError>>,
    },
    APISearchShinkaiTool {
        msg: ShinkaiMessage,
        res: Sender<Result<Value, APIError>>,
    },
    APIAddWorkflow {
        msg: ShinkaiMessage,
        res: Sender<Result<Value, APIError>>,
    },
    APIUpdateWorkflow {
        msg: ShinkaiMessage,
        res: Sender<Result<Value, APIError>>,
    },
    APIRemoveWorkflow {
        msg: ShinkaiMessage,
        res: Sender<Result<Value, APIError>>,
    },
    APIGetWorkflowInfo {
        msg: ShinkaiMessage,
        res: Sender<Result<Value, APIError>>,
    },
    APIListAllWorkflows {
        msg: ShinkaiMessage,
        res: Sender<Result<Value, APIError>>,
    },
    APISetColumn {
        msg: ShinkaiMessage,
        res: Sender<Result<Value, APIError>>,
    },
    APIRemoveColumn {
        msg: ShinkaiMessage,
        res: Sender<Result<Value, APIError>>,
    },
    APIAddRows {
        msg: ShinkaiMessage,
        res: Sender<Result<Value, APIError>>,
    },
    APIRemoveRows {
        msg: ShinkaiMessage,
        res: Sender<Result<Value, APIError>>,
    },
    APIUserSheets {
        msg: ShinkaiMessage,
        res: Sender<Result<Value, APIError>>,
    },
    APICreateSheet {
        msg: ShinkaiMessage,
        res: Sender<Result<Value, APIError>>,
    },
    APIRemoveSheet {
        msg: ShinkaiMessage,
        res: Sender<Result<Value, APIError>>,
    },
    APISetCellValue {
        msg: ShinkaiMessage,
        res: Sender<Result<Value, APIError>>,
    },
    APIGetSheet {
        msg: ShinkaiMessage,
        res: Sender<Result<Value, APIError>>,
    },
    APIImportSheet {
        msg: ShinkaiMessage,
        res: Sender<Result<Value, APIError>>,
    },
    APIExportSheet {
        msg: ShinkaiMessage,
        res: Sender<Result<Value, APIError>>,
    },
    APIUpdateDefaultEmbeddingModel {
        msg: ShinkaiMessage,
        res: Sender<Result<String, APIError>>,
    },
    APIUpdateSupportedEmbeddingModels {
        msg: ShinkaiMessage,
        res: Sender<Result<String, APIError>>,
    },
    InternalCheckRustToolsInstallation {
        res: Sender<Result<bool, String>>,
    },
    // V2 API
    V2ApiGetPublicKeys {
        res: Sender<Result<GetPublicKeysResponse, APIError>>,
    },
    V2ApiInitialRegistration {
        payload: InitialRegistrationRequest,
        res: Sender<Result<APIUseRegistrationCodeSuccessResponse, APIError>>,
    },
    V2ApiAvailableLLMProviders {
        bearer: String,
        res: Sender<Result<Vec<SerializedLLMProvider>, APIError>>,
    },
    V2ApiGetAllSmartInboxes {
        bearer: String,
        limit: Option<usize>,
        offset: Option<String>,
        show_hidden: Option<bool>,
        agent_id: Option<String>,
        res: Sender<Result<Vec<V2SmartInbox>, APIError>>,
    },
    V2ApiGetAllSmartInboxesPaginated {
        bearer: String,
        limit: Option<usize>,
        offset: Option<String>,
        show_hidden: Option<bool>,
        agent_id: Option<String>,
        res: Sender<Result<serde_json::Value, APIError>>,
    },
    V2ApiUpdateSmartInboxName {
        bearer: String,
        inbox_name: String,
        custom_name: String,
        res: Sender<Result<(), APIError>>,
    },
    V2ApiGetLastMessagesFromInbox {
        bearer: String,
        inbox_name: String,
        limit: usize,
        offset_key: Option<String>,
        res: Sender<Result<Vec<V2ChatMessage>, APIError>>,
    },
    V2ApiGetLastMessagesFromInboxWithBranches {
        bearer: String,
        inbox_name: String,
        limit: usize,
        offset_key: Option<String>,
        res: Sender<Result<Vec<Vec<V2ChatMessage>>, APIError>>,
    },
    V2ApiCreateJob {
        bearer: String,
        job_creation_info: JobCreationInfo,
        llm_provider: String,
        res: Sender<Result<String, APIError>>,
    },
    V2ApiJobMessage {
        bearer: String,
        job_message: JobMessage,
        res: Sender<Result<SendResponseBodyData, APIError>>,
    },
    V2ApiAddMessagesGodMode {
        bearer: String,
        job_id: String,
        messages: Vec<JobMessage>,
        res: Sender<Result<String, APIError>>,
    },
    V2ApiForkJobMessages {
        bearer: String,
        job_id: String,
        message_id: String,
        res: Sender<Result<String, APIError>>,
    },
    V2ApiRemoveJob {
        bearer: String,
        job_id: String,
        res: Sender<Result<SendResponseBody, APIError>>,
    },
    V2ApiVecFSRetrievePathSimplifiedJson {
        bearer: String,
        payload: APIVecFsRetrievePathSimplifiedJson,
        res: Sender<Result<Value, APIError>>,
    },
    V2ApiVecFSRetrieveVectorResource {
        bearer: String,
        path: String,
        res: Sender<Result<Value, APIError>>,
    },
    V2ApiVecFSRetrieveFilesForJob {
        bearer: String,
        job_id: String,
        res: Sender<Result<Value, APIError>>,
    },
    V2ApiVecFSGetFolderNameForJob {
        bearer: String,
        job_id: String,
        res: Sender<Result<Value, APIError>>,
    },
    V2ApiVecFSCreateFolder {
        bearer: String,
        payload: APIVecFsCreateFolder,
        res: Sender<Result<String, APIError>>,
    },
    V2ApiMoveItem {
        bearer: String,
        payload: APIVecFsMoveItem,
        res: Sender<Result<String, APIError>>,
    },
    V2ApiCopyItem {
        bearer: String,
        payload: APIVecFsCopyItem,
        res: Sender<Result<String, APIError>>,
    },
    V2ApiMoveFolder {
        bearer: String,
        payload: APIVecFsMoveFolder,
        res: Sender<Result<String, APIError>>,
    },
    V2ApiCopyFolder {
        bearer: String,
        payload: APIVecFsCopyFolder,
        res: Sender<Result<String, APIError>>,
    },
    V2ApiDeleteFolder {
        bearer: String,
        payload: APIVecFsDeleteFolder,
        res: Sender<Result<String, APIError>>,
    },
    V2ApiDeleteItem {
        bearer: String,
        payload: APIVecFsDeleteItem,
        res: Sender<Result<String, APIError>>,
    },
    V2ApiSearchItems {
        bearer: String,
        payload: APIVecFsSearchItems,
        res: Sender<Result<Value, APIError>>,
    },
    V2ApiCreateFilesInbox {
        bearer: String, //
        res: Sender<Result<String, APIError>>,
    },
    V2ApiAddFileToInbox {
        bearer: String,
        file_inbox_name: String,
        filename: String,
        file: Vec<u8>,
        res: Sender<Result<String, APIError>>,
    },
    V2ApiUploadFileToFolder {
        bearer: String,
        filename: String,
        file: Vec<u8>,
        path: String,
        file_datetime: Option<DateTime<Utc>>,
        res: Sender<Result<Value, APIError>>,
    },
    V2ApiUploadFileToJob {
        bearer: String,
        job_id: String,
        filename: String,
        file: Vec<u8>,
        file_datetime: Option<DateTime<Utc>>,
        res: Sender<Result<Value, APIError>>,
    },
    V2ApiRetrieveFile {
        bearer: String,
        payload: APIVecFsRetrieveSourceFile,
        res: Sender<Result<String, APIError>>,
    },
    V2ApiSearchWorkflows {
        bearer: String,
        query: String,
        res: Sender<Result<Value, APIError>>,
    },
    V2ApiSearchShinkaiTool {
        bearer: String,
        query: String,
        agent_or_llm: Option<String>,
        res: Sender<Result<Value, APIError>>,
    },
    V2ApiListAllShinkaiTools {
        bearer: String,
        category: Option<String>,
        include_simulated: bool,
        res: Sender<Result<Value, APIError>>,
    },
    V2ApiListAllMcpShinkaiTools {
        category: Option<String>,
        res: Sender<Result<Value, APIError>>,
    },
    V2ApiListAllShinkaiToolsVersions {
        bearer: String,
        res: Sender<Result<Value, APIError>>,
    },
    V2ApiSetShinkaiTool {
        bearer: String,
        tool_key: String,
        payload: Value,
        res: Sender<Result<ShinkaiTool, APIError>>,
    },
    V2ApiAddShinkaiTool {
        bearer: String,
        shinkai_tool: ShinkaiToolWithAssets,
        res: Sender<Result<Value, APIError>>,
    },
    V2ApiGetShinkaiTool {
        bearer: String,
        payload: String,
        serialize_config: bool,
        res: Sender<Result<Value, APIError>>,
    },
    V2ApiGetDefaultEmbeddingModel {
        bearer: String,
        res: Sender<Result<String, APIError>>,
    },
    V2ApiGetSupportedEmbeddingModels {
        bearer: String,
        res: Sender<Result<Vec<String>, APIError>>,
    },
    V2ApiUpdateDefaultEmbeddingModel {
        bearer: String,
        model_name: String,
        res: Sender<Result<String, APIError>>,
    },
    V2ApiUpdateSupportedEmbeddingModels {
        bearer: String,
        models: Vec<String>,
        res: Sender<Result<String, APIError>>,
    },
    V2ApiAddLlmProvider {
        bearer: String,
        agent: SerializedLLMProvider,
        res: Sender<Result<String, APIError>>,
    },
    V2ApiChangeJobLlmProvider {
        bearer: String,
        payload: APIChangeJobAgentRequest,
        res: Sender<Result<String, APIError>>,
    },
    V2ApiUpdateJobConfig {
        bearer: String,
        job_id: String,
        config: JobConfig,
        res: Sender<Result<String, APIError>>,
    },
    V2ApiGetJobConfig {
        bearer: String,
        job_id: String,
        res: Sender<Result<JobConfig, APIError>>,
    },
    V2ApiGetJobProvider {
        bearer: String,
        job_id: String,
        res: Sender<Result<Value, APIError>>,
    },
    V2ApiRemoveLlmProvider {
        bearer: String,
        llm_provider_id: String,
        res: Sender<Result<String, APIError>>,
    },
    V2ApiModifyLlmProvider {
        bearer: String,
        agent: SerializedLLMProvider,
        res: Sender<Result<String, APIError>>,
    },
    V2ApiChangeNodesName {
        bearer: String,
        new_name: String,
        res: Sender<Result<(), APIError>>,
    },
    V2ApiShinkaiBackendGetQuota {
        bearer: String,
        model_type: String,
        res: Sender<Result<QuotaResponse, APIError>>,
    },
    V2ApiIsPristine {
        bearer: String,
        res: Sender<Result<bool, APIError>>,
    },
    V2ApiHealthCheck {
        res: Sender<Result<serde_json::Value, APIError>>,
    },
    V2ApiGetStorageLocation {
        bearer: String,
        res: Sender<Result<String, APIError>>,
    },
    V2ApiScanOllamaModels {
        bearer: String,
        res: Sender<Result<Vec<serde_json::Value>, APIError>>,
    },
    V2ApiAddOllamaModels {
        bearer: String,
        payload: APIAddOllamaModels,
        res: Sender<Result<(), APIError>>,
    },
    V2ApiGenerateAgentFromPrompt {
        bearer: String,
        prompt: String,
        llm_provider: String,
        res: Sender<Result<Value, APIError>>,
    },
    V2ApiGetToolOffering {
        bearer: String,
        tool_key_name: String,
        res: Sender<Result<ShinkaiToolOffering, APIError>>,
    },
    V2ApiRemoveToolOffering {
        bearer: String,
        tool_key_name: String,
        res: Sender<Result<ShinkaiToolOffering, APIError>>,
    },
    V2ApiGetAllToolOfferings {
        bearer: String,
        res: Sender<Result<Vec<ShinkaiToolHeader>, APIError>>,
    },
    V2ApiSetToolOffering {
        bearer: String,
        tool_offering: ShinkaiToolOffering,
        res: Sender<Result<ShinkaiToolOffering, APIError>>,
    },
    V2ApiRestoreLocalEthersWallet {
        bearer: String,
        network: NetworkIdentifier,
        source: WalletSource,
        role: WalletRole,
        res: Sender<Result<Value, APIError>>,
    },
    V2ApiCreateLocalEthersWallet {
        bearer: String,
        network: NetworkIdentifier,
        role: WalletRole,
        res: Sender<Result<Value, APIError>>,
    },
    V2ApiCreateCoinbaseMPCWallet {
        bearer: String,
        network: NetworkIdentifier,
        config: Option<CoinbaseMPCWalletConfig>,
        role: WalletRole,
        res: Sender<Result<Value, APIError>>,
    },
    V2ApiRestoreCoinbaseMPCWallet {
        bearer: String,
        network: NetworkIdentifier,
        config: Option<CoinbaseMPCWalletConfig>,
        wallet_id: String,
        role: WalletRole,
        res: Sender<Result<Value, APIError>>,
    },
    V2ApiListWallets {
        bearer: String,
        res: Sender<Result<Value, APIError>>,
    },
    V2ApiRequestInvoice {
        bearer: String,
        tool_key_name: String,
        usage: UsageTypeInquiry,
        res: Sender<Result<Value, APIError>>,
    },
    V2ApiPayInvoice {
        bearer: String,
        invoice_id: String,
        data_for_tool: Value,
        res: Sender<Result<Value, APIError>>,
    },
    V2ApiListInvoices {
        bearer: String,
        res: Sender<Result<Value, APIError>>,
    },
    V2ApiAddCustomPrompt {
        bearer: String,
        prompt: CustomPrompt,
        res: Sender<Result<CustomPrompt, APIError>>,
    },
    V2ApiDeleteCustomPrompt {
        bearer: String,
        prompt_name: String,
        res: Sender<Result<CustomPrompt, APIError>>,
    },
    V2ApiGetAllCustomPrompts {
        bearer: String,
        res: Sender<Result<Vec<CustomPrompt>, APIError>>,
    },
    V2ApiGetCustomPrompt {
        bearer: String,
        prompt_name: String,
        res: Sender<Result<CustomPrompt, APIError>>,
    },
    V2ApiSearchCustomPrompts {
        bearer: String,
        query: String,
        res: Sender<Result<Vec<CustomPrompt>, APIError>>,
    },
    V2ApiUpdateCustomPrompt {
        bearer: String,
        prompt: CustomPrompt,
        res: Sender<Result<CustomPrompt, APIError>>,
    },
    V2ApiStopLLM {
        bearer: String,
        inbox_name: String,
        res: Sender<Result<(), APIError>>,
    },
    V2ApiAddAgent {
        bearer: String,
        agent: Agent,
        res: Sender<Result<String, APIError>>,
    },
    V2ApiRemoveAgent {
        bearer: String,
        agent_id: String,
        res: Sender<Result<String, APIError>>,
    },
    V2ApiUpdateAgent {
        bearer: String,
        partial_agent: serde_json::Value,
        res: Sender<Result<Agent, APIError>>,
    },
    V2ApiGetAgent {
        bearer: String,
        agent_id: String,
        res: Sender<Result<Agent, APIError>>,
    },
    V2ApiGetAllAgents {
        bearer: String,
        filter: Option<String>,
        res: Sender<Result<Vec<Agent>, APIError>>,
    },
    V2ApiRetryMessage {
        bearer: String,
        inbox_name: String,
        message_id: String,
        res: Sender<Result<SendResponseBodyData, APIError>>,
    },
    V2ApiUpdateJobScope {
        bearer: String,
        job_id: String,
        job_scope: MinimalJobScope,
        res: Sender<Result<Value, APIError>>,
    },
    V2ApiGetJobScope {
        bearer: String,
        job_id: String,
        res: Sender<Result<Value, APIError>>,
    },
    V2ApiGetToolingLogs {
        bearer: String,
        message_id: String,
        res: Sender<Result<Value, APIError>>,
    },
    V2ApiExecuteTool {
        bearer: String,
        tool_router_key: String,
        parameters: Map<String, Value>,
        tool_id: String,
        app_id: String,
        agent_id: Option<String>,
        llm_provider: String,
        extra_config: Map<String, Value>,
        mounts: Option<Vec<String>>,
        res: Sender<Result<Value, APIError>>,
    },
    V2ApiExecuteMcpTool {
        tool_router_key: String,
        parameters: Map<String, Value>,
        tool_id: String,
        app_id: String,
        agent_id: Option<String>,
        extra_config: Map<String, Value>,
        mounts: Option<Vec<String>>,
        res: Sender<Result<Value, APIError>>,
    },
    V2ApiCheckTool {
        bearer: String,
        code: String,
        language: CodeLanguage,
        additional_headers: Option<HashMap<String, String>>,
        res: Sender<Result<Value, APIError>>,
    },
    V2ApiExecuteCode {
        bearer: String,
        code: String,
        tools: Vec<ToolRouterKey>,
        tool_type: DynamicToolType,
        parameters: Map<String, Value>,
        extra_config: Map<String, Value>,
        oauth: Option<Vec<OAuth>>,
        tool_id: String,
        app_id: String,
        agent_id: Option<String>,
        llm_provider: String,
        mounts: Option<Vec<String>>,
        runner: Option<RunnerType>,
        operating_system: Option<Vec<OperatingSystem>>,
        res: Sender<Result<Value, APIError>>,
    },
    V2ApiGenerateToolDefinitions {
        bearer: String,
        language: CodeLanguage,
        tools: Vec<ToolRouterKey>,
        res: Sender<Result<Value, APIError>>,
    },
    V2ApiGenerateToolFetchQuery {
        bearer: String,
        language: CodeLanguage,
        tools: Vec<ToolRouterKey>,
        code: String,
        res: Sender<Result<Value, APIError>>,
    },
    V2ApiGenerateToolImplementation {
        bearer: String,
        message: JobMessage,
        language: CodeLanguage,
        tools: Vec<ToolRouterKey>,
        post_check: bool,
        raw: bool,
        res: Sender<Result<SendResponseBodyData, APIError>>,
    },
    V2ApiGenerateToolMetadataImplementation {
        bearer: String,
        job_id: String,
        language: CodeLanguage,
        tools: Vec<ToolRouterKey>,
        res: Sender<Result<Value, APIError>>,
    },
    V2ApiExportMessagesFromInbox {
        bearer: String,
        inbox_name: String,
        format: ExportInboxMessagesFormat,
        res: Sender<Result<Value, APIError>>,
    },
    V2ApiSetPlaygroundTool {
        bearer: String,
        payload: ToolPlayground,
        tool_id: String,
        app_id: String,
        original_tool_key_path: Option<String>,
        res: Sender<Result<Value, APIError>>,
    },
    V2ApiListPlaygroundTools {
        bearer: String,
        res: Sender<Result<Value, APIError>>,
    },
    V2ApiRemovePlaygroundTool {
        bearer: String,
        tool_key: String,
        res: Sender<Result<Value, APIError>>,
    },
    V2ApiGetPlaygroundTool {
        bearer: String,
        tool_key: String,
        res: Sender<Result<Value, APIError>>,
    },
    V2ApiToolImplementationUndoTo {
        bearer: String,
        message_hash: String,
        job_id: String,
        res: Sender<Result<Value, APIError>>,
    },
    V2ApiToolImplementationCodeUpdate {
        bearer: String,
        job_id: String,
        code: String,
        res: Sender<Result<Value, APIError>>,
    },
    V2ApiExportTool {
        bearer: String,
        tool_key_path: String,
        res: Sender<Result<Vec<u8>, APIError>>,
    },
    V2ApiPublishTool {
        bearer: String,
        tool_key_path: String,
        res: Sender<Result<Value, APIError>>,
    },
    V2ApiImportTool {
        bearer: String,
        url: String,
        res: Sender<Result<Value, APIError>>,
    },
    V2ApiImportToolZip {
        bearer: String,
        file_data: Vec<u8>,
        res: Sender<Result<Value, APIError>>,
    },
    V2ApiRemoveTool {
        bearer: String,
        tool_key: String,
        res: Sender<Result<Value, APIError>>,
    },
    V2ApiResolveShinkaiFileProtocol {
        bearer: String,
        shinkai_file_protocol: String,
        res: Sender<Result<Vec<u8>, APIError>>,
    },
    V2ApiAddCronTask {
        bearer: String,
        cron: String,
        action: CronTaskAction,
        name: String,
        description: Option<String>,
        res: Sender<Result<Value, APIError>>,
    },
    V2ApiListAllCronTasks {
        bearer: String,
        res: Sender<Result<Vec<CronTask>, APIError>>,
    },
    V2ApiGetSpecificCronTask {
        bearer: String,
        cron_task_id: i64,
        res: Sender<Result<Option<CronTask>, APIError>>,
    },
    V2ApiRemoveCronTask {
        bearer: String,
        cron_task_id: i64,
        res: Sender<Result<Value, APIError>>,
    },
    V2ApiGetCronTaskLogs {
        bearer: String,
        cron_task_id: i64,
        res: Sender<Result<Value, APIError>>,
    },
    V2ApiUpdateCronTask {
        bearer: String,
        cron_task_id: i64,
        cron: String,
        action: CronTaskAction,
        name: String,
        description: Option<String>,
        paused: bool,
        res: Sender<Result<Value, APIError>>,
    },
    V2ApiForceExecuteCronTask {
        bearer: String,
        cron_task_id: i64,
        res: Sender<Result<Value, APIError>>,
    },
    V2ApiGetCronSchedule {
        bearer: String,
        res: Sender<Result<Vec<(CronTask, chrono::DateTime<Local>)>, APIError>>,
    },
    V2ApiTestLlmProvider {
        bearer: String,
        provider: SerializedLLMProvider,
        res: Sender<Result<serde_json::Value, APIError>>,
    },
    V2ApiGetOAuthToken {
        bearer: String,
        connection_name: String,
        tool_key: String,
        res: Sender<Result<Value, APIError>>,
    },
    V2ApiSetOAuthToken {
        bearer: String,
        code: String,
        state: String,
        res: Sender<Result<Value, APIError>>,
    },
    V2ApiUploadToolAsset {
        bearer: String,
        tool_id: String,
        app_id: String,
        file_name: String,
        file_data: Vec<u8>,
        res: Sender<Result<Value, APIError>>,
    },
    V2ApiUploadPlaygroundFile {
        bearer: String,
        tool_id: String,
        app_id: String,
        file_name: String,
        file_data: Vec<u8>,
        res: Sender<Result<Value, APIError>>,
    },
    V2ApiListToolAssets {
        bearer: String,
        tool_id: String,
        app_id: String,
        res: Sender<Result<Vec<String>, APIError>>,
    },
    V2ApiDeleteToolAsset {
        bearer: String,
        tool_id: String,
        app_id: String,
        file_name: String,
        res: Sender<Result<Value, APIError>>,
    },
    V2ApiUploadAppFile {
        bearer: String,
        tool_id: String,
        app_id: String,
        file_name: String,
        file_data: Vec<u8>,
        res: Sender<Result<Value, APIError>>,
    },
    V2ApiGetAppFile {
        bearer: String,
        tool_id: String,
        app_id: String,
        file_name: String,
        res: Sender<Result<Vec<u8>, APIError>>,
    },
    V2ApiUpdateAppFile {
        bearer: String,
        tool_id: String,
        app_id: String,
        file_name: String,
        new_name: Option<String>,
        file_data: Option<Vec<u8>>,
        res: Sender<Result<Value, APIError>>,
    },
    V2ApiListAppFiles {
        bearer: String,
        tool_id: String,
        app_id: String,
        res: Sender<Result<Value, APIError>>,
    },
    V2ApiDeleteAppFile {
        bearer: String,
        tool_id: String,
        app_id: String,
        file_name: String,
        res: Sender<Result<Value, APIError>>,
    },
    V2ApiImportCronTask {
        bearer: String,
        url: String,
        res: Sender<Result<Value, APIError>>,
    },
    V2ApiExportCronTask {
        bearer: String,
        cron_task_id: i64,
        res: Sender<Result<Vec<u8>, APIError>>,
    },
    V2ApiSearchFilesByName {
        bearer: String,
        name: String,
        res: Sender<Result<Value, APIError>>,
    },
    V2ApiEnableAllTools {
        bearer: String,
        res: Sender<Result<Value, APIError>>,
    },
    V2ApiDisableAllTools {
        bearer: String,
        res: Sender<Result<Value, APIError>>,
    },
    V2ApiDuplicateTool {
        bearer: String,
        tool_key_path: String,
        res: Sender<Result<Value, APIError>>,
    },
    V2ApiAddRegexPattern {
        bearer: String,
        provider_name: String,
        pattern: String,
        response: String,
        description: Option<String>,
        priority: i32,
        res: Sender<Result<i64, APIError>>,
    },
    V2ApiStoreProxy {
        bearer: String,
        tool_router_key: String,
        res: Sender<Result<Value, APIError>>,
    },
    V2ApiStandAlonePlayground {
        bearer: String,
        code: Option<String>,
        metadata: Option<Value>,
        assets: Option<Vec<String>>,
        language: CodeLanguage,
        tools: Option<Vec<ToolRouterKey>>,
        parameters: Option<Value>,
        config: Option<Value>,
        oauth: Option<Vec<OAuth>>,
        tool_id: String,
        app_id: String,
        llm_provider: String,
        res: Sender<Result<Value, APIError>>,
    },
    V2ApiCheckDefaultToolsSync {
        bearer: String,
        res: Sender<Result<bool, APIError>>,
    },
    V2ApiComputeQuestsStatus {
        bearer: String,
        res: Sender<Result<Value, APIError>>,
    },
    V2ApiComputeAndSendQuestsStatus {
        bearer: String,
        res: Sender<Result<Value, APIError>>,
    },
    V2ApiSetToolEnabled {
        bearer: String,
        tool_router_key: String,
        enabled: bool,
        res: Sender<Result<Value, APIError>>,
    },
    V2ApiSetToolMcpEnabled {
        bearer: String,
        tool_router_key: String,
        mcp_enabled: bool,
        res: Sender<Result<Value, APIError>>,
    },
    V2ApiCopyToolAssets {
        bearer: String,
        is_first_playground: bool,
        first_path: String,
        is_second_playground: bool,
        second_path: String,
        res: Sender<Result<Value, APIError>>,
    },
    V2ApiSetPreferences {
        bearer: String,
        payload: HashMap<String, serde_json::Value>,
        res: Sender<Result<String, APIError>>,
    },
    V2ApiGetPreferences {
        bearer: String,
        res: Sender<Result<Value, APIError>>,
    },
<<<<<<< HEAD
    V2ApiCreateSimulatedTool {
        bearer: String,
        name: String,
        prompt: String,
        agent_id: String,
        llm_provider: String,
        res: Sender<Result<Value, APIError>>,
=======
    V2ApiGetLastUsedAgentsAndLLMs {
        bearer: String,
        last: usize,
        res: Sender<Result<Vec<String>, APIError>>,
>>>>>>> 51fb1c4d
    },
}<|MERGE_RESOLUTION|>--- conflicted
+++ resolved
@@ -6,16 +6,39 @@
 use serde_json::{Map, Value};
 use shinkai_message_primitives::{
     schemas::{
-        coinbase_mpc_config::CoinbaseMPCWalletConfig, crontab::{CronTask, CronTaskAction}, custom_prompt::CustomPrompt, identity::{Identity, StandardIdentity}, job_config::JobConfig, llm_providers::{agent::Agent, serialized_llm_provider::SerializedLLMProvider, shinkai_backend::QuotaResponse}, shinkai_name::ShinkaiName, shinkai_subscription::ShinkaiSubscription, shinkai_tool_offering::{ShinkaiToolOffering, UsageTypeInquiry}, shinkai_tools::{CodeLanguage, DynamicToolType}, smart_inbox::{SmartInbox, V2SmartInbox}, tool_router_key::ToolRouterKey, wallet_complementary::{WalletRole, WalletSource}, wallet_mixed::NetworkIdentifier
-    }, shinkai_message::{
-        shinkai_message::ShinkaiMessage, shinkai_message_schemas::{
-            APIAddOllamaModels, APIAvailableSharedItems, APIChangeJobAgentRequest, APIVecFsCopyFolder, APIVecFsCopyItem, APIVecFsCreateFolder, APIVecFsDeleteFolder, APIVecFsDeleteItem, APIVecFsMoveFolder, APIVecFsMoveItem, APIVecFsRetrievePathSimplifiedJson, APIVecFsRetrieveSourceFile, APIVecFsSearchItems, ExportInboxMessagesFormat, IdentityPermissions, JobCreationInfo, JobMessage, RegistrationCodeType, V2ChatMessage
-        }
-    }, shinkai_utils::job_scope::MinimalJobScope
+        coinbase_mpc_config::CoinbaseMPCWalletConfig,
+        crontab::{CronTask, CronTaskAction},
+        custom_prompt::CustomPrompt,
+        identity::{Identity, StandardIdentity},
+        job_config::JobConfig,
+        llm_providers::{agent::Agent, serialized_llm_provider::SerializedLLMProvider, shinkai_backend::QuotaResponse},
+        shinkai_name::ShinkaiName,
+        shinkai_subscription::ShinkaiSubscription,
+        shinkai_tool_offering::{ShinkaiToolOffering, UsageTypeInquiry},
+        shinkai_tools::{CodeLanguage, DynamicToolType},
+        smart_inbox::{SmartInbox, V2SmartInbox},
+        tool_router_key::ToolRouterKey,
+        wallet_complementary::{WalletRole, WalletSource},
+        wallet_mixed::NetworkIdentifier,
+    },
+    shinkai_message::{
+        shinkai_message::ShinkaiMessage,
+        shinkai_message_schemas::{
+            APIAddOllamaModels, APIAvailableSharedItems, APIChangeJobAgentRequest, APIVecFsCopyFolder,
+            APIVecFsCopyItem, APIVecFsCreateFolder, APIVecFsDeleteFolder, APIVecFsDeleteItem, APIVecFsMoveFolder,
+            APIVecFsMoveItem, APIVecFsRetrievePathSimplifiedJson, APIVecFsRetrieveSourceFile, APIVecFsSearchItems,
+            ExportInboxMessagesFormat, IdentityPermissions, JobCreationInfo, JobMessage, RegistrationCodeType,
+            V2ChatMessage,
+        },
+    },
+    shinkai_utils::job_scope::MinimalJobScope,
 };
 
 use shinkai_tools_primitives::tools::{
-    shinkai_tool::{ShinkaiTool, ShinkaiToolHeader, ShinkaiToolWithAssets}, tool_config::OAuth, tool_playground::ToolPlayground, tool_types::{OperatingSystem, RunnerType}
+    shinkai_tool::{ShinkaiTool, ShinkaiToolHeader, ShinkaiToolWithAssets},
+    tool_config::OAuth,
+    tool_playground::ToolPlayground,
+    tool_types::{OperatingSystem, RunnerType},
 };
 // use crate::{
 //     prompts::custom_prompt::CustomPrompt, tools::shinkai_tool::{ShinkaiTool, ShinkaiToolHeader}, wallet::{
@@ -27,7 +50,9 @@
 use crate::node_api_router::SendResponseBody;
 
 use super::{
-    api_v1::api_v1_handlers::APIUseRegistrationCodeSuccessResponse, api_v2::api_v2_handlers_general::InitialRegistrationRequest, node_api_router::{APIError, GetPublicKeysResponse, SendResponseBodyData}
+    api_v1::api_v1_handlers::APIUseRegistrationCodeSuccessResponse,
+    api_v2::api_v2_handlers_general::InitialRegistrationRequest,
+    node_api_router::{APIError, GetPublicKeysResponse, SendResponseBodyData},
 };
 
 pub enum NodeCommand {
@@ -1322,7 +1347,6 @@
         bearer: String,
         res: Sender<Result<Value, APIError>>,
     },
-<<<<<<< HEAD
     V2ApiCreateSimulatedTool {
         bearer: String,
         name: String,
@@ -1330,11 +1354,10 @@
         agent_id: String,
         llm_provider: String,
         res: Sender<Result<Value, APIError>>,
-=======
+    },
     V2ApiGetLastUsedAgentsAndLLMs {
         bearer: String,
         last: usize,
         res: Sender<Result<Vec<String>, APIError>>,
->>>>>>> 51fb1c4d
     },
 }