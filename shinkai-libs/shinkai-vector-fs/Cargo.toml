[package]
name = "shinkai_vector_fs"
version = { workspace = true }
edition = { workspace = true }
authors = { workspace = true }

[dependencies]
shinkai_message_primitives = { path = "../shinkai-message-primitives" }
<<<<<<< HEAD
# shinkai_vector_resources = { workspace = true }
=======
shinkai_sqlite = { workspace = true }
shinkai_vector_resources = { workspace = true }
>>>>>>> 2f2b904b
bincode = { workspace = true }
serde_json = { workspace = true }
rand = { workspace = true }
blake3 = { workspace = true }
tokio = { workspace = true, features = ["full"] }
chrono = { workspace = true }

[dependencies.serde]
workspace = true
features = ["derive"]<|MERGE_RESOLUTION|>--- conflicted
+++ resolved
@@ -6,12 +6,8 @@
 
 [dependencies]
 shinkai_message_primitives = { path = "../shinkai-message-primitives" }
-<<<<<<< HEAD
 # shinkai_vector_resources = { workspace = true }
-=======
 shinkai_sqlite = { workspace = true }
-shinkai_vector_resources = { workspace = true }
->>>>>>> 2f2b904b
 bincode = { workspace = true }
 serde_json = { workspace = true }
 rand = { workspace = true }
