--- conflicted
+++ resolved
@@ -6,13 +6,9 @@
 use crate::agent::job::{Job, JobLike};
 use crate::agent::job_manager::JobManager;
 use crate::agent::queue::job_queue_manager::JobForProcessing;
-<<<<<<< HEAD
 use crate::cron_tasks::cron_manager::CronManagerError;
 use crate::cron_tasks::web_scrapper::{CronTaskRequest, CronTaskResponse, WebScraper};
 use crate::db::db_cron_task::CronTask;
-=======
-use crate::cron_tasks::web_scrapper::{CronTaskRequest, CronTaskResponse};
->>>>>>> 02e18455
 use crate::db::db_errors::ShinkaiDBError;
 use crate::db::ShinkaiDB;
 use crate::planner::kai_files::{KaiJobFile, KaiSchemaType};
@@ -298,21 +294,6 @@
                                 ShinkaiLogOption::JobExecution,
                                 ShinkaiLogLevel::Error,
                                 &format!("Error parsing KaiJobFile: {}", e),
-<<<<<<< HEAD
-=======
-                            );
-                            return Err(AgentError::AgentNotFound);
-                        }
-                    };
-
-                    let cron_task_request = match kai_file.schema {
-                        KaiSchemaType::CronJobRequest(cron_task_request) => cron_task_request,
-                        _ => {
-                            shinkai_log(
-                                ShinkaiLogOption::JobExecution,
-                                ShinkaiLogLevel::Error,
-                                "Unexpected schema type in KaiJobFile",
->>>>>>> 02e18455
                             );
                             return Err(AgentError::AgentNotFound);
                         }
@@ -356,86 +337,6 @@
                             return Err(AgentError::AgentNotFound);
                         }
                     }
-                    // old code. Remove when the rest is working
-
-                    // // TODO: this needs to be refactored to include for a different path with a diff router for Cron
-                    // let cron_task_request = match kai_file.schema {
-                    //     KaiSchemaType::CronJobRequest(cron_task_request) => cron_task_request,
-                    //     _ => {
-                    //         shinkai_log(
-                    //             ShinkaiLogOption::JobExecution,
-                    //             ShinkaiLogLevel::Error,
-                    //             "Unexpected schema type in KaiJobFile",
-                    //         );
-                    //         return Err(AgentError::AgentNotFound);
-                    //     }
-                    // };
-
-                    // // Setup initial data to get ready to call a specific inference chain
-                    // let prev_execution_context = full_job.clone().execution_context.clone();
-
-                    // // Call the inference chain router to choose which chain to use, and call it
-                    // let (inference_response_content, new_execution_context) = JobManager::alt_inference_chain_router(
-                    //     db.clone(),
-                    //     agent_found.clone(),
-                    //     full_job.clone(),
-                    //     job_message.clone(),
-                    //     cron_task_request.clone(),
-                    //     prev_execution_context,
-                    //     Some(profile.clone()),
-                    // )
-                    // .await?;
-
-                    // // Prepare data to save inference response to the DB
-                    // let cron_task_response = CronTaskResponse {
-                    //     cron_task_request: cron_task_request,
-                    //     cron_description: inference_response_content.cron_expression.to_string(),
-                    //     pddl_plan_problem: inference_response_content.pddl_plan_problem.to_string(),
-                    //     pddl_plan_domain: Some(inference_response_content.pddl_plan_domain.to_string()),
-                    // };
-
-                    // let agg_response = cron_task_response.to_string();
-                    // let identity_secret_key_clone = clone_signature_secret_key(&identity_secret_key);
-                    // let agent = agent_found.ok_or(AgentError::AgentNotFound)?;
-
-                    // let kai_file = KaiJobFile {
-                    //     schema: KaiSchemaType::CronJobResponse(cron_task_response.clone()),
-                    //     shinkai_profile: Some(profile.clone()),
-                    //     agent_id: agent.id.clone(),
-                    // };
-
-                    // let inbox_name_result = JobManager::insert_kai_job_file_into_inbox(db.clone(), "cron_request".to_string(), kai_file).await;
-
-                    // match inbox_name_result {
-                    //     Ok(inbox_name) => {
-                    //         let shinkai_message = ShinkaiMessageBuilder::job_message_from_agent(
-                    //             full_job.clone().job_id.to_string(),
-                    //             agg_response.clone(),
-                    //             inbox_name,
-                    //             identity_secret_key_clone,
-                    //             profile.node_name.clone(),
-                    //             profile.node_name.clone(),
-                    //         )
-                    //         .unwrap();
-
-                    //         shinkai_log(
-                    //             ShinkaiLogOption::JobExecution,
-                    //             ShinkaiLogLevel::Debug,
-                    //             format!("process_inference_chain> shinkai_message: {:?}", shinkai_message).as_str(),
-                    //         );
-
-                    //         // Save response data to DB
-                    //         let shinkai_db = db.lock().await;
-                    //         shinkai_db.add_step_history(job_message.job_id.clone(), job_message.clone().content)?;
-                    //         shinkai_db.add_step_history(job_message.job_id.clone(), agg_response)?;
-                    //         shinkai_db.add_message_to_job_inbox(&job_message.job_id.clone(), &shinkai_message)?;
-                    //         shinkai_db.set_job_execution_context(&job_message.job_id.clone(), new_execution_context)?;
-
-                    //         return Ok(true);
-                    //     },
-                    //     Err(err) => {
-                    //         return Err(err);
-                    //     }
                 }
             }
         }
@@ -562,16 +463,10 @@
                         db.clone(),
                         agent_found.clone(),
                         full_job.clone(),
-<<<<<<< HEAD
                         cron_job.prompt.clone(),
                         content.structured.clone(),
                         links,
                         prev_execution_context.clone(),
-=======
-                        job_message.clone(),
-                        cron_task_request.clone(),
-                        prev_execution_context,
->>>>>>> 02e18455
                         Some(profile.clone()),
                         // TODO(Nico): probably the router should do the inference but we are not clear how yet
                         InferenceChain::CronExecutionChainMainTask,
@@ -585,8 +480,6 @@
                 // Create Job
                 let job_id = full_job.job_id().to_string();
                 let inbox_name = InboxName::get_job_inbox_name_from_params(job_id.clone())?;
-
-<<<<<<< HEAD
                 let shinkai_message = ShinkaiMessageBuilder::job_message_from_agent(
                     full_job.clone().job_id.to_string(),
                     inference_response_content.clone(),
@@ -657,62 +550,6 @@
                                     format!("Web scraping failed for link: {:?}, error: {:?}", link, e).as_str(),
                                 );
                             }
-=======
-                    // Prepare data to save inference response to the DB
-                    let cron_task_response = CronTaskResponse {
-                        cron_task_request: cron_task_request,
-                        cron_description: inference_response_content.cron_expression.to_string(),
-                        pddl_plan_problem: inference_response_content.pddl_plan_problem.to_string(),
-                        pddl_plan_domain: Some(inference_response_content.pddl_plan_domain.to_string()),
-                    };
-
-                    let agg_response = cron_task_response.to_string();
-                    let identity_secret_key_clone = clone_signature_secret_key(&identity_secret_key);
-                    let agent = agent_found.ok_or(AgentError::AgentNotFound)?;
-
-                    let kai_file = KaiJobFile {
-                        schema: KaiSchemaType::CronJobResponse(cron_task_response.clone()),
-                        shinkai_profile: Some(profile.clone()),
-                        agent_id: agent.id.clone(),
-                    };
-
-                    let inbox_name_result =
-                        JobManager::insert_kai_job_file_into_inbox(db.clone(), "cron_request".to_string(), kai_file)
-                            .await;
-
-                    match inbox_name_result {
-                        Ok(inbox_name) => {
-                            let shinkai_message = ShinkaiMessageBuilder::job_message_from_agent(
-                                full_job.clone().job_id.to_string(),
-                                agg_response.clone(),
-                                inbox_name,
-                                identity_secret_key_clone,
-                                profile.node_name.clone(),
-                                profile.node_name.clone(),
-                            )
-                            .unwrap();
-
-                            shinkai_log(
-                                ShinkaiLogOption::JobExecution,
-                                ShinkaiLogLevel::Debug,
-                                format!("process_inference_chain> shinkai_message: {:?}", shinkai_message).as_str(),
-                            );
-
-                            // Save response data to DB
-                            let shinkai_db = db.lock().await;
-                            shinkai_db.add_step_history(
-                                job_message.job_id.clone(),
-                                job_message.content.to_string(),
-                                agg_response.to_string(),
-                            )?;
-                            shinkai_db.add_message_to_job_inbox(&job_message.job_id.clone(), &shinkai_message)?;
-                            shinkai_db.set_job_execution_context(&job_message.job_id.clone(), new_execution_context)?;
-
-                            return Ok(true);
-                        }
-                        Err(err) => {
-                            return Err(err);
->>>>>>> 02e18455
                         }
                     }
                 }
@@ -726,17 +563,7 @@
                 return Err(AgentError::WebScrapingFailed("Your error message".into()));
             }
         }
-<<<<<<< HEAD
-
         Ok(())
-=======
-        shinkai_log(
-            ShinkaiLogOption::JobExecution,
-            ShinkaiLogLevel::Debug,
-            format!("No .jobkai files found").as_str(),
-        );
-        Ok(false)
->>>>>>> 02e18455
     }
 
     /// Processes the files sent together with the current job_message into Vector Resources,
