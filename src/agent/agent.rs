use super::execution::prompts::prompts::{Prompt, SubPromptType};
use super::providers::LLMProvider;
use super::{error::AgentError, job_manager::JobManager};
use reqwest::Client;
use serde_json::{Map, Value as JsonValue};
<<<<<<< HEAD
use shinkai_message_primitives::schemas::{
    agents::serialized_agent::{AgentLLMInterface, SerializedAgent},
    shinkai_name::ShinkaiName,
};
=======
use shinkai_message_primitives::{
    schemas::{
        agents::serialized_agent::{AgentLLMInterface, SerializedAgent},
        shinkai_name::ShinkaiName,
    },
};


>>>>>>> fb4e6f87

#[derive(Debug, Clone)]
pub struct Agent {
    pub id: String,
    pub full_identity_name: ShinkaiName,
    pub client: Client,
    pub perform_locally: bool,        // Todo: Remove as not used anymore
    pub external_url: Option<String>, // external API URL
    pub api_key: Option<String>,
    pub model: AgentLLMInterface,
    pub toolkit_permissions: Vec<String>,        // Todo: remove as not used
    pub storage_bucket_permissions: Vec<String>, // Todo: remove as not used
    pub allowed_message_senders: Vec<String>,    // list of sub-identities allowed to message the agent
}

impl Agent {
    pub fn new(
        id: String,
        full_identity_name: ShinkaiName,
        perform_locally: bool,
        external_url: Option<String>,
        api_key: Option<String>,
        model: AgentLLMInterface,
        toolkit_permissions: Vec<String>,
        storage_bucket_permissions: Vec<String>,
        allowed_message_senders: Vec<String>,
    ) -> Self {
        let client = Client::builder()
            .timeout(std::time::Duration::from_secs(120))
            .build()
            .unwrap();
        Self {
            id,
            full_identity_name,
            client,
            perform_locally,
            external_url,
            api_key,
            model,
            toolkit_permissions,
            storage_bucket_permissions,
            allowed_message_senders,
        }
    }

    /// Inferences an LLM locally based on info held in the Agent
    /// TODO: For now just mocked, eventually get around to this, and create a struct that implements the Provider trait to unify local with remote interface.
    async fn inference_locally(&self, _content: String) -> Result<JsonValue, AgentError> {
        // Here we run our GPU-intensive task on a separate thread
        let handle = tokio::task::spawn_blocking(move || {
            let mut map = Map::new();
            map.insert(
                "answer".to_string(),
                JsonValue::String("\n\nHello there, how may I assist you today?".to_string()),
            );
            JsonValue::Object(map)
        });

        match handle.await {
            Ok(response) => Ok(response),
            Err(_e) => Err(AgentError::InferenceFailed),
        }
    }

    /// Inferences the LLM model tied to the agent to get a response back.
    /// We automatically  parse the JSON object out of the response into a JsonValue, perform retries,
    /// and error if no object is found after everything.
    pub async fn inference(&self, prompt: Prompt) -> Result<JsonValue, AgentError> {
        let mut response = self.internal_inference_matching_model(prompt.clone()).await;
        let mut attempts = 0;

        let mut new_prompt = prompt.clone();
        while let Err(err) = &response {
            if attempts >= 4 {
                break;
            }
            attempts += 1;

            // If serde failed parsing the json string, then use advanced retrying
            if let AgentError::FailedSerdeParsingJSONString(response_json, serde_error) = err {
                new_prompt.add_content(format!("Here is your JSON answer:"), SubPromptType::Assistant, 100);
                new_prompt.add_content(
                    format!("```{}```", response_json.to_string()),
                    SubPromptType::Assistant,
                    100,
                );
                new_prompt.add_content(
                    format!("No, that is not valid JSON. This is the error reported for the above json string:"),
                    SubPromptType::User,
                    100,
                );
                new_prompt.add_content(format!("```{}```", serde_error.to_string()), SubPromptType::User, 100);
                new_prompt.add_content(
                    format!(
                        "You are an advanced JSON assistant who can fix any invalid JSON string. Fix the json string so that it can be properly parsed as an actual json object. Remember that the JSON must be flat, with no objects or lists inside of any fields, only a single string per field. Always escape quotes properly inside of strings!",
                    ),
                    SubPromptType::User,
                    100,
                );
                response = self.internal_inference_matching_model(new_prompt.clone()).await;
            }
            // Otherwise if another error happened, best to retry whole inference to start from scratch/get new response
            else {
                response = self.internal_inference_matching_model(prompt.clone()).await;
            }
        }

        let cleaned_json = JobManager::convert_inference_response_to_internal_strings(response?);

        Ok(cleaned_json)
    }

    async fn internal_inference_matching_model(&self, prompt: Prompt) -> Result<JsonValue, AgentError> {
        match &self.model {
            AgentLLMInterface::OpenAI(openai) => {
                openai
                    .call_api(
                        &self.client,
                        self.external_url.as_ref(),
                        self.api_key.as_ref(),
                        prompt.clone(),
                    )
                    .await
            }
            AgentLLMInterface::GenericAPI(genericapi) => {
                genericapi
                    .call_api(
                        &self.client,
                        self.external_url.as_ref(),
                        self.api_key.as_ref(),
                        prompt.clone(),
                    )
                    .await
            }
            AgentLLMInterface::Ollama(ollama) => {
                ollama
                    .call_api(
                        &self.client,
                        self.external_url.as_ref(),
                        self.api_key.as_ref(),
                        prompt.clone(),
                    )
                    .await
            }
            AgentLLMInterface::ShinkaiBackend(shinkai_backend) => {
                shinkai_backend
                    .call_api(
                        &self.client,
                        self.external_url.as_ref(),
                        self.api_key.as_ref(),
                        prompt.clone(),
                    )
                    .await
            }
            AgentLLMInterface::LocalLLM(_local_llm) => {
                self.inference_locally(prompt.generate_single_output_string()?).await
            }
        }
    }
}

impl Agent {
    pub fn from_serialized_agent(serialized_agent: SerializedAgent) -> Self {
        Self::new(
            serialized_agent.id,
            serialized_agent.full_identity_name,
            serialized_agent.perform_locally,
            serialized_agent.external_url,
            serialized_agent.api_key,
            serialized_agent.model,
            serialized_agent.toolkit_permissions,
            serialized_agent.storage_bucket_permissions,
            serialized_agent.allowed_message_senders,
        )
    }
}<|MERGE_RESOLUTION|>--- conflicted
+++ resolved
@@ -3,21 +3,10 @@
 use super::{error::AgentError, job_manager::JobManager};
 use reqwest::Client;
 use serde_json::{Map, Value as JsonValue};
-<<<<<<< HEAD
 use shinkai_message_primitives::schemas::{
     agents::serialized_agent::{AgentLLMInterface, SerializedAgent},
     shinkai_name::ShinkaiName,
 };
-=======
-use shinkai_message_primitives::{
-    schemas::{
-        agents::serialized_agent::{AgentLLMInterface, SerializedAgent},
-        shinkai_name::ShinkaiName,
-    },
-};
-
-
->>>>>>> fb4e6f87
 
 #[derive(Debug, Clone)]
 pub struct Agent {
@@ -139,6 +128,7 @@
                         self.external_url.as_ref(),
                         self.api_key.as_ref(),
                         prompt.clone(),
+                        self.model.clone(),
                     )
                     .await
             }
@@ -149,6 +139,7 @@
                         self.external_url.as_ref(),
                         self.api_key.as_ref(),
                         prompt.clone(),
+                        self.model.clone(),
                     )
                     .await
             }
@@ -159,6 +150,7 @@
                         self.external_url.as_ref(),
                         self.api_key.as_ref(),
                         prompt.clone(),
+                        self.model.clone(),
                     )
                     .await
             }
@@ -169,6 +161,7 @@
                         self.external_url.as_ref(),
                         self.api_key.as_ref(),
                         prompt.clone(),
+                        self.model.clone(),
                     )
                     .await
             }
