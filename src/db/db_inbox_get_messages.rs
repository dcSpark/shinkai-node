use super::{db::Topic, db_errors::ShinkaiDBError, ShinkaiDB};
use shinkai_message_primitives::{schemas::inbox_name::InboxName, shinkai_message::shinkai_message::ShinkaiMessage};
use shinkai_vector_resources::shinkai_time::ShinkaiStringTime;
use tracing::instrument;

impl ShinkaiDB {
    pub fn fetch_message_and_hash(&self, hash_key: &str) -> Result<(ShinkaiMessage, String), ShinkaiDBError> {
        // Fetch the column family for all messages directly
        let messages_cf = self.get_cf_handle(Topic::AllMessages).unwrap();

        match self.db.get_cf(messages_cf, hash_key.as_bytes())? {
            Some(bytes) => {
                let message = ShinkaiMessage::decode_message_result(bytes)?;
<<<<<<< HEAD
                // eprintln!(
                //     "Found for hash key: {:?} Message: {:?} \n",
                //     hash_key,
                //     message.get_message_content()
                // );
=======
>>>>>>> 6d82fda7
                let message_hash = message.calculate_message_hash_for_pagination();
                Ok((message, message_hash))
            }
            None => Err(ShinkaiDBError::MessageNotFound),
        }
    }

    pub fn get_parent_message_hash(&self, inbox_name: &str, hash_key: &str) -> Result<Option<String>, ShinkaiDBError> {
        // Convert the inbox name to its hash value first half for consistency with the new key format
        let inbox_hash = InboxName::new(inbox_name.to_string())?.hash_value_first_half();

        // Fetch the column family for Inbox, as we are now using the Inbox CF for parent messages as well
        let cf_inbox = self.get_cf_handle(Topic::Inbox).unwrap();

        // Construct the key for fetching the parent message using the new format
        let parent_message_key = format!("inbox_{}_parent_{}", inbox_hash, hash_key);

        // Attempt to fetch the parent message key using the constructed key
        match self.db.get_cf(cf_inbox, parent_message_key.as_bytes())? {
            Some(bytes) => {
                let parent_key_str = String::from_utf8(bytes.to_vec()).unwrap();
                // Split the composite key to get the hash key of the parent
                let split: Vec<&str> = parent_key_str.split(":::").collect();
                let parent_hash_key = if split.len() < 2 {
                    // If the key does not contain ":::", assume it's a hash key
                    parent_key_str
                } else {
                    split[1].to_string()
                };
                Ok(Some(parent_hash_key))
            }
            None => Ok(None), // No parent message found
        }
    }

    /// Extract the identifier key from the full key
    /// Input: inbox_53a92e9e4c9427f5becf26c1fd6ffe51_message_TIMEKEY:::HASHKEY
    /// Output: Some("TIMEKEY:::HASHKEY")
    fn extract_identifier_key(full_key: &str) -> Option<String> {
        let prefix_length = 47; // The fixed length of the prefix
        if full_key.len() > prefix_length {
            // Extract everything after the prefix and return it
            Some(full_key[prefix_length..].to_string())
        } else {
            // Return None if the key does not have the expected prefix length
            None
        }
<<<<<<< HEAD
        Ok(children_messages)
    }

    fn get_message_offset_db_key(message: &ShinkaiMessage) -> Result<String, ShinkaiDBError> {
        // Calculate the hash of the message for the key
        let hash_key = message.calculate_message_hash_for_pagination();

        // Clone the external_metadata first, then unwrap
        let ext_metadata = message.external_metadata.clone();

        // Get the scheduled time or calculate current time
        let time_key = match ext_metadata.scheduled_time.is_empty() {
            true => ShinkaiStringTime::generate_time_now(),
            false => ext_metadata.scheduled_time.clone(),
        };

        // Create the composite key by concatenating the time_key and the hash_key, with a separator
        let composite_key = format!("{}:::{}", time_key, hash_key);

        Ok(composite_key)
=======
>>>>>>> 6d82fda7
    }

    /*
    Get the last messages from an inbox
    Note: This code is messy because the messages could be in a tree, sequential or a mix of both
     */
    // TODO: clean up and add comments. Complex code!
    #[instrument]
    pub fn get_last_messages_from_inbox(
        &self,
        inbox_name: String,
        n: usize,
        until_offset_hash_key: Option<String>,
    ) -> Result<Vec<Vec<ShinkaiMessage>>, ShinkaiDBError> {
        // println!("Getting last {} messages from inbox: {}", n, inbox_name);
        // println!("Offset key: {:?}", until_offset_hash_key);
        // println!("n: {:?}", n);

        // Fetch the column family for Inbox
        let cf_inbox = self.db.cf_handle(Topic::Inbox.as_str()).unwrap();
        let inbox_hash = InboxName::new(inbox_name.clone())?.hash_value_first_half();

        // Create an iterator for the specified inbox, using a key prefix to filter messages
        let inbox_key_prefix = format!("inbox_{}_message_", inbox_hash);

        let iter = self.db.prefix_iterator_cf(cf_inbox, inbox_key_prefix.as_bytes());

        // Initialize current_key as None. It will be updated with the last key encountered.
        let mut current_key: Option<String> = None;

        // prefix_iterator_cf doesn't allow to iterate in reverse order so we need to collect all keys
        // So we collect only keys into a vector and then iterate in reverse order
        let mut keys = Vec::new();
        for item in iter {
            match item {
                Ok((key, _)) => {
                    let key_str = String::from_utf8(key.to_vec()).unwrap();
                    // Use the new function to extract the identifier key
                    if let Some(identifier_key) = Self::extract_identifier_key(&key_str) {
                        keys.push(identifier_key.clone());
                        // Update current_key with the latest identifier key encountered
                        current_key = Some(identifier_key);
                    }
                }
                Err(e) => return Err(ShinkaiDBError::from(e)),
            }
        }

        let mut start_index = 0;
        // If an until_offset_hash_key is provided, find its position in the keys vector
        if let Some(ref until_hash) = until_offset_hash_key {
            // Iterate over keys to find the key that contains the until_offset_hash_key
            for (index, key) in keys.iter().enumerate() {
                if let Some((_, hash_key)) = key.rsplit_once(":::") {
                    if hash_key == until_hash {
                        start_index = index;
                        current_key = key.clone().into();
                        break;
                    }
                }
            }
        }

        // Skip the first message if an offset key is provided so it doesn't get included
        let mut paths = Vec::new();

        // If empty return early
        if current_key.is_none() {
            return Ok(paths);
        }


        // Loop through the messages
        // This loop is for fetching 'n' messages
        let mut first_iteration = true;
        let mut tree_found = false;
        // eprintln!("n: {}", n);
        let total_elements = until_offset_hash_key.is_some().then(|| n + 1).unwrap_or(n);
        let keys = keys.clone().into_iter().rev().collect::<Vec<String>>();
        
        for i in 0..total_elements {
            let mut path = Vec::new();

            let key = match current_key.clone() {
                Some(k) => k,
                None => break,
            };
            current_key = None;

            // Split the composite key to get the hash key
            let split: Vec<&str> = key.split(":::").collect();
            let hash_key = if split.len() < 2 {
                // If the key does not contain ":::", assume it's a hash key
                key.clone()
            } else {
                split[1].to_string()
            };

            let mut added_message_hash_tmp: Option<String> = None;
            // Fetch the message from the AllMessages CF using the hash key
            match self.fetch_message_and_hash(&hash_key) {
                Ok((message, added_message_hash)) => {
                    added_message_hash_tmp = Some(added_message_hash);
                    path.push(message.clone());
                }
                Err(e) => return Err(e),
            }

<<<<<<< HEAD
            // Fetch the parent message key from the parents CF
            if let Some(cf_parents) = &cf_parents {
                if let Some(parent_key) = self.fetch_parent_message(cf_parents, &hash_key)? {
                    if !parent_key.is_empty() {
                        tree_found = true;
                        // Update the current key to the parent key
                        current_key = Some(parent_key.clone());
                        // eprintln!("Parent key fetched: {}", parent_key);

                        // Fetch the children of the parent message
                        if let Some(cf_children) = &cf_children {
                            // eprintln!("first_iteration? {:?}", first_iteration);
                            // Skip fetching children for the first message
                            if !first_iteration {
                                let children_messages =
                                    self.fetch_children_messages(cf_children, &parent_key, messages_cf)?;
                                for message in children_messages {
                                    if Some(message.calculate_message_hash_for_pagination()) != added_message_hash_tmp {
                                        path.push(message.clone());
                                        // eprintln!(
                                        //     "Child message added to path. Message content: {}",
                                        //     message.clone().get_message_content().unwrap()
                                        // );
                                    }
=======
            // Fetch the parent message key from the Inbox CF using the specific prefix
            let message_parent_key = format!("inbox_{}_parent_{}", inbox_hash, hash_key);
            if let Some(parent_key) = self.db.get_cf(cf_inbox, message_parent_key.as_bytes())? {
                let parent_key_str = String::from_utf8(parent_key.to_vec()).unwrap();
                if !parent_key_str.is_empty() {
                    tree_found = true;
                    // Update the current key to the parent key
                    current_key = Some(parent_key_str.clone());

                    // Fetch the children of the parent message
                    let parent_children_key = format!("inbox_{}_children_{}", inbox_hash, parent_key_str);
                    let existing_children_bytes = self
                        .db
                        .get_cf(cf_inbox, parent_children_key.as_bytes())?
                        .unwrap_or_default();
                    let existing_children = String::from_utf8(existing_children_bytes)
                        .unwrap()
                        .split(',')
                        .filter(|s| !s.is_empty())
                        .map(String::from)
                        .collect::<Vec<String>>();

                    // Skip fetching children for the first message
                    if !first_iteration {
                        for child_key in existing_children {
                            // Fetch and add the child message to the path
                            if let Ok((child_message, _)) = self.fetch_message_and_hash(&child_key) {
                                if Some(child_message.calculate_message_hash_for_pagination()) != added_message_hash_tmp
                                {
                                    path.push(child_message);
>>>>>>> 6d82fda7
                                }
                            }
                        }
                    }
                }
            } else {
                // eprintln!("No parent message, reached the root of the path");
            }

            // Add the path to the list of paths
            paths.push(path);

            // We check if no parent was found, which means we reached the root of the path
            // If so, let's check if there is a solitary message if not then break
            if current_key.clone().is_none() {
                // Move the iterator forward until it matches the current key
                if tree_found {
                    let mut found = false;
                    for potential_next_key in &keys {
                        if found {
                            current_key = Some(potential_next_key.clone());
                            break;
                        }
                        if let Some((_, hash_key)) = potential_next_key.rsplit_once(":::") {
                            if hash_key == &key {
                                found = true;
                            }
                        }
                    }
                } else {
                    // If no tree was found, simply move to the next key in the list
                    if let Some(index) = keys.iter().position(|r| r == &key) {
                        if index + 1 < keys.len() {
                            current_key = Some(keys[index + 1].clone());
                        }
                    }
                }

                if current_key.is_none() {
                    break;
                }
            }

            // First iteration false
            first_iteration = false;
        }

        // Reverse the paths to match the desired output order. Most recent at the end.
        paths.reverse();

        // If an until_offset_key is provided, drop the last element of the paths array
        if until_offset_hash_key.is_some() {
            paths.pop();
        }

        Ok(paths)
    }
}<|MERGE_RESOLUTION|>--- conflicted
+++ resolved
@@ -11,14 +11,11 @@
         match self.db.get_cf(messages_cf, hash_key.as_bytes())? {
             Some(bytes) => {
                 let message = ShinkaiMessage::decode_message_result(bytes)?;
-<<<<<<< HEAD
                 // eprintln!(
                 //     "Found for hash key: {:?} Message: {:?} \n",
                 //     hash_key,
                 //     message.get_message_content()
                 // );
-=======
->>>>>>> 6d82fda7
                 let message_hash = message.calculate_message_hash_for_pagination();
                 Ok((message, message_hash))
             }
@@ -66,7 +63,6 @@
             // Return None if the key does not have the expected prefix length
             None
         }
-<<<<<<< HEAD
         Ok(children_messages)
     }
 
@@ -87,8 +83,6 @@
         let composite_key = format!("{}:::{}", time_key, hash_key);
 
         Ok(composite_key)
-=======
->>>>>>> 6d82fda7
     }
 
     /*
@@ -197,7 +191,6 @@
                 Err(e) => return Err(e),
             }
 
-<<<<<<< HEAD
             // Fetch the parent message key from the parents CF
             if let Some(cf_parents) = &cf_parents {
                 if let Some(parent_key) = self.fetch_parent_message(cf_parents, &hash_key)? {
@@ -222,38 +215,36 @@
                                         //     message.clone().get_message_content().unwrap()
                                         // );
                                     }
-=======
-            // Fetch the parent message key from the Inbox CF using the specific prefix
-            let message_parent_key = format!("inbox_{}_parent_{}", inbox_hash, hash_key);
-            if let Some(parent_key) = self.db.get_cf(cf_inbox, message_parent_key.as_bytes())? {
-                let parent_key_str = String::from_utf8(parent_key.to_vec()).unwrap();
-                if !parent_key_str.is_empty() {
-                    tree_found = true;
-                    // Update the current key to the parent key
-                    current_key = Some(parent_key_str.clone());
-
-                    // Fetch the children of the parent message
-                    let parent_children_key = format!("inbox_{}_children_{}", inbox_hash, parent_key_str);
-                    let existing_children_bytes = self
-                        .db
-                        .get_cf(cf_inbox, parent_children_key.as_bytes())?
-                        .unwrap_or_default();
-                    let existing_children = String::from_utf8(existing_children_bytes)
-                        .unwrap()
-                        .split(',')
-                        .filter(|s| !s.is_empty())
-                        .map(String::from)
-                        .collect::<Vec<String>>();
-
-                    // Skip fetching children for the first message
-                    if !first_iteration {
-                        for child_key in existing_children {
-                            // Fetch and add the child message to the path
-                            if let Ok((child_message, _)) = self.fetch_message_and_hash(&child_key) {
-                                if Some(child_message.calculate_message_hash_for_pagination()) != added_message_hash_tmp
-                                {
-                                    path.push(child_message);
->>>>>>> 6d82fda7
+//             Old: // Fetch the parent message key from the Inbox CF using the specific prefix
+//             let message_parent_key = format!("inbox_{}_parent_{}", inbox_hash, hash_key);
+//             if let Some(parent_key) = self.db.get_cf(cf_inbox, message_parent_key.as_bytes())? {
+//                 let parent_key_str = String::from_utf8(parent_key.to_vec()).unwrap();
+//                 if !parent_key_str.is_empty() {
+//                     tree_found = true;
+//                     // Update the current key to the parent key
+//                     current_key = Some(parent_key_str.clone());
+
+//                     // Fetch the children of the parent message
+//                     let parent_children_key = format!("inbox_{}_children_{}", inbox_hash, parent_key_str);
+//                     let existing_children_bytes = self
+//                         .db
+//                         .get_cf(cf_inbox, parent_children_key.as_bytes())?
+//                         .unwrap_or_default();
+//                     let existing_children = String::from_utf8(existing_children_bytes)
+//                         .unwrap()
+//                         .split(',')
+//                         .filter(|s| !s.is_empty())
+//                         .map(String::from)
+//                         .collect::<Vec<String>>();
+
+//                     // Skip fetching children for the first message
+//                     if !first_iteration {
+//                         for child_key in existing_children {
+//                             // Fetch and add the child message to the path
+//                             if let Ok((child_message, _)) = self.fetch_message_and_hash(&child_key) {
+//                                 if Some(child_message.calculate_message_hash_for_pagination()) != added_message_hash_tmp
+//                                 {
+//                                     path.push(child_message);
                                 }
                             }
                         }
