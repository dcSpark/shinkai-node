use super::{node_api::APIError, node_error::NodeError, Node};
use crate::{agent::parsing_helper::ParsingHelper, schemas::identity::Identity};
use async_channel::Sender;
use reqwest::StatusCode;
use serde::de::DeserializeOwned;
use shinkai_message_primitives::{
    schemas::shinkai_name::ShinkaiName,
    shinkai_message::{
        shinkai_message::ShinkaiMessage,
        shinkai_message_schemas::{
            APIConvertFilesAndSaveToFolder, APIVecFSRetrieveVectorResource, APIVecFsCopyFolder, APIVecFsCopyItem,
            APIVecFsCreateFolder, APIVecFsDeleteFolder, APIVecFsDeleteItem, APIVecFsMoveFolder, APIVecFsMoveItem,
            APIVecFsRetrievePathSimplifiedJson, APIVecFsRetrieveVectorSearchSimplifiedJson, APIVecFsSearchItems,
            MessageSchemaType,
        },
    },
};
<<<<<<< HEAD
use shinkai_vector_resources::{
    source::DistributionInfo,
    vector_resource::{BaseVectorResource, VRPack, VRPath},
};
use shinkai_vector_resources::{source::SourceFileMap, vector_resource::VRKai};
=======
use shinkai_vector_resources::{source::DistributionInfo, vector_resource::VRPath};
>>>>>>> dbde5ae8

impl Node {
    pub async fn validate_and_extract_payload<T: DeserializeOwned>(
        &self,
        potentially_encrypted_msg: ShinkaiMessage,
        schema_type: MessageSchemaType,
    ) -> Result<(T, ShinkaiName), APIError> {
        let validation_result = self
            .validate_message(potentially_encrypted_msg, Some(schema_type))
            .await;
        let (msg, identity) = match validation_result {
            Ok((msg, identity)) => (msg, identity),
            Err(api_error) => return Err(api_error),
        };

        let content = msg.get_message_content().map_err(|e| APIError {
            code: StatusCode::BAD_REQUEST.as_u16(),
            error: "Bad Request".to_string(),
            message: format!("Failed to get message content: {}", e),
        })?;

        let input_payload = serde_json::from_str::<T>(&content).map_err(|e| APIError {
            code: StatusCode::BAD_REQUEST.as_u16(),
            error: "Bad Request".to_string(),
            message: format!("Failed to parse payload: {}", e),
        })?;

        let requester_name = match identity {
            Identity::Standard(std_identity) => std_identity.full_identity_name,
            _ => {
                return Err(APIError {
                    code: StatusCode::BAD_REQUEST.as_u16(),
                    error: "Bad Request".to_string(),
                    message: "Wrong identity type. Expected Standard identity.".to_string(),
                })
            }
        };

        Ok((input_payload, requester_name))
    }

    pub async fn api_vec_fs_retrieve_path_simplified_json(
        &self,
        potentially_encrypted_msg: ShinkaiMessage,
        res: Sender<Result<String, APIError>>,
    ) -> Result<(), NodeError> {
        let (input_payload, requester_name) = match self
            .validate_and_extract_payload::<APIVecFsRetrievePathSimplifiedJson>(
                potentially_encrypted_msg,
                MessageSchemaType::VecFsRetrievePathSimplifiedJson,
            )
            .await
        {
            Ok(data) => data,
            Err(api_error) => {
                let _ = res.send(Err(api_error)).await;
                return Ok(());
            }
        };
        let vr_path = match VRPath::from_string(&input_payload.path) {
            Ok(path) => path,
            Err(e) => {
                let api_error = APIError {
                    code: StatusCode::BAD_REQUEST.as_u16(),
                    error: "Bad Request".to_string(),
                    message: format!("Failed to convert path to VRPath: {}", e),
                };
                let _ = res.send(Err(api_error)).await;
                return Ok(());
            }
        };
        let reader = self
            .vector_fs
            .new_reader(requester_name.clone(), vr_path, requester_name.clone())
            .await;
        let reader = match reader {
            Ok(reader) => reader,
            Err(e) => {
                let api_error = APIError {
                    code: StatusCode::INTERNAL_SERVER_ERROR.as_u16(),
                    error: "Internal Server Error".to_string(),
                    message: format!("Failed to create reader: {}", e),
                };
                let _ = res.send(Err(api_error)).await;
                return Ok(());
            }
        };

        let result = self.vector_fs.retrieve_fs_path_simplified_json(&reader).await;
        let result = match result {
            Ok(result) => result,
            Err(e) => {
                let api_error = APIError {
                    code: StatusCode::INTERNAL_SERVER_ERROR.as_u16(),
                    error: "Internal Server Error".to_string(),
                    message: format!("Failed to retrieve fs path simplified json: {}", e),
                };
                let _ = res.send(Err(api_error)).await;
                return Ok(());
            }
        };

        let _ = res.send(Ok(result)).await.map_err(|_| ());
        Ok(())
    }

    pub async fn api_vec_fs_search_items(
        &self,
        potentially_encrypted_msg: ShinkaiMessage,
        res: Sender<Result<Vec<String>, APIError>>,
    ) -> Result<(), NodeError> {
        let (input_payload, requester_name) = match self
            .validate_and_extract_payload::<APIVecFsSearchItems>(
                potentially_encrypted_msg,
                MessageSchemaType::VecFsSearchItems,
            )
            .await
        {
            Ok(data) => data,
            Err(api_error) => {
                let _ = res.send(Err(api_error)).await;
                return Ok(());
            }
        };

        let vr_path = match input_payload.path {
            Some(path) => match VRPath::from_string(&path) {
                Ok(path) => path,
                Err(e) => {
                    let api_error = APIError {
                        code: StatusCode::BAD_REQUEST.as_u16(),
                        error: "Bad Request".to_string(),
                        message: format!("Failed to convert path to VRPath: {}", e),
                    };
                    let _ = res.send(Err(api_error)).await;
                    return Ok(());
                }
            },
            None => VRPath::root(),
        };
        let reader = self
            .vector_fs
            .new_reader(requester_name.clone(), vr_path, requester_name.clone())
            .await;
        let reader = match reader {
            Ok(reader) => reader,
            Err(e) => {
                let api_error = APIError {
                    code: StatusCode::INTERNAL_SERVER_ERROR.as_u16(),
                    error: "Internal Server Error".to_string(),
                    message: format!("Failed to create reader: {}", e),
                };
                let _ = res.send(Err(api_error)).await;
                return Ok(());
            }
        };

        let max_resources_to_search = input_payload.max_files_to_scan.unwrap_or(100) as u64;
        let max_results = input_payload.max_results.unwrap_or(100) as u64;

        let query_embedding = self
            .vector_fs
            .generate_query_embedding_using_reader(input_payload.search, &reader)
            .await
            .unwrap();
        let search_results = self
            .vector_fs
            .vector_search_fs_item(&reader, query_embedding, max_resources_to_search)
            .await
            .unwrap();

        let results: Vec<String> = search_results
            .into_iter()
            .map(|res| res.path.to_string())
            .take(max_results as usize)
            .collect();

        let _ = res.send(Ok(results)).await.map_err(|_| ());
        Ok(())
    }

    // TODO: implement a vector search endpoint for finding FSItems (we'll need for the search UI in Visor for the FS) and one for the VRKai returned too
    pub async fn api_vec_fs_retrieve_vector_search_simplified_json(
        &self,
        potentially_encrypted_msg: ShinkaiMessage,
        res: Sender<Result<Vec<(String, Vec<String>, f32)>, APIError>>,
    ) -> Result<(), NodeError> {
        let (input_payload, requester_name) = match self
            .validate_and_extract_payload::<APIVecFsRetrieveVectorSearchSimplifiedJson>(
                potentially_encrypted_msg,
                MessageSchemaType::VecFsRetrieveVectorSearchSimplifiedJson,
            )
            .await
        {
            Ok(data) => data,
            Err(api_error) => {
                let _ = res.send(Err(api_error)).await;
                return Ok(());
            }
        };

        let vr_path = match input_payload.path {
            Some(path) => match VRPath::from_string(&path) {
                Ok(path) => path,
                Err(e) => {
                    let api_error = APIError {
                        code: StatusCode::BAD_REQUEST.as_u16(),
                        error: "Bad Request".to_string(),
                        message: format!("Failed to convert path to VRPath: {}", e),
                    };
                    let _ = res.send(Err(api_error)).await;
                    return Ok(());
                }
            },
            None => VRPath::root(),
        };
        let reader = self
            .vector_fs
            .new_reader(requester_name.clone(), vr_path, requester_name.clone())
            .await;
        let reader = match reader {
            Ok(reader) => reader,
            Err(e) => {
                let api_error = APIError {
                    code: StatusCode::INTERNAL_SERVER_ERROR.as_u16(),
                    error: "Internal Server Error".to_string(),
                    message: format!("Failed to create reader: {}", e),
                };
                let _ = res.send(Err(api_error)).await;
                return Ok(());
            }
        };

        let max_resources_to_search = input_payload.max_files_to_scan.unwrap_or(100) as u64;
        let max_results = input_payload.max_results.unwrap_or(100) as u64;
        let search_results = match self
            .vector_fs
            .deep_vector_search(
                &reader,
                input_payload.search.clone(),
                max_resources_to_search,
                max_results,
            )
            .await
        {
            Ok(results) => results,
            Err(e) => {
                let api_error = APIError {
                    code: StatusCode::INTERNAL_SERVER_ERROR.as_u16(),
                    error: "Internal Server Error".to_string(),
                    message: format!("Failed to perform deep vector search: {}", e),
                };
                let _ = res.send(Err(api_error)).await;
                return Ok(());
            }
        };

        // TODO: Change path to be a single output string.
        // - Also return the source metadata, potentially using the format output method
        // that is used for showing search results to LLMs
        let results: Vec<(String, Vec<String>, f32)> = search_results
            .into_iter()
            .map(|res| {
                let content = match res.resource_retrieved_node.node.get_text_content() {
                    Ok(text) => text.to_string(),
                    Err(_) => "".to_string(),
                };
                let path_ids = res.clone().fs_item_path().path_ids;
                let score = res.resource_retrieved_node.score;
                (content, path_ids, score)
            })
            .collect();

        let _ = res.send(Ok(results)).await.map_err(|_| ());
        Ok(())
    }

    pub async fn api_vec_fs_create_folder(
        &self,
        potentially_encrypted_msg: ShinkaiMessage,
        res: Sender<Result<String, APIError>>,
    ) -> Result<(), NodeError> {
        let (input_payload, requester_name) = match self
            .validate_and_extract_payload::<APIVecFsCreateFolder>(
                potentially_encrypted_msg,
                MessageSchemaType::VecFsCreateFolder,
            )
            .await
        {
            Ok(data) => data,
            Err(api_error) => {
                let _ = res.send(Err(api_error)).await;
                return Ok(());
            }
        };

        let vr_path = match VRPath::from_string(&input_payload.path) {
            Ok(path) => path,
            Err(e) => {
                let api_error = APIError {
                    code: StatusCode::BAD_REQUEST.as_u16(),
                    error: "Bad Request".to_string(),
                    message: format!("Failed to convert path to VRPath: {}", e),
                };
                let _ = res.send(Err(api_error)).await;
                return Ok(());
            }
        };

        let writer = match self
            .vector_fs
            .new_writer(requester_name.clone(), vr_path, requester_name.clone())
            .await
        {
            Ok(writer) => writer,
            Err(e) => {
                let api_error = APIError {
                    code: StatusCode::INTERNAL_SERVER_ERROR.as_u16(),
                    error: "Internal Server Error".to_string(),
                    message: format!("Failed to create writer: {}", e),
                };
                let _ = res.send(Err(api_error)).await;
                return Ok(());
            }
        };

        match self
            .vector_fs
            .create_new_folder(&writer, &input_payload.folder_name)
            .await
        {
            Ok(_) => {
                let success_message = format!("Folder '{}' created successfully.", input_payload.folder_name);
                let _ = res.send(Ok(success_message)).await.map_err(|_| ());
                Ok(())
            }
            Err(e) => {
                let api_error = APIError {
                    code: StatusCode::INTERNAL_SERVER_ERROR.as_u16(),
                    error: "Internal Server Error".to_string(),
                    message: format!("Failed to create new folder: {}", e),
                };
                let _ = res.send(Err(api_error)).await;
                Ok(())
            }
        }
    }

    pub async fn api_vec_fs_move_folder(
        &self,
        potentially_encrypted_msg: ShinkaiMessage,
        res: Sender<Result<String, APIError>>,
    ) -> Result<(), NodeError> {
        let (input_payload, requester_name) = match self
            .validate_and_extract_payload::<APIVecFsMoveFolder>(
                potentially_encrypted_msg,
                MessageSchemaType::VecFsMoveFolder,
            )
            .await
        {
            Ok(data) => data,
            Err(api_error) => {
                let _ = res.send(Err(api_error)).await;
                return Ok(());
            }
        };

        let folder_path = match VRPath::from_string(&input_payload.origin_path) {
            Ok(path) => path,
            Err(e) => {
                let api_error = APIError {
                    code: StatusCode::INTERNAL_SERVER_ERROR.as_u16(),
                    error: "Internal Server Error".to_string(),
                    message: format!("Failed to convert item path to VRPath: {}", e),
                };
                let _ = res.send(Err(api_error)).await;
                return Ok(());
            }
        };
        let destination_path = match VRPath::from_string(&input_payload.destination_path) {
            Ok(path) => path,
            Err(e) => {
                let api_error = APIError {
                    code: StatusCode::INTERNAL_SERVER_ERROR.as_u16(),
                    error: "Internal Server Error".to_string(),
                    message: format!("Failed to convert destination path to VRPath: {}", e),
                };
                let _ = res.send(Err(api_error)).await;
                return Ok(());
            }
        };

        let orig_writer = match self
            .vector_fs
            .new_writer(requester_name.clone(), folder_path, requester_name.clone())
            .await
        {
            Ok(writer) => writer,
            Err(e) => {
                let api_error = APIError {
                    code: StatusCode::INTERNAL_SERVER_ERROR.as_u16(),
                    error: "Internal Server Error".to_string(),
                    message: format!("Failed to create writer for original folder: {}", e),
                };
                let _ = res.send(Err(api_error)).await;
                return Ok(());
            }
        };

        match self.vector_fs.move_folder(&orig_writer, destination_path).await {
            Ok(_) => {
                let success_message = format!("Folder moved successfully to {}", input_payload.destination_path);
                let _ = res.send(Ok(success_message)).await.map_err(|_| ());
                Ok(())
            }
            Err(e) => {
                let api_error = APIError {
                    code: StatusCode::INTERNAL_SERVER_ERROR.as_u16(),
                    error: "Internal Server Error".to_string(),
                    message: format!("Failed to move folder: {}", e),
                };
                let _ = res.send(Err(api_error)).await;
                Ok(())
            }
        }
    }

    pub async fn api_vec_fs_copy_folder(
        &self,
        potentially_encrypted_msg: ShinkaiMessage,
        res: Sender<Result<String, APIError>>,
    ) -> Result<(), NodeError> {
        let (input_payload, requester_name) = match self
            .validate_and_extract_payload::<APIVecFsCopyFolder>(
                potentially_encrypted_msg,
                MessageSchemaType::VecFsCopyFolder,
            )
            .await
        {
            Ok(data) => data,
            Err(api_error) => {
                let _ = res.send(Err(api_error)).await;
                return Ok(());
            }
        };

        let folder_path = match VRPath::from_string(&input_payload.origin_path) {
            Ok(path) => path,
            Err(e) => {
                let api_error = APIError {
                    code: StatusCode::BAD_REQUEST.as_u16(),
                    error: "Bad Request".to_string(),
                    message: format!("Failed to convert folder path to VRPath: {}", e),
                };
                let _ = res.send(Err(api_error)).await;
                return Ok(());
            }
        };

        let destination_path = match VRPath::from_string(&input_payload.destination_path) {
            Ok(path) => path,
            Err(e) => {
                let api_error = APIError {
                    code: StatusCode::BAD_REQUEST.as_u16(),
                    error: "Bad Request".to_string(),
                    message: format!("Failed to convert destination path to VRPath: {}", e),
                };
                let _ = res.send(Err(api_error)).await;
                return Ok(());
            }
        };

        let orig_writer = match self
            .vector_fs
            .new_writer(requester_name.clone(), folder_path, requester_name.clone())
            .await
        {
            Ok(writer) => writer,
            Err(e) => {
                let api_error = APIError {
                    code: StatusCode::INTERNAL_SERVER_ERROR.as_u16(),
                    error: "Internal Server Error".to_string(),
                    message: format!("Failed to create writer for original folder: {}", e),
                };
                let _ = res.send(Err(api_error)).await;
                return Ok(());
            }
        };

        match self.vector_fs.copy_folder(&orig_writer, destination_path).await {
            Ok(_) => {
                let success_message = format!("Folder copied successfully to {}", input_payload.destination_path);
                let _ = res.send(Ok(success_message)).await.map_err(|_| ());
                Ok(())
            }
            Err(e) => {
                let api_error = APIError {
                    code: StatusCode::INTERNAL_SERVER_ERROR.as_u16(),
                    error: "Internal Server Error".to_string(),
                    message: format!("Failed to copy folder: {}", e),
                };
                let _ = res.send(Err(api_error)).await;
                Ok(())
            }
        }
    }

    pub async fn api_vec_fs_delete_item(
        &self,
        potentially_encrypted_msg: ShinkaiMessage,
        res: Sender<Result<String, APIError>>,
    ) -> Result<(), NodeError> {
        let (input_payload, requester_name) = match self
            .validate_and_extract_payload::<APIVecFsDeleteItem>(
                potentially_encrypted_msg,
                MessageSchemaType::VecFsDeleteItem,
            )
            .await
        {
            Ok(data) => data,
            Err(api_error) => {
                let _ = res.send(Err(api_error)).await;
                return Ok(());
            }
        };

        let item_path = match VRPath::from_string(&input_payload.path) {
            Ok(path) => path,
            Err(e) => {
                let api_error = APIError {
                    code: StatusCode::BAD_REQUEST.as_u16(),
                    error: "Bad Request".to_string(),
                    message: format!("Failed to convert item path to VRPath: {}", e),
                };
                let _ = res.send(Err(api_error)).await;
                return Ok(());
            }
        };

        let orig_writer = match self
            .vector_fs
            .new_writer(requester_name.clone(), item_path, requester_name.clone())
            .await
        {
            Ok(writer) => writer,
            Err(e) => {
                let api_error = APIError {
                    code: StatusCode::INTERNAL_SERVER_ERROR.as_u16(),
                    error: "Internal Server Error".to_string(),
                    message: format!("Failed to create writer for item: {}", e),
                };
                let _ = res.send(Err(api_error)).await;
                return Ok(());
            }
        };

        match self.vector_fs.delete_item(&orig_writer).await {
            Ok(_) => {
                let success_message = format!("Item successfully deleted: {}", input_payload.path);
                let _ = res.send(Ok(success_message)).await.map_err(|_| ());
                Ok(())
            }
            Err(e) => {
                let api_error = APIError {
                    code: StatusCode::INTERNAL_SERVER_ERROR.as_u16(),
                    error: "Internal Server Error".to_string(),
                    message: format!("Failed to move item: {}", e),
                };
                let _ = res.send(Err(api_error)).await;
                Ok(())
            }
        }
    }

    pub async fn api_vec_fs_delete_folder(
        &self,
        potentially_encrypted_msg: ShinkaiMessage,
        res: Sender<Result<String, APIError>>,
    ) -> Result<(), NodeError> {
        let (input_payload, requester_name) = match self
            .validate_and_extract_payload::<APIVecFsDeleteFolder>(
                potentially_encrypted_msg,
                MessageSchemaType::VecFsDeleteFolder,
            )
            .await
        {
            Ok(data) => data,
            Err(api_error) => {
                let _ = res.send(Err(api_error)).await;
                return Ok(());
            }
        };

        let item_path = match VRPath::from_string(&input_payload.path) {
            Ok(path) => path,
            Err(e) => {
                let api_error = APIError {
                    code: StatusCode::BAD_REQUEST.as_u16(),
                    error: "Bad Request".to_string(),
                    message: format!("Failed to convert folder path to VRPath: {}", e),
                };
                let _ = res.send(Err(api_error)).await;
                return Ok(());
            }
        };

        let orig_writer = match self
            .vector_fs
            .new_writer(requester_name.clone(), item_path, requester_name.clone())
            .await
        {
            Ok(writer) => writer,
            Err(e) => {
                let api_error = APIError {
                    code: StatusCode::INTERNAL_SERVER_ERROR.as_u16(),
                    error: "Internal Server Error".to_string(),
                    message: format!("Failed to create writer for item: {}", e),
                };
                let _ = res.send(Err(api_error)).await;
                return Ok(());
            }
        };

        match self.vector_fs.delete_folder(&orig_writer).await {
            Ok(_) => {
                let success_message = format!("Folder successfully deleted: {}", input_payload.path);
                let _ = res.send(Ok(success_message)).await.map_err(|_| ());
                Ok(())
            }
            Err(e) => {
                let api_error = APIError {
                    code: StatusCode::INTERNAL_SERVER_ERROR.as_u16(),
                    error: "Internal Server Error".to_string(),
                    message: format!("Failed to move item: {}", e),
                };
                let _ = res.send(Err(api_error)).await;
                Ok(())
            }
        }
    }

    pub async fn api_vec_fs_move_item(
        &self,
        potentially_encrypted_msg: ShinkaiMessage,
        res: Sender<Result<String, APIError>>,
    ) -> Result<(), NodeError> {
        let (input_payload, requester_name) = match self
            .validate_and_extract_payload::<APIVecFsMoveItem>(
                potentially_encrypted_msg,
                MessageSchemaType::VecFsMoveItem,
            )
            .await
        {
            Ok(data) => data,
            Err(api_error) => {
                let _ = res.send(Err(api_error)).await;
                return Ok(());
            }
        };

        let item_path = match VRPath::from_string(&input_payload.origin_path) {
            Ok(path) => path,
            Err(e) => {
                let api_error = APIError {
                    code: StatusCode::BAD_REQUEST.as_u16(),
                    error: "Bad Request".to_string(),
                    message: format!("Failed to convert item path to VRPath: {}", e),
                };
                let _ = res.send(Err(api_error)).await;
                return Ok(());
            }
        };

        let destination_path = match VRPath::from_string(&input_payload.destination_path) {
            Ok(path) => path,
            Err(e) => {
                let api_error = APIError {
                    code: StatusCode::BAD_REQUEST.as_u16(),
                    error: "Bad Request".to_string(),
                    message: format!("Failed to convert destination path to VRPath: {}", e),
                };
                let _ = res.send(Err(api_error)).await;
                return Ok(());
            }
        };

        let orig_writer = match self
            .vector_fs
            .new_writer(requester_name.clone(), item_path, requester_name.clone())
            .await
        {
            Ok(writer) => writer,
            Err(e) => {
                let api_error = APIError {
                    code: StatusCode::INTERNAL_SERVER_ERROR.as_u16(),
                    error: "Internal Server Error".to_string(),
                    message: format!("Failed to create writer for original item: {}", e),
                };
                let _ = res.send(Err(api_error)).await;
                return Ok(());
            }
        };

        match self.vector_fs.move_item(&orig_writer, destination_path).await {
            Ok(_) => {
                let success_message = format!("Item moved successfully to {}", input_payload.destination_path);
                let _ = res.send(Ok(success_message)).await.map_err(|_| ());
                Ok(())
            }
            Err(e) => {
                let api_error = APIError {
                    code: StatusCode::INTERNAL_SERVER_ERROR.as_u16(),
                    error: "Internal Server Error".to_string(),
                    message: format!("Failed to move item: {}", e),
                };
                let _ = res.send(Err(api_error)).await;
                Ok(())
            }
        }
    }

    pub async fn api_vec_fs_copy_item(
        &self,
        potentially_encrypted_msg: ShinkaiMessage,
        res: Sender<Result<String, APIError>>,
    ) -> Result<(), NodeError> {
        let (input_payload, requester_name) = match self
            .validate_and_extract_payload::<APIVecFsCopyItem>(
                potentially_encrypted_msg,
                MessageSchemaType::VecFsCopyItem,
            )
            .await
        {
            Ok(data) => data,
            Err(api_error) => {
                let _ = res.send(Err(api_error)).await;
                return Ok(());
            }
        };

        let item_path = match VRPath::from_string(&input_payload.origin_path) {
            Ok(path) => path,
            Err(e) => {
                let api_error = APIError {
                    code: StatusCode::INTERNAL_SERVER_ERROR.as_u16(),
                    error: "Internal Server Error".to_string(),
                    message: format!("Failed to convert item path to VRPath: {}", e),
                };
                let _ = res.send(Err(api_error)).await;
                return Ok(());
            }
        };
        let destination_path = match VRPath::from_string(&input_payload.destination_path) {
            Ok(path) => path,
            Err(e) => {
                let api_error = APIError {
                    code: StatusCode::INTERNAL_SERVER_ERROR.as_u16(),
                    error: "Internal Server Error".to_string(),
                    message: format!("Failed to convert destination path to VRPath: {}", e),
                };
                let _ = res.send(Err(api_error)).await;
                return Ok(());
            }
        };

        let orig_writer = match self
            .vector_fs
            .new_writer(requester_name.clone(), item_path, requester_name.clone())
            .await
        {
            Ok(writer) => writer,
            Err(e) => {
                let api_error = APIError {
                    code: StatusCode::INTERNAL_SERVER_ERROR.as_u16(),
                    error: "Internal Server Error".to_string(),
                    message: format!("Failed to create writer for original item: {}", e),
                };
                let _ = res.send(Err(api_error)).await;
                return Ok(());
            }
        };

        match self.vector_fs.copy_item(&orig_writer, destination_path).await {
            Ok(_) => {
                let success_message = format!("Item copied successfully to {}", input_payload.destination_path);
                let _ = res.send(Ok(success_message)).await.map_err(|_| ());
                Ok(())
            }
            Err(e) => {
                let api_error = APIError {
                    code: StatusCode::INTERNAL_SERVER_ERROR.as_u16(),
                    error: "Internal Server Error".to_string(),
                    message: format!("Failed to copy item: {}", e),
                };
                let _ = res.send(Err(api_error)).await;
                Ok(())
            }
        }
    }

    pub async fn api_vec_fs_retrieve_vector_resource(
        &self,
        potentially_encrypted_msg: ShinkaiMessage,
        res: Sender<Result<String, APIError>>,
    ) -> Result<(), NodeError> {
        let (input_payload, requester_name) = match self
            .validate_and_extract_payload::<APIVecFSRetrieveVectorResource>(
                potentially_encrypted_msg,
                MessageSchemaType::VecFsRetrieveVectorResource,
            )
            .await
        {
            Ok(data) => data,
            Err(api_error) => {
                let _ = res.send(Err(api_error)).await;
                return Ok(());
            }
        };
        let vr_path = match VRPath::from_string(&input_payload.path) {
            Ok(path) => path,
            Err(e) => {
                let api_error = APIError {
                    code: StatusCode::BAD_REQUEST.as_u16(),
                    error: "Bad Request".to_string(),
                    message: format!("Failed to convert path to VRPath: {}", e),
                };
                let _ = res.send(Err(api_error)).await;
                return Ok(());
            }
        };
        let reader = self
            .vector_fs
            .new_reader(requester_name.clone(), vr_path, requester_name.clone())
            .await;
        let reader = match reader {
            Ok(reader) => reader,
            Err(e) => {
                let api_error = APIError {
                    code: StatusCode::INTERNAL_SERVER_ERROR.as_u16(),
                    error: "Internal Server Error".to_string(),
                    message: format!("Failed to create reader: {}", e),
                };
                let _ = res.send(Err(api_error)).await;
                return Ok(());
            }
        };

        let result = self.vector_fs.retrieve_vector_resource(&reader).await;
        let result = match result {
            Ok(result) => result,
            Err(e) => {
                let api_error = APIError {
                    code: StatusCode::INTERNAL_SERVER_ERROR.as_u16(),
                    error: "Internal Server Error".to_string(),
                    message: format!("Failed to retrieve vector resource: {}", e),
                };
                let _ = res.send(Err(api_error)).await;
                return Ok(());
            }
        };

        let json_resp = match result.to_json() {
            Ok(result) => result,
            Err(e) => {
                let api_error = APIError {
                    code: StatusCode::INTERNAL_SERVER_ERROR.as_u16(),
                    error: "Internal Server Error".to_string(),
                    message: format!("Failed to convert vector resource to json: {}", e),
                };
                let _ = res.send(Err(api_error)).await;
                return Ok(());
            }
        };
        let _ = res.send(Ok(json_resp)).await.map_err(|_| ());
        Ok(())
    }

    pub async fn api_convert_files_and_save_to_folder(
        &self,
        potentially_encrypted_msg: ShinkaiMessage,
        res: Sender<Result<Vec<String>, APIError>>,
    ) -> Result<(), NodeError> {
        let (input_payload, requester_name) = match self
            .validate_and_extract_payload::<APIConvertFilesAndSaveToFolder>(
                potentially_encrypted_msg,
                MessageSchemaType::ConvertFilesAndSaveToFolder,
            )
            .await
        {
            Ok(data) => data,
            Err(api_error) => {
                let _ = res.send(Err(api_error)).await;
                return Ok(());
            }
        };
        let destination_path = match VRPath::from_string(&input_payload.path) {
            Ok(path) => path,
            Err(e) => {
                let api_error = APIError {
                    code: StatusCode::BAD_REQUEST.as_u16(),
                    error: "Bad Request".to_string(),
                    message: format!("Failed to convert path to VRPath: {}", e),
                };
                let _ = res.send(Err(api_error)).await;
                return Ok(());
            }
        };

        let files = {
            let db_lock = self.db.lock().await;
            match db_lock.get_all_files_from_inbox(input_payload.file_inbox.clone()) {
                Ok(files) => files,
                Err(err) => {
                    let _ = res
                        .send(Err(APIError {
                            code: StatusCode::INTERNAL_SERVER_ERROR.as_u16(),
                            error: "Internal Server Error".to_string(),
                            message: format!("{}", err),
                        }))
                        .await;
                    return Ok(());
                }
            }
        };
        // eprintln!("Files: {:?}", files);

        // Sort out the vrpacks from the rest
        let (vr_packs, other_files): (Vec<(String, Vec<u8>)>, Vec<(String, Vec<u8>)>) =
            files.into_iter().partition(|(name, _)| name.ends_with(".vrpack"));

        let mut dist_files = vec![];
<<<<<<< HEAD
        for file in other_files {
            let distribution_info = DistributionInfo::new_auto(&file.0, input_payload.file_datetime.clone());
=======
        for file in files {
            let distribution_info = DistributionInfo::new_auto(&file.0, input_payload.file_datetime);
>>>>>>> dbde5ae8
            dist_files.push((file.0, file.1, distribution_info));
        }

        // TODO: provide a default agent so that an LLM can be used to generate description of the VR for document files
        let processed_vrkais = ParsingHelper::process_files_into_vrkai(
            dist_files,
            &self.embedding_generator,
            None,
            self.unstructured_api.clone(),
        )
        .await?;

        // Save the vrkais into VectorFS
        let mut success_messages = Vec::new();
        for (filename, vrkai) in processed_vrkais {
            let folder_path = destination_path.clone();
            let writer = self
                .vector_fs
                .new_writer(requester_name.clone(), folder_path, requester_name.clone())
                .await?;

            if let Err(e) = self.vector_fs.save_vrkai_in_folder(&writer, vrkai).await {
                let _ = res
                    .send(Err(APIError {
                        code: StatusCode::INTERNAL_SERVER_ERROR.as_u16(),
                        error: "Internal Server Error".to_string(),
                        message: format!("Error saving '{}' in folder: {}", filename, e),
                    }))
                    .await;
                return Ok(());
            }

            let success_message = format!("Vector Resource '{}' saved in folder successfully.", filename);
            success_messages.push(success_message);
        }

<<<<<<< HEAD
        // Extract the vrpacks into the VectorFS
        for (filename, vrpack_bytes) in vr_packs {
            let vrpack = VRPack::from_bytes(&vrpack_bytes)?;

            let folder_path = destination_path.clone();
            let writer = vector_fs.new_writer(requester_name.clone(), folder_path, requester_name.clone())?;

            if let Err(e) = vector_fs.extract_vrpack_in_folder(&writer, vrpack) {
                let _ = res
                    .send(Err(APIError {
                        code: StatusCode::INTERNAL_SERVER_ERROR.as_u16(),
                        error: "Internal Server Error".to_string(),
                        message: format!("Error extracting/saving '{}' into folder: {}", filename, e),
                    }))
                    .await;
                return Ok(());
            }

            let success_message = format!("VRPack '{}' extracted/saved successfully.", filename);
            success_messages.push(success_message);
=======
        {
            // remove inbox
            let mut db_lock = self.db.lock().await;
            match db_lock.remove_inbox(&input_payload.file_inbox) {
                Ok(files) => files,
                Err(err) => {
                    let _ = res
                        .send(Err(APIError {
                            code: StatusCode::INTERNAL_SERVER_ERROR.as_u16(),
                            error: "Internal Server Error".to_string(),
                            message: format!("{}", err),
                        }))
                        .await;
                    return Ok(());
                }
            }
>>>>>>> dbde5ae8
        }

        let _ = res.send(Ok(success_messages)).await.map_err(|_| ());
        Ok(())
    }
}<|MERGE_RESOLUTION|>--- conflicted
+++ resolved
@@ -15,15 +15,11 @@
         },
     },
 };
-<<<<<<< HEAD
 use shinkai_vector_resources::{
     source::DistributionInfo,
     vector_resource::{BaseVectorResource, VRPack, VRPath},
 };
 use shinkai_vector_resources::{source::SourceFileMap, vector_resource::VRKai};
-=======
-use shinkai_vector_resources::{source::DistributionInfo, vector_resource::VRPath};
->>>>>>> dbde5ae8
 
 impl Node {
     pub async fn validate_and_extract_payload<T: DeserializeOwned>(
@@ -955,13 +951,8 @@
             files.into_iter().partition(|(name, _)| name.ends_with(".vrpack"));
 
         let mut dist_files = vec![];
-<<<<<<< HEAD
         for file in other_files {
             let distribution_info = DistributionInfo::new_auto(&file.0, input_payload.file_datetime.clone());
-=======
-        for file in files {
-            let distribution_info = DistributionInfo::new_auto(&file.0, input_payload.file_datetime);
->>>>>>> dbde5ae8
             dist_files.push((file.0, file.1, distribution_info));
         }
 
@@ -998,7 +989,6 @@
             success_messages.push(success_message);
         }
 
-<<<<<<< HEAD
         // Extract the vrpacks into the VectorFS
         for (filename, vrpack_bytes) in vr_packs {
             let vrpack = VRPack::from_bytes(&vrpack_bytes)?;
@@ -1019,7 +1009,8 @@
 
             let success_message = format!("VRPack '{}' extracted/saved successfully.", filename);
             success_messages.push(success_message);
-=======
+        }
+
         {
             // remove inbox
             let mut db_lock = self.db.lock().await;
@@ -1036,7 +1027,6 @@
                     return Ok(());
                 }
             }
->>>>>>> dbde5ae8
         }
 
         let _ = res.send(Ok(success_messages)).await.map_err(|_| ());
