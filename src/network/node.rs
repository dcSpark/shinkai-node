--- conflicted
+++ resolved
@@ -327,11 +327,7 @@
     },
     APIAvailableSharedItemsOpen {
         msg: APIAvailableSharedItems,
-<<<<<<< HEAD
         res: Sender<Result<Value, APIError>>,
-=======
-        res: Sender<Result<Vec<SharedFolderInfo>, APIError>>,
->>>>>>> dc9f5b54
     },
     APICreateShareableFolder {
         msg: ShinkaiMessage,
